[submodule "contracts/snip20"]
	path = contracts/snip20
<<<<<<< HEAD
	url = https://github.com/scrtlabs/snip20-reference-impl.git
  branch = master
[submodule "contracts/shd_staking"]
	path = contracts/shd_staking
	url = https://github.com/securesecrets/SPIP-STKN-0
    branch = main
=======
	url = https://github.com/scrtlabs/snip20-reference-impl.git
>>>>>>> e933e487
<|MERGE_RESOLUTION|>--- conflicted
+++ resolved
@@ -1,12 +1,8 @@
 [submodule "contracts/snip20"]
 	path = contracts/snip20
-<<<<<<< HEAD
 	url = https://github.com/scrtlabs/snip20-reference-impl.git
-  branch = master
+    branch = master
 [submodule "contracts/shd_staking"]
 	path = contracts/shd_staking
 	url = https://github.com/securesecrets/SPIP-STKN-0
-    branch = main
-=======
-	url = https://github.com/scrtlabs/snip20-reference-impl.git
->>>>>>> e933e487
+    branch = staking-implementation