--- conflicted
+++ resolved
@@ -4,18 +4,14 @@
   "packages/network_integration",
   "packages/shade_protocol",
   "packages/secretcli",
-<<<<<<< HEAD
 
   # Network setups
-=======
-  "contracts/governance",
-  "contracts/staking",
->>>>>>> 414ce659
   "contracts/initializer",
   "contracts/airdrop",
 
   # Protocol contracts
   "contracts/governance",
+  "contracts/staking",
   "contracts/mint",
   "contracts/micro_mint",
   "contracts/treasury",
