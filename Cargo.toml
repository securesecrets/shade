--- conflicted
+++ resolved
@@ -7,11 +7,7 @@
   #"packages/contract_harness",
   "packages/multi_test",
   "packages/multi_derive",
-<<<<<<< HEAD
-  "packages/network_integration",
-=======
   "packages/contract_derive",
->>>>>>> eb684702
 
   # Network setups
   "contracts/airdrop",
@@ -20,16 +16,10 @@
   "contracts/snip20",
   "contracts/governance",
   "contracts/bonds",
-<<<<<<< HEAD
-  #"contracts/mint",
-  #"contracts/mint_router",
-  #"contracts/oracle",
-=======
   "contracts/mint",
   "contracts/liability_mint",
   "contracts/mint_router",
   "contracts/oracle",
->>>>>>> eb684702
   "contracts/sky",
   "contracts/peg_stability",
   "contracts/query_auth",
