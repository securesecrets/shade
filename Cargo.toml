[workspace]
members = [
  # Packages
  "packages/cosmwasm_math_compat",
  "packages/shade_protocol",
  "packages/secretcli",

  # Network setups
  "contracts/initializer",
  "contracts/airdrop",

  # Protocol contracts
  "contracts/governance",
  "contracts/mint",
  "contracts/mint_router",
  "contracts/oracle",
  "contracts/snip20",
<<<<<<< HEAD

  # DAO
  # - Core
  "contracts/treasury",
  "contracts/treasury_manager",
  # - Adapters
=======
  "contracts/shd_staking",
>>>>>>> bf5a6e2b
  "contracts/scrt_staking",
  "contracts/rewards_emission",

  # Allows stkd minting with sscrt
  "contracts/stkd_sscrt",

  # Mock contracts
  "contracts/mock_band",
  "contracts/mock_secretswap_pair",
  "contracts/mock_sienna_pair",
<<<<<<< HEAD

=======
>>>>>>> bf5a6e2b

  # Tools
  "tools/doc2book",
]

exclude = ["packages/network_integration"]

[profile.release]
opt-level = 3
debug = false
rpath = false
lto = true
debug-assertions = false
codegen-units = 1
panic = 'abort'
incremental = false
overflow-checks = true<|MERGE_RESOLUTION|>--- conflicted
+++ resolved
@@ -15,30 +15,21 @@
   "contracts/mint_router",
   "contracts/oracle",
   "contracts/snip20",
-<<<<<<< HEAD
 
   # DAO
   # - Core
   "contracts/treasury",
   "contracts/treasury_manager",
   # - Adapters
-=======
-  "contracts/shd_staking",
->>>>>>> bf5a6e2b
   "contracts/scrt_staking",
   "contracts/rewards_emission",
-
-  # Allows stkd minting with sscrt
-  "contracts/stkd_sscrt",
+  
+  "contracts/shd_staking",
 
   # Mock contracts
   "contracts/mock_band",
   "contracts/mock_secretswap_pair",
   "contracts/mock_sienna_pair",
-<<<<<<< HEAD
-
-=======
->>>>>>> bf5a6e2b
 
   # Tools
   "tools/doc2book",
