[workspace]
resolver = "2"
members = [
  # Packages
  "packages/shade_protocol",
<<<<<<< HEAD
  #"packages/secretcli",
  #"packages/contract_harness",
=======
  "packages/secretcli",
>>>>>>> 5cc1c825
  "packages/multi_test",
  "packages/multi_derive",
  "packages/contract_derive",

  # Network setups
  "contracts/airdrop",

  # Protocol contracts
  "contracts/snip20",
  "contracts/governance",
<<<<<<< HEAD
  "contracts/bonds",
  "contracts/mint",
  #"contracts/liability_mint",
  "contracts/mint_router",
  "contracts/oracle",
  "contracts/sky",
=======
  # "contracts/bonds", //TODO: migrate to v1
  # "contracts/liability_mint", //TODO: migrate
  # "contracts/oracle", //TODO: delete or migrate
  # "contracts/sky", //TODO: migrate to v1
>>>>>>> 5cc1c825
  "contracts/peg_stability",
  "contracts/query_auth",
  "contracts/admin",

  # DAO
  # - Core
  # "contracts/dao/treasury", //TODO: migrate to v1
  # "contracts/dao/treasury_manager", //TODO: migrate to v1
  # - Adapters
<<<<<<< HEAD
  "contracts/scrt_staking",
  "contracts/stkd_scrt",
  "contracts/rewards_emission",
  "contracts/lp_shdswap",

  #"contracts/snip20_staking",
=======
  # "contracts/dao/scrt_staking", //TODO: migrate to v1
  # "contracts/dao/rewards_emission", //TODO: migrate to v1
  # "contracts/dao/lp_shade_swap",

  # "contracts/snip20_staking", //TODO: migrate to v1
>>>>>>> 5cc1c825
  
  # Mock contracts
  # "contracts/mock/mock_band", //TODO: migrate to v1
  # "contracts/mock/mock_secretswap_pair", //TODO: migrate to v1
  # "contracts/mock/mock_sienna_pair", //TODO: migrate to v1
  # "contracts/mock/mock_adapter", //TODO: migrate to v1

  # Tools
  "tools/doc2book",
]

exclude = ["packages/network_integration"]

[profile.release]
opt-level = 3
debug = false
rpath = false
lto = true
debug-assertions = false
codegen-units = 1
panic = 'abort'
incremental = false
overflow-checks = true<|MERGE_RESOLUTION|>--- conflicted
+++ resolved
@@ -3,12 +3,7 @@
 members = [
   # Packages
   "packages/shade_protocol",
-<<<<<<< HEAD
-  #"packages/secretcli",
-  #"packages/contract_harness",
-=======
   "packages/secretcli",
->>>>>>> 5cc1c825
   "packages/multi_test",
   "packages/multi_derive",
   "packages/contract_derive",
@@ -19,42 +14,24 @@
   # Protocol contracts
   "contracts/snip20",
   "contracts/governance",
-<<<<<<< HEAD
-  "contracts/bonds",
-  "contracts/mint",
-  #"contracts/liability_mint",
-  "contracts/mint_router",
-  "contracts/oracle",
-  "contracts/sky",
-=======
   # "contracts/bonds", //TODO: migrate to v1
   # "contracts/liability_mint", //TODO: migrate
-  # "contracts/oracle", //TODO: delete or migrate
   # "contracts/sky", //TODO: migrate to v1
->>>>>>> 5cc1c825
   "contracts/peg_stability",
   "contracts/query_auth",
   "contracts/admin",
 
   # DAO
   # - Core
-  # "contracts/dao/treasury", //TODO: migrate to v1
-  # "contracts/dao/treasury_manager", //TODO: migrate to v1
+  "contracts/dao/treasury", 
+  "contracts/dao/treasury_manager", 
   # - Adapters
-<<<<<<< HEAD
   "contracts/scrt_staking",
   "contracts/stkd_scrt",
   "contracts/rewards_emission",
   "contracts/lp_shdswap",
 
-  #"contracts/snip20_staking",
-=======
-  # "contracts/dao/scrt_staking", //TODO: migrate to v1
-  # "contracts/dao/rewards_emission", //TODO: migrate to v1
-  # "contracts/dao/lp_shade_swap",
-
   # "contracts/snip20_staking", //TODO: migrate to v1
->>>>>>> 5cc1c825
   
   # Mock contracts
   # "contracts/mock/mock_band", //TODO: migrate to v1
