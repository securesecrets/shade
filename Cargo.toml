--- conflicted
+++ resolved
@@ -23,13 +23,8 @@
   # - Adapters
   "contracts/scrt_staking",
   "contracts/rewards_emission",
-<<<<<<< HEAD
-  
-  "contracts/shd_staking",
-=======
 
   "contracts/snip20_staking",
->>>>>>> b8236686
 
   # Mock contracts
   "contracts/mock_band",
