--- conflicted
+++ resolved
@@ -14,20 +14,12 @@
   # Protocol contracts
   "contracts/snip20",
   "contracts/governance",
-<<<<<<< HEAD
   # "contracts/bonds", //TODO: migrate to v1
   # "contracts/mint", //TODO: delete or migrate
+  # "contracts/liability_mint", //TODO: delete or migrate
   # "contracts/mint_router", //TODO: migrate to v1
   # "contracts/oracle", //TODO: delete or migrate
   # "contracts/sky", //TODO: migrate to v1
-=======
-  "contracts/bonds",
-  "contracts/mint",
-  "contracts/liability_mint",
-  "contracts/mint_router",
-  "contracts/oracle",
-  "contracts/sky",
->>>>>>> 26cc896c
   "contracts/peg_stability",
   "contracts/query_auth",
   "contracts/admin",
