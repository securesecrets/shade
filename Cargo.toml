[workspace]
resolver = "2"
members = [
  # Packages
  "packages/shade_protocol",
  "packages/secretcli",
  "packages/multi_test",
  "packages/multi_derive",
  "packages/contract_derive",

  # Network setups
  "contracts/airdrop",

  # Protocol contracts
  "contracts/snip20",
  "contracts/governance",
  # "contracts/bonds", //TODO: migrate to v1
  # "contracts/liability_mint", //TODO: migrate
<<<<<<< HEAD
  # "contracts/sky", //TODO: migrate to v1
=======
  # "contracts/oracle", //TODO: delete or migrate
  "contracts/sky", 
>>>>>>> 7ba66014
  "contracts/peg_stability",
  "contracts/query_auth",
  "contracts/admin",

  # DAO
  # - Core
  "contracts/dao/treasury", 
  "contracts/dao/treasury_manager", 
  # - Adapters
  "contracts/dao/scrt_staking",
  "contracts/dao/stkd_scrt",
  "contracts/dao/rewards_emission",
  "contracts/dao/lp_shdswap",

  # "contracts/snip20_staking", //TODO: migrate to v1
  
  # Mock contracts
  # "contracts/mock/mock_band", //TODO: migrate to v1
  # "contracts/mock/mock_secretswap_pair", //TODO: migrate to v1
  # "contracts/mock/mock_sienna_pair", //TODO: migrate to v1
  # "contracts/mock/mock_adapter", //TODO: migrate to v1

  # Tools
  "tools/doc2book",
]

exclude = ["packages/network_integration"]

[profile.release]
opt-level = 3
debug = false
rpath = false
lto = true
debug-assertions = false
codegen-units = 1
panic = 'abort'
incremental = false
overflow-checks = true<|MERGE_RESOLUTION|>--- conflicted
+++ resolved
@@ -16,12 +16,7 @@
   "contracts/governance",
   # "contracts/bonds", //TODO: migrate to v1
   # "contracts/liability_mint", //TODO: migrate
-<<<<<<< HEAD
-  # "contracts/sky", //TODO: migrate to v1
-=======
-  # "contracts/oracle", //TODO: delete or migrate
   "contracts/sky", 
->>>>>>> 7ba66014
   "contracts/peg_stability",
   "contracts/query_auth",
   "contracts/admin",
