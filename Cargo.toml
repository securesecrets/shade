[workspace]
members = [
  # Packages
  "packages/network_integration",
  "packages/shade_protocol",
  "packages/secretcli",

  # Network setups
  "contracts/initializer",
  "contracts/airdrop",

  # Protocol contracts
  "contracts/governance",
  "contracts/shd_staking",
  "contracts/mint",
<<<<<<< HEAD
=======
  "contracts/mint_router",
>>>>>>> e933e487
  "contracts/treasury",
  "contracts/oracle",
  "contracts/snip20",
  "contracts/scrt_staking",

  # Mock contracts
  "contracts/mock_band",

  # Tools
  "tools/doc2book"
]

[profile.release]
opt-level = 3
debug = false
rpath = false
lto = true
debug-assertions = false
codegen-units = 1
panic = 'abort'
incremental = false
overflow-checks = true<|MERGE_RESOLUTION|>--- conflicted
+++ resolved
@@ -13,10 +13,7 @@
   "contracts/governance",
   "contracts/shd_staking",
   "contracts/mint",
-<<<<<<< HEAD
-=======
   "contracts/mint_router",
->>>>>>> e933e487
   "contracts/treasury",
   "contracts/oracle",
   "contracts/snip20",
