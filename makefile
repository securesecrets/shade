contracts_dir=contracts
compiled_dir=compiled
checksum_dir=${compiled_dir}/checksum

define build_wasm =
(cd $(contracts_dir)/$(1); cargo unit-test)
(cd ${contracts_dir}; cargo build --release --target wasm32-unknown-unknown --locked)
wasm-opt -Oz ./target/wasm32-unknown-unknown/release/$(2).wasm -o ./$(1).wasm
echo $(md5sum $(1).wasm | cut -f 1 -d " ") >> ${checksum_dir}/$(1).txt
cat ./$(1).wasm | gzip -n -9 > ${compiled_dir}/$(1).wasm.gz
rm ./$(1).wasm
endef

<<<<<<< HEAD
CONTRACTS = governance mint treasury micro_mint oracle mock_band initializer scrt_staking
=======
CONTRACTS = initializer airdrop governance staking mint micro_mint treasury oracle mock_band
>>>>>>> 3656dc65

COMPILED = ${CONTRACTS:=.wasm.gz}

all: setup $(CONTRACTS); $(call build_wasm,snip20,snip20_reference_impl)

$(CONTRACTS):
	$(call build_wasm,$@,$@)


setup: $(compiled_dir) $(checksum_dir)

$(compiled_dir) $(checksum_dir):
	mkdir $@<|MERGE_RESOLUTION|>--- conflicted
+++ resolved
@@ -11,11 +11,7 @@
 rm ./$(1).wasm
 endef
 
-<<<<<<< HEAD
-CONTRACTS = governance mint treasury micro_mint oracle mock_band initializer scrt_staking
-=======
-CONTRACTS = initializer airdrop governance staking mint micro_mint treasury oracle mock_band
->>>>>>> 3656dc65
+CONTRACTS = airdrop governance staking mint treasury micro_mint oracle mock_band initializer scrt_staking
 
 COMPILED = ${CONTRACTS:=.wasm.gz}
 
