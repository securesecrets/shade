contracts_dir=contracts
compiled_dir=compiled
checksum_dir=${compiled_dir}/checksum

build-release=RUSTFLAGS='-C link-arg=-s' cargo build --release --target wasm32-unknown-unknown
build-debug=RUSTFLAGS='-C link-arg=-s' cargo build --release --target wasm32-unknown-unknown --features="debug-print"

# args (no extensions): wasm_name, contract_dir_name
define opt_and_compress = 
wasm-opt -Oz ./target/wasm32-unknown-unknown/release/$(2).wasm -o ./$(1).wasm
echo $(md5sum $(1).wasm | cut -f 1 -d " ") >> ${checksum_dir}/$(1).txt
cat ./$(1).wasm | gzip -n -9 > ${compiled_dir}/$(1).wasm.gz
rm ./$(1).wasm
endef

<<<<<<< HEAD
CONTRACTS = airdrop governance staking mint mint_router treasury treasury_manager oracle mock_band initializer scrt_staking snip20 rewards_emission
=======
CONTRACTS = \
		airdrop governance shd_staking mint mint_router \
		treasury oracle initializer scrt_staking snip20 \
		mock_band mock_secretswap_pair mock_sienna_pair
>>>>>>> bf5a6e2b

debug: setup
	(cd ${contracts_dir}; ${build-debug})
	@$(MAKE) compress_all

release: setup
	(cd ${contracts_dir}; ${build-release})
	@$(MAKE) compress_all

dao: treasury treasury_manager scrt_staking rewards_emission

compress_all: setup
	@$(MAKE) $(addprefix compress-,$(CONTRACTS))

compress-snip20: setup
	$(call opt_and_compress,snip20,snip20_reference_impl)

compress-shd_staking: setup
	$(call opt_and_compress,shd_staking,spip_stkd_0)

compress-%: setup
	$(call opt_and_compress,$*,$*)

$(CONTRACTS): setup
	(cd ${contracts_dir}/$@; ${build-debug})
	@$(MAKE) $(addprefix compress-,$(@))

snip20: setup
	(cd ${contracts_dir}/snip20; ${build-release})
	@$(MAKE) $(addprefix compress-,snip20)


test:
	@$(MAKE) $(addprefix test-,$(CONTRACTS))

test-%:
	(cd ${contracts_dir}/$*; cargo unit-test)

shd_staking: setup
	(cd ${contracts_dir}/shd_staking; ${build-release})
	@$(MAKE) $(addprefix compress-,shd_staking)

setup: $(compiled_dir) $(checksum_dir)

$(compiled_dir) $(checksum_dir):
	mkdir $@

check:
	cargo check

clippy:
	cargo clippy

clean:
	find . -name "Cargo.lock" -delete
	rm -r $(compiled_dir)

format:
	cargo fmt

# Downloads the docker server
server-download:
	docker pull securesecrets/sn-testnet:v0.2

# Starts the docker server / private testnet
server-start:
	docker run -it --rm \
	 -p 26657:26657 -p 26656:26656 -p 1337:1337 \
	 -v $$(pwd):/root/code --name shade-testnet securesecrets/sn-testnet:v0.2

# Connects to the docker server
server-connect:
	docker exec -it shade-testnet /bin/bash

# Runs integration tests
integration-tests:
	cargo test -- --nocapture --test-threads=1<|MERGE_RESOLUTION|>--- conflicted
+++ resolved
@@ -13,14 +13,11 @@
 rm ./$(1).wasm
 endef
 
-<<<<<<< HEAD
-CONTRACTS = airdrop governance staking mint mint_router treasury treasury_manager oracle mock_band initializer scrt_staking snip20 rewards_emission
-=======
 CONTRACTS = \
 		airdrop governance shd_staking mint mint_router \
-		treasury oracle initializer scrt_staking snip20 \
+		treasury treasury_manager scrt_staking rewards_emission \
+    oracle initializer snip20 \
 		mock_band mock_secretswap_pair mock_sienna_pair
->>>>>>> bf5a6e2b
 
 debug: setup
 	(cd ${contracts_dir}; ${build-debug})
