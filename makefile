contracts_dir=contracts
compiled_dir=compiled
checksum_dir=${compiled_dir}/checksum

build-release=RUSTFLAGS='-C link-arg=-s' cargo build --release --target wasm32-unknown-unknown
# build-debug=RUSTFLAGS='-C link-arg=-s' cargo build --release --target wasm32-unknown-unknown --features="debug-print"

# args (no extensions): wasm_name, contract_dir_name
define opt_and_compress = 
wasm-opt -Oz ./target/wasm32-unknown-unknown/release/$(2).wasm -o ./$(1).wasm
echo $(md5sum $(1).wasm | cut -f 1 -d " ") >> ${checksum_dir}/$(1).txt
cat ./$(1).wasm | gzip -n -9 > ${compiled_dir}/$(1).wasm.gz
rm ./$(1).wasm
endef

CONTRACTS = \
		airdrop bonds governance snip20_staking mint mint_router \
		treasury treasury_manager scrt_staking rewards_emission \
<<<<<<< HEAD
    	oracle  snip20 query_auth lp_shade_swap \
=======
		lp_shade_swap oracle snip20 query_auth\
>>>>>>> b249c6ef
		mock_band mock_secretswap_pair mock_sienna_pair sky

PACKAGES = \
	  shade_protocol contract_harness cosmwasm_math_compat \
		network_integration network_tester secretcli

release: setup
	${build-release}
	@$(MAKE) compress_all

dao: treasury treasury_manager scrt_staking rewards_emission

compress_all: setup
	@$(MAKE) $(addprefix compress-,$(CONTRACTS))

compress-snip20_staking: setup
	$(call opt_and_compress,snip20_staking,spip_stkd_0)

compress-%: setup
	$(call opt_and_compress,$*,$*)

$(CONTRACTS): setup
	(cd ${contracts_dir}/$@; ${build-release})
	@$(MAKE) $(addprefix compress-,$(@))

$(PACKAGES):
	(cd packages/$@; cargo build)

snip20: setup
	(cd ${contracts_dir}/snip20; ${build-release})
	@$(MAKE) $(addprefix compress-,snip20)

snip20_staking: setup
	(cd ${contracts_dir}/snip20_staking; ${build-release})
	@$(MAKE) $(addprefix compress-,snip20_staking)

test:
	@$(MAKE) $(addprefix test-,$(CONTRACTS))

test-%: %
	(cd ${contracts_dir}/$*; cargo test)

setup: $(compiled_dir) $(checksum_dir)

$(compiled_dir) $(checksum_dir):
	mkdir $@

check:
	cargo check

clippy:
	cargo clippy

clean:
	find . -name "Cargo.lock" -delete
	rm -rf target
	rm -r $(compiled_dir)

format:
	cargo fmt

# Downloads the docker server
server-download:
	docker pull securesecrets/sn-testnet:v0.2

# Starts the docker server / private testnet
server-start:
	docker run -it --rm \
	 -p 26657:26657 -p 26656:26656 -p 1337:1337 \
	 -v $$(pwd):/root/code --name shade-testnet securesecrets/sn-testnet:v0.2

# Connects to the docker server
server-connect:
	docker exec -it shade-testnet /bin/bash

# Runs integration tests
integration-tests:
	cargo test -- --nocapture --test-threads=1<|MERGE_RESOLUTION|>--- conflicted
+++ resolved
@@ -16,11 +16,7 @@
 CONTRACTS = \
 		airdrop bonds governance snip20_staking mint mint_router \
 		treasury treasury_manager scrt_staking rewards_emission \
-<<<<<<< HEAD
-    	oracle  snip20 query_auth lp_shade_swap \
-=======
 		lp_shade_swap oracle snip20 query_auth\
->>>>>>> b249c6ef
 		mock_band mock_secretswap_pair mock_sienna_pair sky
 
 PACKAGES = \
