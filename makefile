--- conflicted
+++ resolved
@@ -14,14 +14,9 @@
 endef
 
 CONTRACTS = \
-<<<<<<< HEAD
 		airdrop governance snip20_staking mint mint_router \
-		treasury oracle initializer scrt_staking snip20 \
-=======
-		airdrop governance shd_staking mint mint_router \
 		treasury treasury_manager scrt_staking rewards_emission \
     oracle initializer snip20 \
->>>>>>> 699b9402
 		mock_band mock_secretswap_pair mock_sienna_pair
 
 debug: setup
@@ -53,7 +48,6 @@
 snip20: setup
 	(cd ${contracts_dir}/snip20; ${build-release})
 	@$(MAKE) $(addprefix compress-,snip20)
-
 
 test:
 	@$(MAKE) $(addprefix test-,$(CONTRACTS))
