--- conflicted
+++ resolved
@@ -14,11 +14,7 @@
 endef
 
 CONTRACTS = \
-<<<<<<< HEAD
-		airdrop governance shd_staking mint mint_router \
-=======
 		airdrop governance snip20_staking mint mint_router \
->>>>>>> b8236686
 		treasury treasury_manager scrt_staking rewards_emission \
     oracle initializer snip20 \
 		mock_band mock_secretswap_pair mock_sienna_pair
