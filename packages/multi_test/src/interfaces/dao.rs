use crate::{
    interfaces::{
        snip20,
        treasury,
        treasury_manager,
        utils::{DeployedContracts, SupportedContracts},
    },
    multi::mock_adapter::MockAdapter,
};
use mock_adapter;
use shade_protocol::{
    c_std::{Addr, StdError, StdResult, Uint128},
    contract_interfaces::dao::{
        adapter,
        treasury::AllowanceType,
        treasury_manager::AllocationType,
    },
    multi_test::App,
    utils::{self, asset::Contract, ExecuteCallback, InstantiateCallback, MultiTestable, Query},
};

pub fn init_dao(
    chain: &mut App,
    sender: &str,
    contracts: &mut DeployedContracts,
    treasury_start_bal: Uint128,
    snip20_symbol: &str,
    allowance_type: Vec<AllowanceType>,
    cycle: Vec<utils::cycle::Cycle>,
    allowance_amount: Vec<Uint128>,
    allowance_tolerance: Vec<Uint128>,
    tm_allowance_type: Vec<Vec<AllocationType>>,
    tm_allocation_amount: Vec<Vec<Uint128>>,
    tm_allocation_tolerance: Vec<Vec<Uint128>>,
    is_instant_unbond: bool,
<<<<<<< HEAD
    do_update: bool,
) {
=======
) -> StdResult<()> {
>>>>>>> 4bbbb876
    let num_managers = allowance_amount.len();
    treasury::init(chain, sender, contracts)?;
    let mut offset = 0;
    snip20::init(chain, sender, contracts, "snip20_1", snip20_symbol, 6, None)?;
    treasury::register_asset_exec(chain, sender, contracts, snip20_symbol)?;
    snip20::send_exec(
        chain,
        sender,
        contracts,
        snip20_symbol,
        contracts
            .get(&SupportedContracts::Treasury)
            .unwrap()
            .clone()
            .address
            .to_string(),
        treasury_start_bal,
        None,
    )?;
    for i in 0..num_managers {
        let num_adapters = tm_allocation_amount[i].len();
        treasury_manager::init(chain, sender, contracts, i)?;
        treasury_manager::register_asset_exec(
            chain,
            "admin",
            contracts,
            snip20_symbol,
            SupportedContracts::TreasuryManager(i),
        )?;
        treasury::register_manager_exec(chain, sender, contracts, i)?;
        treasury::allowance_exec(
            chain,
            sender,
            contracts,
            snip20_symbol,
            i,
            allowance_type[i].clone(),
            cycle[i].clone(),
            allowance_amount[i].clone(),
            allowance_tolerance[i].clone(),
        )?;
        for j in 0..num_adapters {
            let mock_adap_contract = Contract::from(
                match (mock_adapter::contract::Config {
                    owner: contracts
                        .get(&SupportedContracts::TreasuryManager(i))
                        .unwrap()
                        .clone()
                        .address,
                    instant: is_instant_unbond,
                    token: contracts
                        .get(&SupportedContracts::Snip20(snip20_symbol.to_string()))
                        .unwrap()
                        .clone(),
                }
                .test_init(
                    MockAdapter::default(),
                    chain,
                    Addr::unchecked(sender),
                    "mock_adapter",
                    &[],
                )) {
                    Ok(contract_info) => contract_info,
                    Err(e) => return Err(StdError::generic_err(e.to_string())),
                },
            );
            contracts.insert(
                SupportedContracts::MockAdapter(j + offset),
                mock_adap_contract,
            );
            treasury_manager::allocate_exec(
                chain,
                sender,
                contracts,
                snip20_symbol,
                Some(j.to_string()),
                &SupportedContracts::MockAdapter(j + offset),
                tm_allowance_type.clone()[i][j].clone(),
                tm_allocation_amount[i][j].clone(),
                tm_allocation_tolerance[i][j].clone(),
                i,
            )?;
        }
        offset += num_adapters + 1;
    }
<<<<<<< HEAD
    if do_update {
        update_dao(chain, sender, contracts, snip20_symbol, num_managers).unwrap();
    }
=======
    update_dao(chain, sender, contracts, snip20_symbol, num_managers)?;
    Ok(())
>>>>>>> 4bbbb876
}

pub fn update_dao(
    chain: &mut App,
    sender: &str,
    contracts: &DeployedContracts,
    snip20_symbol: &str,
    num_managers: usize,
) -> StdResult<()> {
    treasury::update_exec(chain, sender, contracts, snip20_symbol)?;
    for i in 0..num_managers {
        treasury_manager::update_exec(
            chain,
            sender,
            contracts,
            snip20_symbol,
            SupportedContracts::TreasuryManager(i),
        )?;
    }
    Ok(())
}

pub fn system_balance_reserves(
    chain: &App,
    contracts: &DeployedContracts,
    snip20_symbol: &str,
) -> (Uint128, Vec<(Uint128, Vec<Uint128>)>) {
    let mut ret_struct = (Uint128::zero(), vec![]);
    ret_struct.0 = treasury::reserves_query(chain, contracts, snip20_symbol.clone()).unwrap();
    let (mut i, mut j) = (0, 0);
    let mut offset = 0;
    while true {
        let mut manager_tuple = (Uint128::zero(), vec![]);
        if contracts.get(&SupportedContracts::TreasuryManager(i)) == None {
            break;
        } else {
            manager_tuple.0 = match (treasury_manager::reserves_query(
                chain,
                contracts,
                snip20_symbol.clone(),
                SupportedContracts::TreasuryManager(i),
                SupportedContracts::Treasury,
            )) {
                Ok(bal) => bal,
                Err(_) => {
                    i += 1;
                    continue;
                }
            };
            j = 0;
            while true {
                if contracts.get(&SupportedContracts::MockAdapter(j + offset)) == None {
                    offset += j + 1;
                    break;
                } else {
                    manager_tuple.1.push(
                        reserves_query(
                            chain,
                            contracts,
                            snip20_symbol.clone(),
                            SupportedContracts::MockAdapter(j + offset),
                        )
                        .unwrap(),
                    );
                }
                j += 1;
            }
        }
        ret_struct.1.push(manager_tuple);
        i += 1;
    }
    ret_struct
}

pub fn system_balance_unbondable(
    chain: &App,
    contracts: &DeployedContracts,
    snip20_symbol: &str,
) -> (Uint128, Vec<(Uint128, Vec<Uint128>)>) {
    let mut ret_struct = (Uint128::zero(), vec![]);
    ret_struct.0 = treasury::reserves_query(chain, contracts, snip20_symbol.clone()).unwrap();
    let (mut i, mut j) = (0, 0);
    let mut offset = 0;
    while true {
        let mut manager_tuple = (Uint128::zero(), vec![]);
        if contracts.get(&SupportedContracts::TreasuryManager(i)) == None {
            break;
        } else {
            manager_tuple.0 = match (treasury_manager::reserves_query(
                chain,
                contracts,
                snip20_symbol.clone(),
                SupportedContracts::TreasuryManager(i),
                SupportedContracts::Treasury,
            )) {
                Ok(bal) => bal,
                Err(_) => {
                    i += 1;
                    continue;
                }
            };
            j = 0;
            while true {
                if contracts.get(&SupportedContracts::MockAdapter(j + offset)) == None {
                    offset += j + 1;
                    break;
                } else {
                    manager_tuple.1.push(
                        unbondable_query(
                            chain,
                            contracts,
                            snip20_symbol.clone(),
                            SupportedContracts::MockAdapter(j + offset),
                        )
                        .unwrap(),
                    );
                }
                j += 1;
            }
        }
        ret_struct.1.push(manager_tuple);
        i += 1;
    }
    ret_struct
}

pub fn claimable_query(
    chain: &App,
    contracts: &DeployedContracts,
    snip20_symbol: &str,
    adapter_contract: SupportedContracts,
) -> StdResult<Uint128> {
    match adapter::QueryMsg::Adapter(adapter::SubQueryMsg::Claimable {
        asset: contracts
            .get(&SupportedContracts::Snip20(snip20_symbol.to_string()))
            .unwrap()
            .address
            .to_string(),
    })
    .test_query(
        &contracts.get(&adapter_contract).unwrap().clone().into(),
        &chain,
    )? {
        adapter::QueryAnswer::Claimable { amount } => Ok(amount),
        _ => Err(StdError::generic_err(format!(
            "Failed to.test_query adapter claimable",
        ))),
    }
}

pub fn unbonding_query(
    chain: &App,
    contracts: &DeployedContracts,
    snip20_symbol: &str,
    adapter_contract: SupportedContracts,
) -> StdResult<Uint128> {
    match adapter::QueryMsg::Adapter(adapter::SubQueryMsg::Unbonding {
        asset: contracts
            .get(&SupportedContracts::Snip20(snip20_symbol.to_string()))
            .unwrap()
            .address
            .to_string(),
    })
    .test_query(
        &contracts.get(&adapter_contract).unwrap().clone().into(),
        &chain,
    )? {
        adapter::QueryAnswer::Unbonding { amount } => Ok(amount),
        _ => Err(StdError::generic_err(
            "Failed to.test_query adapter unbonding",
        )),
    }
}

pub fn unbondable_query(
    chain: &App,
    contracts: &DeployedContracts,
    snip20_symbol: &str,
    adapter_contract: SupportedContracts,
) -> StdResult<Uint128> {
    match adapter::QueryMsg::Adapter(adapter::SubQueryMsg::Unbondable {
        asset: contracts
            .get(&SupportedContracts::Snip20(snip20_symbol.to_string()))
            .unwrap()
            .address
            .to_string(),
    })
    .test_query(
        &contracts.get(&adapter_contract).unwrap().clone().into(),
        &chain,
    )? {
        adapter::QueryAnswer::Unbondable { amount } => Ok(amount),
        _ => Err(StdError::generic_err(
            "Failed to.test_query adapter unbondable",
        )),
    }
}

pub fn reserves_query(
    chain: &App,
    contracts: &DeployedContracts,
    snip20_symbol: &str,
    adapter_contract: SupportedContracts,
) -> StdResult<Uint128> {
    match adapter::QueryMsg::Adapter(adapter::SubQueryMsg::Reserves {
        asset: contracts
            .get(&SupportedContracts::Snip20(snip20_symbol.to_string()))
            .unwrap()
            .address
            .to_string(),
    })
    .test_query(
        &contracts.get(&adapter_contract).unwrap().clone().into(),
        &chain,
    )? {
        adapter::QueryAnswer::Reserves { amount } => Ok(amount),
        _ => Err(StdError::generic_err(
            "Failed to.test_query adapter unbondable",
        )),
    }
}

pub fn balance_query(
    chain: &App,
    contracts: &DeployedContracts,
    snip20_symbol: &str,
    adapter_contract: SupportedContracts,
) -> StdResult<Uint128> {
    match adapter::QueryMsg::Adapter(adapter::SubQueryMsg::Balance {
        asset: contracts
            .get(&SupportedContracts::Snip20(snip20_symbol.to_string()))
            .unwrap()
            .address
            .to_string(),
    })
    .test_query(
        &contracts.get(&adapter_contract).unwrap().clone().into(),
        &chain,
    )? {
        adapter::QueryAnswer::Balance { amount } => Ok(amount),
        _ => Err(StdError::generic_err(
            "Failed to.test_query adapter balance",
        )),
    }
}

pub fn claim_exec(
    chain: &mut App,
    sender: &str,
    contracts: &DeployedContracts,
    snip20_symbol: &str,
    adapter_contract: SupportedContracts,
) -> StdResult<()> {
    let res = adapter::ExecuteMsg::Adapter(adapter::SubExecuteMsg::Claim {
        asset: contracts
            .get(&SupportedContracts::Snip20(snip20_symbol.to_string()))
            .unwrap()
            .clone()
            .address
            .to_string(),
    })
    .test_exec(
        &contracts.get(&adapter_contract).unwrap().clone().into(),
        chain,
        Addr::unchecked(sender),
        &[],
    );
    match res {
        Ok(_) => Ok(()),
        Err(e) => Err(StdError::generic_err(e.to_string())),
    }
}

pub fn update_exec(
    chain: &mut App,
    sender: &str,
    contracts: &DeployedContracts,
    snip20_symbol: &str,
    adapter_contract: SupportedContracts,
) -> StdResult<()> {
    match adapter::ExecuteMsg::Adapter(adapter::SubExecuteMsg::Update {
        asset: contracts
            .get(&SupportedContracts::Snip20(snip20_symbol.to_string()))
            .unwrap()
            .clone()
            .address
            .to_string(),
    })
    .test_exec(
        &contracts.get(&adapter_contract).unwrap().clone().into(),
        chain,
        Addr::unchecked(sender),
        &[],
    ) {
        Ok(_) => Ok(()),
        Err(e) => Err(StdError::generic_err(e.to_string())),
    }
}

pub fn unbond_exec(
    chain: &mut App,
    sender: &str,
    contracts: &DeployedContracts,
    snip20_symbol: &str,
    amount: Uint128,
    adapter_contract: SupportedContracts,
) -> StdResult<()> {
    match adapter::ExecuteMsg::Adapter(adapter::SubExecuteMsg::Unbond {
        asset: contracts
            .get(&SupportedContracts::Snip20(snip20_symbol.to_string()))
            .unwrap()
            .clone()
            .address
            .to_string(),
        amount,
    })
    .test_exec(
        &contracts.get(&adapter_contract).unwrap().clone().into(),
        chain,
        Addr::unchecked(sender),
        &[],
    ) {
        Ok(_) => Ok(()),
        Err(e) => Err(StdError::generic_err(e.to_string())),
    }
}

pub fn mock_adapter_sub_tokens(
    chain: &mut App,
    sender: &str,
    contracts: &DeployedContracts,
    amount: Uint128,
    adapter_contract: SupportedContracts,
) -> StdResult<()> {
    match (mock_adapter::contract::ExecuteMsg::GiveMeMoney { amount }.test_exec(
        &contracts.get(&adapter_contract).unwrap().clone().into(),
        chain,
        Addr::unchecked(sender),
        &[],
    )) {
        Ok(_) => Ok(()),
        Err(e) => Err(StdError::generic_err(e.to_string())),
    }
}

pub fn mock_adapter_complete_unbonding(
    chain: &mut App,
    sender: &str,
    contracts: &DeployedContracts,
    adapter_contract: SupportedContracts,
) -> StdResult<()> {
    match (mock_adapter::contract::ExecuteMsg::CompleteUnbonding {}.test_exec(
        &contracts.get(&adapter_contract).unwrap().clone().into(),
        chain,
        Addr::unchecked(sender),
        &[],
    )) {
        Ok(_) => Ok(()),
        Err(e) => Err(StdError::generic_err(e.to_string())),
    }
}<|MERGE_RESOLUTION|>--- conflicted
+++ resolved
@@ -33,12 +33,8 @@
     tm_allocation_amount: Vec<Vec<Uint128>>,
     tm_allocation_tolerance: Vec<Vec<Uint128>>,
     is_instant_unbond: bool,
-<<<<<<< HEAD
     do_update: bool,
-) {
-=======
-) -> StdResult<()> {
->>>>>>> 4bbbb876
+) -> StdResult<()> {
     let num_managers = allowance_amount.len();
     treasury::init(chain, sender, contracts)?;
     let mut offset = 0;
@@ -124,14 +120,10 @@
         }
         offset += num_adapters + 1;
     }
-<<<<<<< HEAD
     if do_update {
         update_dao(chain, sender, contracts, snip20_symbol, num_managers).unwrap();
     }
-=======
-    update_dao(chain, sender, contracts, snip20_symbol, num_managers)?;
     Ok(())
->>>>>>> 4bbbb876
 }
 
 pub fn update_dao(
