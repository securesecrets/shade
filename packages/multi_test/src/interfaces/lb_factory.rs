--- conflicted
+++ resolved
@@ -2,16 +2,10 @@
 use shade_protocol::{
     c_std::{Addr, ContractInfo, StdError, StdResult},
     contract_interfaces::liquidity_book::lb_factory,
-<<<<<<< HEAD
-    lb_libraries::{
-        tokens::TokenType,
-        types::{ContractInstantiationInfo, LBPair, LBPairInformation},
-    },
+    lb_libraries::types::{ContractInstantiationInfo, LBPair, LBPairInformation},
     liquidity_book::lb_pair::RewardsDistributionAlgorithm,
-=======
-    lb_libraries::types::{ContractInstantiationInfo, LBPair, LBPairInformation},
->>>>>>> c2b41738
     multi_test::App,
+    swap::core::TokenType,
     utils::{
         asset::{Contract, RawContract},
         ExecuteCallback,
@@ -19,7 +13,6 @@
         MultiTestable,
         Query,
     },
-    swap::core::TokenType,
 };
 
 pub fn init(
