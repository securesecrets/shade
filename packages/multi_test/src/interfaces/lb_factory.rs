--- conflicted
+++ resolved
@@ -11,10 +11,7 @@
         MultiTestable,
         Query,
     },
-<<<<<<< HEAD
     swap::core::TokenType,
-=======
->>>>>>> f6213ed9
 };
 
 pub fn init(
@@ -393,11 +390,9 @@
     bin_step: u16,
 ) -> StdResult<lb_factory::PresetResponse> {
     match (lb_factory::QueryMsg::GetPreset { bin_step }.test_query(lb_factory, app)) {
-<<<<<<< HEAD
         Ok(response) => Ok(response),
         Err(e) => Err(StdError::generic_err(e.to_string())),
     }
-=======
         Ok(lb_factory::PresetResponse {
             base_factor,
             filter_period,
@@ -421,7 +416,6 @@
         }
         Err(e) => return Err(StdError::generic_err(e.to_string())),
     };
->>>>>>> f6213ed9
 }
 
 pub fn query_number_of_quote_assets(app: &mut App, lb_factory: &ContractInfo) -> StdResult<u32> {
