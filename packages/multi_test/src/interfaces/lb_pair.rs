--- conflicted
+++ resolved
@@ -2,22 +2,15 @@
 use shade_protocol::{
     c_std::{to_binary, Addr, Coin, ContractInfo, StdError, StdResult, Uint128, Uint256},
     contract_interfaces::{liquidity_book::lb_pair, snip20},
-<<<<<<< HEAD
-    lb_libraries::{
-        tokens::TokenType,
-        types::{ContractInstantiationInfo, StaticFeeParameters},
-    },
+    lb_libraries::types::{ContractInstantiationInfo, StaticFeeParameters},
     liquidity_book::lb_pair::{
         LiquidityParameters,
         RemoveLiquidity,
         RewardsDistribution,
         RewardsDistributionAlgorithm,
     },
-=======
-    lb_libraries::types::{ContractInstantiationInfo, StaticFeeParameters},
-    liquidity_book::lb_pair::{LiquidityParameters, RemoveLiquidity},
->>>>>>> c2b41738
     multi_test::App,
+    swap::core::TokenType,
     utils::{
         asset::{Contract, RawContract},
         ExecuteCallback,
@@ -25,7 +18,6 @@
         MultiTestable,
         Query,
     },
-    swap::core::TokenType,
 };
 
 pub fn init(
