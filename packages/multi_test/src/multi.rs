--- conflicted
+++ resolved
@@ -120,7 +120,6 @@
     multi_derive::implement_multi!(PegStability, peg_stability);
 }
 
-<<<<<<< HEAD
 #[cfg(feature = "mock_stkd")]
 pub mod mock_stkd {
     pub use mock_stkd;
@@ -131,11 +130,11 @@
 pub mod mock_sienna {
     pub use mock_sienna;
     multi_derive::implement_multi!(MockSienna, mock_sienna);
-=======
+}
+
 #[cfg(feature = "snip20_migration")]
 pub mod snip20_migration {
     use snip20_migration;
 
     multi_derive::implement_multi!(Snip20Migration, snip20_migration);
->>>>>>> 0f504c20
 }