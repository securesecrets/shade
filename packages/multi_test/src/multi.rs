--- conflicted
+++ resolved
@@ -82,7 +82,6 @@
     use treasury_manager;
     multi_derive::implement_multi!(TreasuryManager, treasury_manager);
 }
-<<<<<<< HEAD
 
 #[cfg(feature = "treasury")]
 pub mod treasury {
@@ -94,13 +93,6 @@
 pub mod mock_adapter {
     use mock_adapter;
     multi_derive::implement_multi!(MockAdapter, mock_adapter);
-=======
-
-#[cfg(feature = "treasury")]
-pub mod treasury {
-    use treasury;
-    multi_derive::implement_multi!(Treasury, treasury);
->>>>>>> eb684702
 }
 
 #[cfg(feature = "scrt_staking")]
