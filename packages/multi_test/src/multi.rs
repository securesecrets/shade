#[cfg(feature = "admin")]
pub mod admin {
    pub use admin;
    use shade_protocol::{admin::InstantiateMsg, multi_test::App, utils::InstantiateCallback};
    multi_derive::implement_multi!(Admin, admin);

    // Multitest helper
    pub fn init_admin_auth(app: &mut App, superadmin: &Addr) -> ContractInfo {
        InstantiateMsg {
            super_admin: Some(superadmin.clone().to_string()),
        }
        .test_init(Admin::default(), app, superadmin.clone(), "admin_auth", &[])
        .unwrap()
    }
}

#[cfg(feature = "snip20")]
pub mod snip20 {
    use snip20;
    multi_derive::implement_multi!(Snip20, snip20);
}

#[cfg(feature = "liability_mint")]
pub mod liability_mint {
    use liability_mint;
    multi_derive::implement_multi!(LiabilityMint, liability_mint);
}

#[cfg(feature = "stkd_scrt")]
pub mod stkd_scrt {
    use stkd_scrt;
    multi_derive::implement_multi!(StkdScrt, stkd_scrt);
}

// #[cfg(feature = "mint")]
// pub mod mint {
//     use mint;
//     multi_derive::implement_multi!(Mint, mint);
// }

// #[cfg(feature = "oracle")]
// pub mod oracle {
//     use oracle;
//     multi_derive::implement_multi!(Oracle, oracle);
// }

// #[cfg(feature = "mock_band")]
// pub mod mock_band {
//     use crate::multi_derive;
//     use mock_band;

//     pub struct MockBand;
//     multi_derive::implement_multi!(MockBand, mock_band);
// }

#[cfg(feature = "governance")]
pub mod governance {
    use governance;

    multi_derive::implement_multi_with_reply!(Governance, governance);
}

// #[cfg(feature = "snip20_staking")]
// pub mod snip20_staking {
//     use spip_stkd_0;
//
//     multi_derive::implement_multi!(Snip20Staking, spip_stkd_0);
// }

// #[cfg(feature = "bonds")]
// pub mod bonds {
//     use crate::multi_derive;
//     use bonds;

//     pub struct Bonds;
//     multi_derive::implement_multi!(Bonds, bonds);
// }

#[cfg(feature = "query_auth")]
pub mod query_auth {
    use query_auth;

    multi_derive::implement_multi!(QueryAuth, query_auth);
}

#[cfg(feature = "treasury_manager")]
pub mod treasury_manager {
    use treasury_manager;
    multi_derive::implement_multi!(TreasuryManager, treasury_manager);
}

#[cfg(feature = "treasury")]
pub mod treasury {
    use treasury;
    multi_derive::implement_multi!(Treasury, treasury);
}

#[cfg(feature = "mock_adapter")]
pub mod mock_adapter {
    use mock_adapter;
    multi_derive::implement_multi!(MockAdapter, mock_adapter);
}

#[cfg(feature = "scrt_staking")]
pub mod scrt_staking {
    use scrt_staking;
    multi_derive::implement_multi!(ScrtStaking, scrt_staking);
}

#[cfg(feature = "basic_staking")]
pub mod basic_staking {
    use basic_staking;
    multi_derive::implement_multi!(BasicStaking, basic_staking);
}

#[cfg(feature = "peg_stability")]
pub mod peg_stability {
    use peg_stability;
    multi_derive::implement_multi!(PegStability, peg_stability);
}

<<<<<<< HEAD
#[cfg(feature = "mock_sienna_pair")]
pub mod mock_sienna_pair {
    use mock_sienna_pair;
    multi_derive::implement_multi!(MockSiennaPair, mock_sienna_pair);
}

#[cfg(feature = "sky_derivatives")]
pub mod sky_derivatives {
    use sky_derivatives;
    multi_derive::implement_multi!(SkyDerivatives, sky_derivatives);
=======
#[cfg(feature = "mock_stkd")]
pub mod mock_stkd {
    pub use mock_stkd;
    multi_derive::implement_multi!(MockStkd, mock_stkd);
}

#[cfg(feature = "mock_sienna")]
pub mod mock_sienna {
    pub use mock_sienna;
    multi_derive::implement_multi!(MockSienna, mock_sienna);
}

#[cfg(feature = "snip20_migration")]
pub mod snip20_migration {
    use snip20_migration;

    multi_derive::implement_multi!(Snip20Migration, snip20_migration);
>>>>>>> 08cef46c
}<|MERGE_RESOLUTION|>--- conflicted
+++ resolved
@@ -119,18 +119,12 @@
     multi_derive::implement_multi!(PegStability, peg_stability);
 }
 
-<<<<<<< HEAD
-#[cfg(feature = "mock_sienna_pair")]
-pub mod mock_sienna_pair {
-    use mock_sienna_pair;
-    multi_derive::implement_multi!(MockSiennaPair, mock_sienna_pair);
-}
-
 #[cfg(feature = "sky_derivatives")]
 pub mod sky_derivatives {
     use sky_derivatives;
     multi_derive::implement_multi!(SkyDerivatives, sky_derivatives);
-=======
+}
+
 #[cfg(feature = "mock_stkd")]
 pub mod mock_stkd {
     pub use mock_stkd;
@@ -148,5 +142,4 @@
     use snip20_migration;
 
     multi_derive::implement_multi!(Snip20Migration, snip20_migration);
->>>>>>> 08cef46c
 }