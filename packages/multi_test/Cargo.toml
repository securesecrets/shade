[package]
name = "shade-multi-test"
version = "0.1.0"
authors = [
   "hoomp <flammable.shower939@anonaddy.me>"
]
edition = "2018"

[lib]
crate-type = ["cdylib", "rlib"]

[features]
default = []
admin = ["dep:admin", "shade-protocol/admin"]
snip20 = ["dep:snip20"]
#mint = ["dep:mint"]
#oracle = ["dep:oracle"]
#mock_band= ["dep:mock_band"]
governance = ["dep:governance"]
snip20_staking = ["dep:spip_stkd_0"]
# bonds = ["dep:bonds"]
 query_auth = ["dep:query_auth"]
scrt_staking = ["dep:scrt_staking", "admin", "treasury", "treasury_manager", "snip20"]
treasury = ["dep:treasury", "admin"]
treasury_manager = ["dep:treasury_manager", "admin", "treasury", "mock_adapter", "snip20"]
mock_adapter = ["dep:mock_adapter"]
dao = ["mock_adapter", "treasury", "treasury_manager", "snip20"]
# shade-oracles = ["dep:shade-oracles"]
peg_stability = ["dep:peg_stability"]

[dependencies]
snip20 = { version = "0.1.0", path = "../../contracts/snip20", optional = true }
#mint = { version = "0.1.0", path = "../../contracts/mint", optional = true }
#oracle = { version = "0.1.0", path = "../../contracts/oracle", optional = true }
#mock_band = { version = "0.1.0", path = "../../contracts/mock_band", optional = true }
governance = { version = "0.1.0", path = "../../contracts/governance", optional = true }
spip_stkd_0 = { version = "0.1.0", path = "../../contracts/snip20_staking", optional = true }
# bonds = { version = "0.1.0", path = "../../contracts/bonds", optional = true }
query_auth = { version = "0.1.0", path = "../../contracts/query_auth", optional = true }
scrt_staking = { version = "0.1.0", path = "../../contracts/scrt_staking", optional = true }
treasury = { version = "0.1.0", path = "../../contracts/treasury", optional = true }
treasury_manager = { version = "0.1.0", path = "../../contracts/treasury_manager", optional = true }
mock_adapter = { version = "0.1.0", path = "../../contracts/mock_adapter", optional = true }
# shade-oracles = { git = "https://github.com/securesecrets/shade-oracle.git", tag = "0.11", optional = true }
admin = { version = "0.2.0", path = "../../contracts/admin", optional = true }
<<<<<<< HEAD
shade-admin-multi-test = { git = "https://github.com/securesecrets/shadeadmin.git"}
peg_stability = { version = "0.1.0", path = "../../contracts/peg_stability", optional = true }
=======
peg_stability = { version = "0.1.0", path = "../../contracts/peg_stability", optional = true }

[target.'cfg(not(target_arch="wasm32"))'.dependencies]
shade-admin-multi-test = { git = "https://github.com/securesecrets/shadeadmin.git", optional = true }
shade-protocol = { path = "../shade_protocol", features = ["multi-test"] }
multi-derive = { path = "../multi_derive" }
>>>>>>> 8ccdfdda
<|MERGE_RESOLUTION|>--- conflicted
+++ resolved
@@ -43,14 +43,9 @@
 mock_adapter = { version = "0.1.0", path = "../../contracts/mock_adapter", optional = true }
 # shade-oracles = { git = "https://github.com/securesecrets/shade-oracle.git", tag = "0.11", optional = true }
 admin = { version = "0.2.0", path = "../../contracts/admin", optional = true }
-<<<<<<< HEAD
-shade-admin-multi-test = { git = "https://github.com/securesecrets/shadeadmin.git"}
-peg_stability = { version = "0.1.0", path = "../../contracts/peg_stability", optional = true }
-=======
 peg_stability = { version = "0.1.0", path = "../../contracts/peg_stability", optional = true }
 
 [target.'cfg(not(target_arch="wasm32"))'.dependencies]
 shade-admin-multi-test = { git = "https://github.com/securesecrets/shadeadmin.git", optional = true }
 shade-protocol = { path = "../shade_protocol", features = ["multi-test"] }
-multi-derive = { path = "../multi_derive" }
->>>>>>> 8ccdfdda
+multi-derive = { path = "../multi_derive" }