[package]
name = "shade-multi-test"
version = "0.1.0"
authors = [
   "hoomp <flammable.shower939@anonaddy.me>"
]
edition = "2018"

[lib]
crate-type = ["cdylib", "rlib"]

[features]
default = []
airdrop = ["dep:airdrop"]
admin = ["dep:admin", "shade-protocol/admin"]
snip20 = ["dep:snip20"]
#liability_mint = ["dep:liability_mint"]
#mint = ["dep:mint"]
#oracle = ["dep:oracle"]
#mock_band= ["dep:mock_band"]
mock_stkd = ["dep:mock_stkd"]
mock_sienna = ["dep:mock_sienna"]
governance = ["dep:governance"]
# snip20_staking = ["dep:spip_stkd_0"]
# scrt_staking = ["dep:scrt_staking"]
# bonds = ["dep:bonds"]
query_auth = ["dep:query_auth"]
basic_staking = ["dep:basic_staking"]
scrt_staking = ["dep:scrt_staking"]
treasury = ["dep:treasury"]
treasury_manager = ["dep:treasury_manager"]
stkd_scrt = ["dep:stkd_scrt"]
dao = ["mock_adapter", "treasury", "treasury_manager", "snip20"]
# shade-oracles = ["dep:shade-oracles"]
peg_stability = ["dep:peg_stability"]
snip20_migration = ["dep:snip20_migration"]

[dependencies]
airdrop = { path = "../../contracts/airdrop", optional = true }
snip20 = { version = "0.1.0", path = "../../contracts/snip20", optional = true }
#liability_mint = { version = "0.1.0", path = "../../contracts/liability_mint", optional = true }
#mint = { version = "0.1.0", path = "../../contracts/mint", optional = true }
#oracle = { version = "0.1.0", path = "../../contracts/oracle", optional = true }
#mock_band = { version = "0.1.0", path = "../../contracts/mock_band", optional = true }
governance = { version = "0.1.0", path = "../../contracts/governance", optional = true }
basic_staking = { version = "0.1.0", path = "../../contracts/basic_staking", optional = true }
# spip_stkd_0 = { version = "0.1.0", path = "../../contracts/snip20_staking", optional = true }
# bonds = { version = "0.1.0", path = "../../contracts/bonds", optional = true }
query_auth = { version = "0.1.0", path = "../../contracts/query_auth", optional = true }
mock_adapter = { version = "0.1.0", path = "../../contracts/mock/mock_adapter", optional = true }
stkd_scrt = { version = "0.1.0", path = "../../contracts/dao/stkd_scrt", optional = true }
scrt_staking = { version = "0.1.0", path = "../../contracts/dao/scrt_staking", optional = true }
treasury = { version = "0.1.0", path = "../../contracts/dao/treasury", optional = true }
treasury_manager = { version = "0.1.0", path = "../../contracts/dao/treasury_manager", optional = true }
admin = { version = "0.2.0", path = "../../contracts/admin", optional = true }
peg_stability = { version = "0.1.0", path = "../../contracts/peg_stability", optional = true }
<<<<<<< HEAD
mock_stkd = { version = "0.1.0", package = "mock_stkd_derivative", path = "../../contracts/mock/mock_stkd_derivative", optional = true }
mock_sienna = { version = "0.1.0", package = "mock_sienna_pair", path = "../../contracts/mock/mock_sienna_pair", optional = true }
=======
snip20_migration = { version = "0.1.0", path = "../../contracts/snip20_migration", optional = true }
shade-protocol = { path = "../shade_protocol", features = ["multi-test"] }
>>>>>>> 0f504c20

[target.'cfg(not(target_arch="wasm32"))'.dependencies]
shade-protocol = { path = "../shade_protocol", features = ["multi-test"] }
multi-derive = { path = "../multi_derive" }<|MERGE_RESOLUTION|>--- conflicted
+++ resolved
@@ -54,13 +54,10 @@
 treasury_manager = { version = "0.1.0", path = "../../contracts/dao/treasury_manager", optional = true }
 admin = { version = "0.2.0", path = "../../contracts/admin", optional = true }
 peg_stability = { version = "0.1.0", path = "../../contracts/peg_stability", optional = true }
-<<<<<<< HEAD
 mock_stkd = { version = "0.1.0", package = "mock_stkd_derivative", path = "../../contracts/mock/mock_stkd_derivative", optional = true }
 mock_sienna = { version = "0.1.0", package = "mock_sienna_pair", path = "../../contracts/mock/mock_sienna_pair", optional = true }
-=======
 snip20_migration = { version = "0.1.0", path = "../../contracts/snip20_migration", optional = true }
 shade-protocol = { path = "../shade_protocol", features = ["multi-test"] }
->>>>>>> 0f504c20
 
 [target.'cfg(not(target_arch="wasm32"))'.dependencies]
 shade-protocol = { path = "../shade_protocol", features = ["multi-test"] }
