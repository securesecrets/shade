--- conflicted
+++ resolved
@@ -18,12 +18,8 @@
 #oracle = ["dep:oracle"]
 #mock_band= ["dep:mock_band"]
 governance = ["dep:governance"]
-<<<<<<< HEAD
 # snip20_staking = ["dep:spip_stkd_0"]
 # scrt_staking = ["dep:scrt_staking"]
-=======
-snip20_staking = ["dep:spip_stkd_0"]
->>>>>>> 26cc896c
 # bonds = ["dep:bonds"]
  query_auth = ["dep:query_auth"]
 scrt_staking = ["dep:scrt_staking"]
