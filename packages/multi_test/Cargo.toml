[package]
name = "shade-multi-test"
version = "0.1.0"
authors = [
   "hoomp <flammable.shower939@anonaddy.me>"
]
edition = "2018"

[lib]
crate-type = ["cdylib", "rlib"]

[features]
default = []
airdrop = ["dep:airdrop"]
admin = ["dep:admin", "shade-protocol/admin"]
snip20 = ["dep:snip20"]
#liability_mint = ["dep:liability_mint"]
#mint = ["dep:mint"]
#oracle = ["dep:oracle"]
#mock_band= ["dep:mock_band"]
mock_stkd = ["dep:mock_stkd"]
mock_sienna = ["dep:mock_sienna"]
governance = ["dep:governance"]
# snip20_staking = ["dep:spip_stkd_0"]
# scrt_staking = ["dep:scrt_staking"]
# bonds = ["dep:bonds"]
query_auth = ["dep:query_auth"]
basic_staking = ["dep:basic_staking"]
scrt_staking = ["dep:scrt_staking"]
treasury = ["dep:treasury"]
treasury_manager = ["dep:treasury_manager"]
stkd_scrt = ["dep:stkd_scrt"]
dao = ["mock_adapter", "treasury", "treasury_manager", "snip20"]
# shade-oracles = ["dep:shade-oracles"]
peg_stability = ["dep:peg_stability"]
<<<<<<< HEAD
sky_derivatives = ["dep:sky_derivatives"]
mock_sienna_pair = ["dep:mock_sienna_pair"]
=======
snip20_migration = ["dep:snip20_migration"]
>>>>>>> 08cef46c

[dependencies]
airdrop = { path = "../../contracts/airdrop", optional = true }
snip20 = { version = "0.1.0", path = "../../contracts/snip20", optional = true }
#liability_mint = { version = "0.1.0", path = "../../contracts/liability_mint", optional = true }
#mint = { version = "0.1.0", path = "../../contracts/mint", optional = true }
#oracle = { version = "0.1.0", path = "../../contracts/oracle", optional = true }
#mock_band = { version = "0.1.0", path = "../../contracts/mock_band", optional = true }
governance = { version = "0.1.0", path = "../../contracts/governance", optional = true }
basic_staking = { version = "0.1.0", path = "../../contracts/basic_staking", optional = true }
# spip_stkd_0 = { version = "0.1.0", path = "../../contracts/snip20_staking", optional = true }
# bonds = { version = "0.1.0", path = "../../contracts/bonds", optional = true }
query_auth = { version = "0.1.0", path = "../../contracts/query_auth", optional = true }
mock_adapter = { version = "0.1.0", path = "../../contracts/mock/mock_adapter", optional = true }
stkd_scrt = { version = "0.1.0", path = "../../contracts/dao/stkd_scrt", optional = true }
scrt_staking = { version = "0.1.0", path = "../../contracts/dao/scrt_staking", optional = true }
treasury = { version = "0.1.0", path = "../../contracts/dao/treasury", optional = true }
treasury_manager = { version = "0.1.0", path = "../../contracts/dao/treasury_manager", optional = true }
admin = { version = "0.2.0", path = "../../contracts/admin", optional = true }
peg_stability = { version = "0.1.0", path = "../../contracts/peg_stability", optional = true }
<<<<<<< HEAD
sky_derivatives = { version = "0.1.0", path = "../../contracts/sky_derivatives", optional = true }
mock_sienna_pair = { version = "0.1.0", path = "../../contracts/mock/mock_sienna_pair", optional = true }
=======
mock_stkd = { version = "0.1.0", package = "mock_stkd_derivative", path = "../../contracts/mock/mock_stkd_derivative", optional = true }
mock_sienna = { version = "0.1.0", package = "mock_sienna_pair", path = "../../contracts/mock/mock_sienna_pair", optional = true }
snip20_migration = { version = "0.1.0", path = "../../contracts/snip20_migration", optional = true }
shade-protocol = { path = "../shade_protocol", features = ["multi-test"] }
>>>>>>> 08cef46c

[target.'cfg(not(target_arch="wasm32"))'.dependencies]
shade-protocol = { path = "../shade_protocol", features = ["multi-test"] }
multi-derive = { path = "../multi_derive" }<|MERGE_RESOLUTION|>--- conflicted
+++ resolved
@@ -33,12 +33,9 @@
 dao = ["mock_adapter", "treasury", "treasury_manager", "snip20"]
 # shade-oracles = ["dep:shade-oracles"]
 peg_stability = ["dep:peg_stability"]
-<<<<<<< HEAD
 sky_derivatives = ["dep:sky_derivatives"]
 mock_sienna_pair = ["dep:mock_sienna_pair"]
-=======
 snip20_migration = ["dep:snip20_migration"]
->>>>>>> 08cef46c
 
 [dependencies]
 airdrop = { path = "../../contracts/airdrop", optional = true }
@@ -59,15 +56,10 @@
 treasury_manager = { version = "0.1.0", path = "../../contracts/dao/treasury_manager", optional = true }
 admin = { version = "0.2.0", path = "../../contracts/admin", optional = true }
 peg_stability = { version = "0.1.0", path = "../../contracts/peg_stability", optional = true }
-<<<<<<< HEAD
 sky_derivatives = { version = "0.1.0", path = "../../contracts/sky_derivatives", optional = true }
-mock_sienna_pair = { version = "0.1.0", path = "../../contracts/mock/mock_sienna_pair", optional = true }
-=======
 mock_stkd = { version = "0.1.0", package = "mock_stkd_derivative", path = "../../contracts/mock/mock_stkd_derivative", optional = true }
 mock_sienna = { version = "0.1.0", package = "mock_sienna_pair", path = "../../contracts/mock/mock_sienna_pair", optional = true }
 snip20_migration = { version = "0.1.0", path = "../../contracts/snip20_migration", optional = true }
-shade-protocol = { path = "../shade_protocol", features = ["multi-test"] }
->>>>>>> 08cef46c
 
 [target.'cfg(not(target_arch="wasm32"))'.dependencies]
 shade-protocol = { path = "../shade_protocol", features = ["multi-test"] }
