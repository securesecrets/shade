use crate::utils::{asset::Contract, generic_response::ResponseStatus};
use cosmwasm_std::{Binary, HumanAddr, Uint128};
use schemars::JsonSchema;
use secret_toolkit::utils::{HandleCallback, InitCallback, Query};
use serde::{Deserialize, Serialize};

#[derive(Serialize, Deserialize, Clone, Debug, PartialEq, JsonSchema)]
pub struct Config {
    pub admin: HumanAddr,
    //pub account_holders: Vec<HumanAddr>,
    pub sscrt: Contract,
}

#[derive(Serialize, Deserialize, Clone, Debug, PartialEq, JsonSchema)]
#[serde(rename_all = "snake_case")]
pub enum Allocation {
    // To remain liquid at all times
    Reserves {
        allocation: Uint128,
    },
    // Won't be counted in rebalancing
    Rewards {
        contract: Contract,
        allocation: Uint128,
    },
    // Monthly refresh, not counted in rebalance
    Allowance {
        address: HumanAddr,
        // Unlike others, this is a direct number of uTKN to allow monthly
        amount: Uint128,
    },
    // SCRT/ATOM/OSMO staking
    Staking {
        contract: Contract,
        allocation: Uint128,
    },
    // SKY / Derivative Staking
    Application {
        contract: Contract,
        allocation: Uint128,
        token: HumanAddr,
    },
    // Liquidity Providing
    Pool {
        contract: Contract,
        allocation: Uint128,
        secondary_asset: HumanAddr,
        token: HumanAddr,
    },
}

// Flag to be sent with funds
#[derive(Serialize, Deserialize, Clone, Debug, PartialEq, JsonSchema)]
#[serde(rename_all = "snake_case")]
pub struct Flag {
    pub flag: String,
}

#[derive(Serialize, Deserialize, Clone, Debug, PartialEq, JsonSchema)]
pub struct AllowanceData {
    pub spender: HumanAddr,
    pub amount: Uint128,
}

#[derive(Serialize, Deserialize, Clone, Debug, PartialEq, JsonSchema)]
pub struct InitMsg {
    pub admin: Option<HumanAddr>,
    pub viewing_key: String,
    pub sscrt: Contract,
    //pub account_holders: Option<Vec<HumanAddr>>,
}

impl InitCallback for InitMsg {
    const BLOCK_SIZE: usize = 256;
}

#[derive(Serialize, Deserialize, Clone, Debug, PartialEq, JsonSchema)]
#[serde(rename_all = "snake_case")]
pub enum HandleMsg {
    Receive {
        sender: HumanAddr,
        from: HumanAddr,
        amount: Uint128,
        memo: Option<Binary>,
        msg: Option<Binary>,
    },
    OneTimeAllowance {
        asset: HumanAddr,
        spender: HumanAddr,
        amount: Uint128,
        expiration: Option<u64>,
    },
    UpdateConfig {
        config: Config,
    },
    RegisterAsset {
        contract: Contract,
        reserves: Option<Uint128>,
    },
    /* List of contracts/users given an allowance based on a percentage of the asset balance
     * e.g. governance, LP, SKY
     */
    RegisterAllocation {
        asset: HumanAddr,
        allocation: Allocation,
    },
<<<<<<< HEAD
    RefreshAllowance { },
=======
    RefreshAllowance {},
>>>>>>> e933e487
    // Trigger to re-allocate asset (all if none)
    //Rebalance { asset: Option<HumanAddr> },
}

impl HandleCallback for HandleMsg {
    const BLOCK_SIZE: usize = 256;
}

#[derive(Serialize, Deserialize, JsonSchema)]
#[serde(rename_all = "snake_case")]
pub enum HandleAnswer {
    Init {
        status: ResponseStatus,
        address: HumanAddr,
    },
    UpdateConfig {
        status: ResponseStatus,
    },
    Receive {
        status: ResponseStatus,
    },
    RegisterAsset {
        status: ResponseStatus,
    },
    RegisterApp {
        status: ResponseStatus,
    },
    RefreshAllowance {
        status: ResponseStatus,
    },
    OneTimeAllowance {
        status: ResponseStatus,
    },
    //Rebalance { status: ResponseStatus },
}

#[derive(Serialize, Deserialize, Clone, Debug, PartialEq, JsonSchema)]
#[serde(rename_all = "snake_case")]
pub enum QueryMsg {
    Config {},
    Assets {},
<<<<<<< HEAD
    Balance { asset: HumanAddr },
    Allocations { asset: HumanAddr },
    Allowances { asset: HumanAddr, spender: HumanAddr },
=======
    Balance {
        asset: HumanAddr,
    },
    Allocations {
        asset: HumanAddr,
    },
    Allowances {
        asset: HumanAddr,
        spender: HumanAddr,
    },
>>>>>>> e933e487
    LastAllowanceRefresh {},
}

impl Query for QueryMsg {
    const BLOCK_SIZE: usize = 256;
}

#[derive(Serialize, Deserialize, JsonSchema)]
#[serde(rename_all = "snake_case")]
pub enum QueryAnswer {
    Config { config: Config },
    Assets { assets: Vec<HumanAddr> },
    Allocations { allocations: Vec<Allocation> },
    Balance { amount: Uint128 },
    Allowances { allowances: Vec<AllowanceData> },
    LastAllowanceRefresh { datetime: String },
}<|MERGE_RESOLUTION|>--- conflicted
+++ resolved
@@ -104,11 +104,7 @@
         asset: HumanAddr,
         allocation: Allocation,
     },
-<<<<<<< HEAD
-    RefreshAllowance { },
-=======
     RefreshAllowance {},
->>>>>>> e933e487
     // Trigger to re-allocate asset (all if none)
     //Rebalance { asset: Option<HumanAddr> },
 }
@@ -150,11 +146,6 @@
 pub enum QueryMsg {
     Config {},
     Assets {},
-<<<<<<< HEAD
-    Balance { asset: HumanAddr },
-    Allocations { asset: HumanAddr },
-    Allowances { asset: HumanAddr, spender: HumanAddr },
-=======
     Balance {
         asset: HumanAddr,
     },
@@ -165,7 +156,6 @@
         asset: HumanAddr,
         spender: HumanAddr,
     },
->>>>>>> e933e487
     LastAllowanceRefresh {},
 }
 
