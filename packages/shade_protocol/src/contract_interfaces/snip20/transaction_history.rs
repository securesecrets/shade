use cosmwasm_schema::cw_serde;
use cosmwasm_std::Timestamp;

<<<<<<< HEAD
use crate::c_std::{
    Coin, Addr, StdError, StdResult, Storage, BlockInfo
=======
use crate::{
    c_std::{Addr, BlockInfo, Coin, StdError, StdResult, Storage, Uint128},
    contract_interfaces::snip20::errors::{
        legacy_cannot_convert_from_tx,
        tx_code_invalid_conversion,
    },
>>>>>>> fb418dc7
};

#[cfg(feature = "snip20-impl")]
use crate::utils::storage::plus::{ItemStorage, MapStorage};
#[cfg(feature = "snip20-impl")]
use secret_storage_plus::{Item, Map};

// Note that id is a globally incrementing counter.
// Since it's 64 bits long, even at 50 tx/s it would take
// over 11 billion years for it to rollback. I'm pretty sure
// we'll have bigger issues by then.
#[cw_serde]
pub struct Tx {
    pub id: u64,
    pub from: Addr,
    pub sender: Addr,
    pub receiver: Addr,
    pub coins: Coin,
    #[serde(skip_serializing_if = "Option::is_none")]
    pub memo: Option<String>,
    // The block time and block height are optional so that the JSON schema
    // reflects that some SNIP-20 contracts may not include this info.
    pub block_time: Option<Timestamp>,
    pub block_height: Option<u64>,
}

#[cfg(feature = "snip20-impl")]
impl Tx {
    // Inefficient but compliant, not recommended to use deprecated features
    pub fn get(
        storage: &dyn Storage,
        for_address: &Addr,
        page: u32,
        page_size: u32,
    ) -> StdResult<(Vec<Self>, u64)> {
        let id = UserTXTotal::load(storage, for_address.clone())?.0;
        let start_index = page as u64 * page_size as u64;

        // Since we dont know where the legacy txs are then we iterate over everything
        let mut total = 0u64;
        let mut txs = vec![];
        for i in 0..id {
            match StoredRichTx::load(storage, (for_address.clone(), i))?.into_legacy() {
                Ok(tx) => {
                    total += 1;
                    if total >= (start_index + page_size as u64) {
                        break;
                    } else if total >= start_index {
                        txs.push(tx);
                    }
                }
                Err(_) => {}
            }
        }

        let length = txs.len() as u64;
        Ok((txs, length))
    }
}

#[cw_serde]
pub enum TxAction {
    Transfer {
        from: Addr,
        sender: Addr,
        recipient: Addr,
    },
    Mint {
        minter: Addr,
        recipient: Addr,
    },
    Burn {
        burner: Addr,
        owner: Addr,
    },
    Deposit {},
    Redeem {},
}

// Note that id is a globally incrementing counter.
// Since it's 64 bits long, even at 50 tx/s it would take
// over 11 billion years for it to rollback. I'm pretty sure
// we'll have bigger issues by then.
#[cw_serde]
pub struct RichTx {
    pub id: u64,
    pub action: TxAction,
    pub coins: Coin,
    #[serde(skip_serializing_if = "Option::is_none")]
    pub memo: Option<String>,
    pub block_time: Timestamp,
    pub block_height: u64,
}

#[cfg(feature = "snip20-impl")]
impl RichTx {
    pub fn get(
        storage: &dyn Storage,
        for_address: &Addr,
        page: u32,
        page_size: u32,
    ) -> StdResult<(Vec<Self>, u64)> {
        let id = UserTXTotal::load(storage, for_address.clone())?.0;
        let start_index = page as u64 * page_size as u64;
        let size: u64;
        if (start_index + page_size as u64) > id {
            size = id;
        } else {
            size = page_size as u64 + start_index;
        }

        let mut txs = vec![];
        for index in start_index..size {
            let stored_tx = StoredRichTx::load(storage, (for_address.clone(), index))?;
            txs.push(stored_tx.into_humanized()?);
        }

        let length = txs.len() as u64;
        Ok((txs, length))
    }
}

// Stored types:
#[derive(Clone, Copy, Debug)]
#[repr(u8)]
enum TxCode {
    Transfer = 0,
    Mint = 1,
    Burn = 2,
    Deposit = 3,
    Redeem = 4,
}

impl TxCode {
    fn to_u8(self) -> u8 {
        self as u8
    }

    fn from_u8(n: u8) -> StdResult<Self> {
        use TxCode::*;
        match n {
            0 => Ok(Transfer),
            1 => Ok(Mint),
            2 => Ok(Burn),
            3 => Ok(Deposit),
            4 => Ok(Redeem),
            _ => Err(tx_code_invalid_conversion(n)),
        }
    }
}

#[cw_serde]
struct StoredTxAction {
    tx_type: u8,
    address1: Option<Addr>,
    address2: Option<Addr>,
    address3: Option<Addr>,
}

impl StoredTxAction {
    fn transfer(from: Addr, sender: Addr, recipient: Addr) -> Self {
        Self {
            tx_type: TxCode::Transfer.to_u8(),
            address1: Some(from),
            address2: Some(sender),
            address3: Some(recipient),
        }
    }

    fn mint(minter: Addr, recipient: Addr) -> Self {
        Self {
            tx_type: TxCode::Mint.to_u8(),
            address1: Some(minter),
            address2: Some(recipient),
            address3: None,
        }
    }

    fn burn(owner: Addr, burner: Addr) -> Self {
        Self {
            tx_type: TxCode::Burn.to_u8(),
            address1: Some(burner),
            address2: Some(owner),
            address3: None,
        }
    }

    fn deposit() -> Self {
        Self {
            tx_type: TxCode::Deposit.to_u8(),
            address1: None,
            address2: None,
            address3: None,
        }
    }

    fn redeem() -> Self {
        Self {
            tx_type: TxCode::Redeem.to_u8(),
            address1: None,
            address2: None,
            address3: None,
        }
    }

    fn into_humanized(self) -> StdResult<TxAction> {
        let transfer_addr_err = || {
            StdError::generic_err(
                "Missing address in stored Transfer transaction. Storage is corrupt",
            )
        };
        let mint_addr_err = || {
            StdError::generic_err("Missing address in stored Mint transaction. Storage is corrupt")
        };
        let burn_addr_err = || {
            StdError::generic_err("Missing address in stored Burn transaction. Storage is corrupt")
        };

        // In all of these, we ignore fields that we don't expect to find populated
        let action = match TxCode::from_u8(self.tx_type)? {
            TxCode::Transfer => {
                let from = self.address1.ok_or_else(transfer_addr_err)?;
                let sender = self.address2.ok_or_else(transfer_addr_err)?;
                let recipient = self.address3.ok_or_else(transfer_addr_err)?;
                TxAction::Transfer {
                    from,
                    sender,
                    recipient,
                }
            }
            TxCode::Mint => {
                let minter = self.address1.ok_or_else(mint_addr_err)?;
                let recipient = self.address2.ok_or_else(mint_addr_err)?;
                TxAction::Mint { minter, recipient }
            }
            TxCode::Burn => {
                let burner = self.address1.ok_or_else(burn_addr_err)?;
                let owner = self.address2.ok_or_else(burn_addr_err)?;
                TxAction::Burn { burner, owner }
            }
            TxCode::Deposit => TxAction::Deposit {},
            TxCode::Redeem => TxAction::Redeem {},
        };

        Ok(action)
    }
}

#[cw_serde]
struct StoredRichTx {
    id: u64,
    action: StoredTxAction,
    coins: Coin,
    memo: Option<String>,
    block_time: Timestamp,
    block_height: u64,
}

impl StoredRichTx {
    fn new(
        id: u64,
        action: StoredTxAction,
        coins: Coin,
        memo: Option<String>,
        block: &BlockInfo,
    ) -> Self {
        Self {
            id,
            action,
            coins,
            memo,
            block_time: block.time,
            block_height: block.height,
        }
    }

    fn into_humanized(self) -> StdResult<RichTx> {
        Ok(RichTx {
            id: self.id,
            action: self.action.into_humanized()?,
            coins: self.coins,
            memo: self.memo,
            block_time: self.block_time,
            block_height: self.block_height,
        })
    }

    fn into_legacy(self) -> StdResult<Tx> {
        if self.action.tx_type == 0 {
            Ok(Tx {
                id: self.id,
                from: self.action.address1.unwrap(),
                sender: self.action.address2.unwrap(),
                receiver: self.action.address3.unwrap(),
                coins: self.coins,
                memo: self.memo,
                block_time: Some(self.block_time),
                block_height: Some(self.block_height),
            })
        } else {
            Err(legacy_cannot_convert_from_tx())
        }
    }
}

#[cfg(feature = "snip20-impl")]
impl MapStorage<'static, (Addr, u64)> for StoredRichTx {
    const MAP: Map<'static, (Addr, u64), Self> = Map::new("stored-rich-tx-");
}

// Storage functions:
#[cw_serde]
struct TXCount(pub u64);

#[cfg(feature = "snip20-impl")]
impl ItemStorage for TXCount {
    const ITEM: Item<'static, Self> = Item::new("tx-count-");
}

#[cfg(feature = "snip20-impl")]
fn increment_tx_count(storage: &mut dyn Storage) -> StdResult<u64> {
    let id = TXCount::may_load(storage)?.unwrap_or(TXCount(0)).0 + 1;
    TXCount(id).save(storage)?;
    Ok(id)
}

// User tx index
#[cw_serde]
struct UserTXTotal(pub u64);

#[cfg(feature = "snip20-impl")]
impl UserTXTotal {
    pub fn append(
        storage: &mut dyn Storage,
        for_address: &Addr,
        tx: &StoredRichTx,
    ) -> StdResult<()> {
        let id = UserTXTotal::may_load(storage, for_address.clone())?
            .unwrap_or(UserTXTotal(0))
            .0;
        UserTXTotal(id + 1).save(storage, for_address.clone())?;
        tx.save(storage, (for_address.clone(), id))?;

        Ok(())
    }
}

#[cfg(feature = "snip20-impl")]
impl MapStorage<'static, Addr> for UserTXTotal {
    const MAP: Map<'static, Addr, Self> = Map::new("user-tx-total-");
}

#[cfg(feature = "snip20-impl")]
#[allow(clippy::too_many_arguments)] // We just need them
pub fn store_transfer(
    storage: &mut dyn Storage,
    owner: &Addr,
    sender: &Addr,
    receiver: &Addr,
    amount: Uint128,
    denom: String,
    memo: Option<String>,
    block: &BlockInfo,
) -> StdResult<()> {
    let id = increment_tx_count(storage)?;
    let coins = Coin {
        denom,
        amount: amount.into(),
    };
    let tx = StoredRichTx::new(
        id,
        StoredTxAction::transfer(owner.clone(), sender.clone(), receiver.clone()),
        coins,
        memo,
        block,
    );

    // Write to the owners history if it's different from the other two addresses
    if owner != sender && owner != receiver {
        // crate::c_std::debug_print("saving transaction history for owner");
        UserTXTotal::append(storage, owner, &tx)?;
    }
    // Write to the sender's history if it's different from the receiver
    if sender != receiver {
        // crate::c_std::debug_print("saving transaction history for sender");
        UserTXTotal::append(storage, sender, &tx)?;
    }
    // Always write to the recipient's history
    // crate::c_std::debug_print("saving transaction history for receiver");
    UserTXTotal::append(storage, receiver, &tx)?;

    Ok(())
}

#[cfg(feature = "snip20-impl")]
pub fn store_mint(
    storage: &mut dyn Storage,
    minter: &Addr,
    recipient: &Addr,
    amount: Uint128,
    denom: String,
    memo: Option<String>,
    block: &BlockInfo,
) -> StdResult<()> {
    let id = increment_tx_count(storage)?;
    let coins = Coin {
        denom,
        amount: amount.into(),
    };
    let action = StoredTxAction::mint(minter.clone(), recipient.clone());
    let tx = StoredRichTx::new(id, action, coins, memo, block);

    if minter != recipient {
        UserTXTotal::append(storage, recipient, &tx)?;
    }
    UserTXTotal::append(storage, minter, &tx)?;

    Ok(())
}

#[cfg(feature = "snip20-impl")]
pub fn store_burn(
    storage: &mut dyn Storage,
    owner: &Addr,
    burner: &Addr,
    amount: Uint128,
    denom: String,
    memo: Option<String>,
    block: &BlockInfo,
) -> StdResult<()> {
    let id = increment_tx_count(storage)?;
    let coins = Coin {
        denom,
        amount: amount.into(),
    };
    let action = StoredTxAction::burn(owner.clone(), burner.clone());
    let tx = StoredRichTx::new(id, action, coins, memo, block);

    if burner != owner {
        UserTXTotal::append(storage, owner, &tx)?;
    }
    UserTXTotal::append(storage, burner, &tx)?;

    Ok(())
}

#[cfg(feature = "snip20-impl")]
pub fn store_deposit(
    storage: &mut dyn Storage,
    recipient: &Addr,
    amount: Uint128,
    denom: String,
    block: &BlockInfo,
) -> StdResult<()> {
    let id = increment_tx_count(storage)?;
    let coins = Coin {
        denom,
        amount: amount.into(),
    };
    let action = StoredTxAction::deposit();
    let tx = StoredRichTx::new(id, action, coins, None, block);

    UserTXTotal::append(storage, recipient, &tx)?;

    Ok(())
}

#[cfg(feature = "snip20-impl")]
pub fn store_redeem(
    storage: &mut dyn Storage,
    redeemer: &Addr,
    amount: Uint128,
    denom: String,
    block: &BlockInfo,
) -> StdResult<()> {
    let id = increment_tx_count(storage)?;
    let coins = Coin {
        denom,
        amount: amount.into(),
    };
    let action = StoredTxAction::redeem();
    let tx = StoredRichTx::new(id, action, coins, None, block);

    UserTXTotal::append(storage, redeemer, &tx)?;

    Ok(())
}<|MERGE_RESOLUTION|>--- conflicted
+++ resolved
@@ -1,17 +1,12 @@
 use cosmwasm_schema::cw_serde;
 use cosmwasm_std::Timestamp;
 
-<<<<<<< HEAD
-use crate::c_std::{
-    Coin, Addr, StdError, StdResult, Storage, BlockInfo
-=======
 use crate::{
     c_std::{Addr, BlockInfo, Coin, StdError, StdResult, Storage, Uint128},
     contract_interfaces::snip20::errors::{
         legacy_cannot_convert_from_tx,
         tx_code_invalid_conversion,
     },
->>>>>>> fb418dc7
 };
 
 #[cfg(feature = "snip20-impl")]
