use cosmwasm_std::Timestamp;
use cosmwasm_schema::{cw_serde};

use crate::c_std::{
<<<<<<< HEAD
    Api, CanonicalAddr, Coin, Addr, StdError, StdResult, Storage, BlockInfo
=======
    Coin, HumanAddr, StdError, StdResult, Storage,
>>>>>>> 44222581
};
use crate::c_std::Uint128;
use crate::contract_interfaces::snip20::errors::{legacy_cannot_convert_from_tx, tx_code_invalid_conversion};

#[cfg(feature = "snip20-impl")]
use crate::utils::storage::plus::{ItemStorage, MapStorage};
#[cfg(feature = "snip20-impl")]
use secret_storage_plus::{Item, Map};

// Note that id is a globally incrementing counter.
// Since it's 64 bits long, even at 50 tx/s it would take
// over 11 billion years for it to rollback. I'm pretty sure
// we'll have bigger issues by then.
#[cw_serde]
pub struct Tx {
    pub id: u64,
    pub from: Addr,
    pub sender: Addr,
    pub receiver: Addr,
    pub coins: Coin,
    #[serde(skip_serializing_if = "Option::is_none")]
    pub memo: Option<String>,
    // The block time and block height are optional so that the JSON schema
    // reflects that some SNIP-20 contracts may not include this info.
    pub block_time: Option<Timestamp>,
    pub block_height: Option<u64>,
}

#[cfg(feature = "snip20-impl")]
impl Tx {
    // Inefficient but compliant, not recommended to use deprecated features
    pub fn get(
        storage: &dyn Storage,
        for_address: &Addr,
        page: u32,
        page_size: u32,
    ) -> StdResult<(Vec<Self>, u64)> {
        let id = UserTXTotal::load(storage, for_address.clone())?.0;
        let start_index = page as u64 * page_size as u64;

        // Since we dont know where the legacy txs are then we iterate over everything
        let mut total = 0u64;
        let mut txs = vec![];
        for i in 0..id {
            match StoredRichTx::load(storage, (for_address.clone(), i))?.into_legacy() {
                Ok(tx) => {
                    total += 1;
                    if total >= (start_index + page_size as u64) {
                        break;
                    }
                    else if total >= start_index {
                        txs.push(tx);
                    }
                }
                Err(_) => {}
            }
        }

        let length = txs.len() as u64;
        Ok((txs, length))
    }
}

#[cw_serde]
pub enum TxAction {
    Transfer {
        from: Addr,
        sender: Addr,
        recipient: Addr,
    },
    Mint {
        minter: Addr,
        recipient: Addr,
    },
    Burn {
        burner: Addr,
        owner: Addr,
    },
    Deposit {},
    Redeem {},
}

// Note that id is a globally incrementing counter.
// Since it's 64 bits long, even at 50 tx/s it would take
// over 11 billion years for it to rollback. I'm pretty sure
// we'll have bigger issues by then.
#[cw_serde]
pub struct RichTx {
    pub id: u64,
    pub action: TxAction,
    pub coins: Coin,
    #[serde(skip_serializing_if = "Option::is_none")]
    pub memo: Option<String>,
    pub block_time: Timestamp,
    pub block_height: u64,
}

#[cfg(feature = "snip20-impl")]
impl RichTx {
    pub fn get(
        storage: &dyn Storage,
        for_address: &Addr,
        page: u32,
        page_size: u32,
    ) -> StdResult<(Vec<Self>, u64)> {
        let id = UserTXTotal::load(storage, for_address.clone())?.0;
        let start_index = page as u64 * page_size as u64;
        let size: u64;
        if (start_index + page_size as u64) > id {
            size = id;
        }
        else {
            size = page_size as u64 + start_index;
        }

        let mut txs = vec![];
        for index in start_index..size {
            let stored_tx = StoredRichTx::load(storage, (for_address.clone(), index))?;
            txs.push(stored_tx.into_humanized()?);
        }

        let length = txs.len() as u64;
        Ok((txs, length))
    }
}

// Stored types:
#[derive(Clone, Copy, Debug)]
#[repr(u8)]
enum TxCode {
    Transfer = 0,
    Mint = 1,
    Burn = 2,
    Deposit = 3,
    Redeem = 4,
}

impl TxCode {
    fn to_u8(self) -> u8 {
        self as u8
    }

    fn from_u8(n: u8) -> StdResult<Self> {
        use TxCode::*;
        match n {
            0 => Ok(Transfer),
            1 => Ok(Mint),
            2 => Ok(Burn),
            3 => Ok(Deposit),
            4 => Ok(Redeem),
            _ => Err(tx_code_invalid_conversion(n)),
        }
    }
}

#[cw_serde]
struct StoredTxAction {
    tx_type: u8,
    address1: Option<Addr>,
    address2: Option<Addr>,
    address3: Option<Addr>,
}

impl StoredTxAction {
    fn transfer(from: Addr, sender: Addr, recipient: Addr) -> Self {
        Self {
            tx_type: TxCode::Transfer.to_u8(),
            address1: Some(from),
            address2: Some(sender),
            address3: Some(recipient),
        }
    }
    fn mint(minter: Addr, recipient: Addr) -> Self {
        Self {
            tx_type: TxCode::Mint.to_u8(),
            address1: Some(minter),
            address2: Some(recipient),
            address3: None,
        }
    }
    fn burn(owner: Addr, burner: Addr) -> Self {
        Self {
            tx_type: TxCode::Burn.to_u8(),
            address1: Some(burner),
            address2: Some(owner),
            address3: None,
        }
    }
    fn deposit() -> Self {
        Self {
            tx_type: TxCode::Deposit.to_u8(),
            address1: None,
            address2: None,
            address3: None,
        }
    }
    fn redeem() -> Self {
        Self {
            tx_type: TxCode::Redeem.to_u8(),
            address1: None,
            address2: None,
            address3: None,
        }
    }

    fn into_humanized<>(self) -> StdResult<TxAction> {
        let transfer_addr_err = || {
            StdError::generic_err(
                "Missing address in stored Transfer transaction. Storage is corrupt",
            )
        };
        let mint_addr_err = || {
            StdError::generic_err("Missing address in stored Mint transaction. Storage is corrupt")
        };
        let burn_addr_err = || {
            StdError::generic_err("Missing address in stored Burn transaction. Storage is corrupt")
        };

        // In all of these, we ignore fields that we don't expect to find populated
        let action = match TxCode::from_u8(self.tx_type)? {
            TxCode::Transfer => {
                let from = self.address1.ok_or_else(transfer_addr_err)?;
                let sender = self.address2.ok_or_else(transfer_addr_err)?;
                let recipient = self.address3.ok_or_else(transfer_addr_err)?;
                TxAction::Transfer {
                    from,
                    sender,
                    recipient,
                }
            }
            TxCode::Mint => {
                let minter = self.address1.ok_or_else(mint_addr_err)?;
                let recipient = self.address2.ok_or_else(mint_addr_err)?;
                TxAction::Mint { minter, recipient }
            }
            TxCode::Burn => {
                let burner = self.address1.ok_or_else(burn_addr_err)?;
                let owner = self.address2.ok_or_else(burn_addr_err)?;
                TxAction::Burn { burner, owner }
            }
            TxCode::Deposit => TxAction::Deposit {},
            TxCode::Redeem => TxAction::Redeem {},
        };

        Ok(action)
    }
}

#[cw_serde]
struct StoredRichTx {
    id: u64,
    action: StoredTxAction,
    coins: Coin,
    memo: Option<String>,
    block_time: Timestamp,
    block_height: u64,
}

impl StoredRichTx {
    fn new(
        id: u64,
        action: StoredTxAction,
        coins: Coin,
        memo: Option<String>,
        block: &BlockInfo,
    ) -> Self {
        Self {
            id,
            action,
            coins,
            memo,
            block_time: block.time,
            block_height: block.height,
        }
    }

    fn into_humanized(self) -> StdResult<RichTx> {
        Ok(RichTx {
            id: self.id,
            action: self.action.into_humanized()?,
            coins: self.coins,
            memo: self.memo,
            block_time: self.block_time,
            block_height: self.block_height,
        })
    }

    fn into_legacy(self) -> StdResult<Tx> {
        if self.action.tx_type == 0 {
            Ok(Tx {
                id: self.id,
                from: self.action.address1.unwrap(),
                sender: self.action.address2.unwrap(),
                receiver: self.action.address3.unwrap(),
                coins: self.coins,
                memo: self.memo,
                block_time: Some(self.block_time),
                block_height: Some(self.block_height)
            })
        }
        else {
            Err(legacy_cannot_convert_from_tx())
        }
    }
}

#[cfg(feature = "snip20-impl")]
impl MapStorage<'static, (Addr, u64)> for StoredRichTx {
    const MAP: Map<'static, (Addr, u64), Self> = Map::new("stored-rich-tx-");
}

// Storage functions:
#[cw_serde]
struct TXCount(pub u64);

#[cfg(feature = "snip20-impl")]
impl ItemStorage for TXCount {
    const ITEM: Item<'static, Self> = Item::new("tx-count-");
}

#[cfg(feature = "snip20-impl")]
fn increment_tx_count(storage: &mut dyn Storage) -> StdResult<u64> {
    let id = TXCount::may_load(storage)?.unwrap_or(TXCount(0)).0 + 1;
    TXCount(id).save(storage)?;
    Ok(id)
}

// User tx index
#[cw_serde]
struct UserTXTotal(pub u64);

#[cfg(feature = "snip20-impl")]
impl UserTXTotal {
    pub fn append(
        storage: &mut dyn Storage,
        for_address: &Addr,
        tx: &StoredRichTx,
    ) -> StdResult<()> {
        let id = UserTXTotal::may_load(storage, for_address.clone())?.unwrap_or(UserTXTotal(0)).0;
        UserTXTotal(id + 1).save(storage, for_address.clone())?;
        tx.save(storage, (for_address.clone(), id))?;

        Ok(())
    }
}

#[cfg(feature = "snip20-impl")]
impl MapStorage<'static, Addr> for UserTXTotal {
    const MAP: Map<'static, Addr, Self> = Map::new("user-tx-total-");
}

#[cfg(feature = "snip20-impl")]
#[allow(clippy::too_many_arguments)] // We just need them
pub fn store_transfer(
    storage: &mut dyn Storage,
    owner: &Addr,
    sender: &Addr,
    receiver: &Addr,
    amount: Uint128,
    denom: String,
    memo: Option<String>,
    block: &BlockInfo,
) -> StdResult<()> {
    let id = increment_tx_count(storage)?;
    let coins = Coin { denom, amount: amount.into() };
    let tx = StoredRichTx::new(
        id,
        StoredTxAction::transfer(owner.clone(), sender.clone(), receiver.clone()),
        coins,
        memo,
<<<<<<< HEAD
        block_time: block.time,
        block_height: block.height
    };
=======
        block
    );
>>>>>>> 44222581

    // Write to the owners history if it's different from the other two addresses
    if owner != sender && owner != receiver {
        // crate::c_std::debug_print("saving transaction history for owner");
        UserTXTotal::append(storage, owner, &tx)?;
    }
    // Write to the sender's history if it's different from the receiver
    if sender != receiver {
        // crate::c_std::debug_print("saving transaction history for sender");
        UserTXTotal::append(storage, sender, &tx)?;
    }
    // Always write to the recipient's history
    // crate::c_std::debug_print("saving transaction history for receiver");
    UserTXTotal::append(storage, receiver, &tx)?;

    Ok(())
}

#[cfg(feature = "snip20-impl")]
pub fn store_mint(
    storage: &mut dyn Storage,
    minter: &Addr,
    recipient: &Addr,
    amount: Uint128,
    denom: String,
    memo: Option<String>,
    block: &BlockInfo,
) -> StdResult<()> {
    let id = increment_tx_count(storage)?;
    let coins = Coin { denom, amount: amount.into() };
    let action = StoredTxAction::mint(minter.clone(), recipient.clone());
    let tx = StoredRichTx::new(id, action, coins, memo, block);

    if minter != recipient {
        UserTXTotal::append(storage, recipient, &tx)?;

    }
    UserTXTotal::append(storage, minter, &tx)?;

    Ok(())
}

#[cfg(feature = "snip20-impl")]
pub fn store_burn(
    storage: &mut dyn Storage,
    owner: &Addr,
    burner: &Addr,
    amount: Uint128,
    denom: String,
    memo: Option<String>,
    block: &BlockInfo,
) -> StdResult<()> {
    let id = increment_tx_count(storage)?;
    let coins = Coin { denom, amount: amount.into() };
    let action = StoredTxAction::burn(owner.clone(), burner.clone());
    let tx = StoredRichTx::new(id, action, coins, memo, block);

    if burner != owner {
        UserTXTotal::append(storage, owner, &tx)?;
    }
    UserTXTotal::append(storage, burner, &tx)?;

    Ok(())
}

#[cfg(feature = "snip20-impl")]
pub fn store_deposit(
    storage: &mut dyn Storage,
    recipient: &Addr,
    amount: Uint128,
    denom: String,
    block: &BlockInfo,
) -> StdResult<()> {
    let id = increment_tx_count(storage)?;
    let coins = Coin { denom, amount: amount.into() };
    let action = StoredTxAction::deposit();
    let tx = StoredRichTx::new(id, action, coins, None, block);

    UserTXTotal::append(storage, recipient, &tx)?;

    Ok(())
}

#[cfg(feature = "snip20-impl")]
pub fn store_redeem(
    storage: &mut dyn Storage,
    redeemer: &Addr,
    amount: Uint128,
    denom: String,
    block: &BlockInfo,
) -> StdResult<()> {
    let id = increment_tx_count(storage)?;
    let coins = Coin { denom, amount: amount.into() };
    let action = StoredTxAction::redeem();
    let tx = StoredRichTx::new(id, action, coins, None, block);

    UserTXTotal::append(storage, redeemer, &tx)?;

    Ok(())
}<|MERGE_RESOLUTION|>--- conflicted
+++ resolved
@@ -2,11 +2,7 @@
 use cosmwasm_schema::{cw_serde};
 
 use crate::c_std::{
-<<<<<<< HEAD
     Api, CanonicalAddr, Coin, Addr, StdError, StdResult, Storage, BlockInfo
-=======
-    Coin, HumanAddr, StdError, StdResult, Storage,
->>>>>>> 44222581
 };
 use crate::c_std::Uint128;
 use crate::contract_interfaces::snip20::errors::{legacy_cannot_convert_from_tx, tx_code_invalid_conversion};
@@ -377,14 +373,8 @@
         StoredTxAction::transfer(owner.clone(), sender.clone(), receiver.clone()),
         coins,
         memo,
-<<<<<<< HEAD
-        block_time: block.time,
-        block_height: block.height
-    };
-=======
         block
     );
->>>>>>> 44222581
 
     // Write to the owners history if it's different from the other two addresses
     if owner != sender && owner != receiver {
