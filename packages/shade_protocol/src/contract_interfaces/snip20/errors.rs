use crate::{
    impl_into_u8,
    utils::errors::{build_string, CodeType, DetailedError},
};
use crate::c_std::{Addr, StdError};

use cosmwasm_schema::{cw_serde};
use crate::c_std::Uint128;
use crate::contract_interfaces::snip20::Permission;

#[cw_serde]#[repr(u8)]
pub enum Error {
    // Init Errors
    InvalidNameFormat,
    InvalidSymbolFormat,
    InvalidDecimals,

    // User errors
    NoFunds,
    NotEnoughFunds,
    AllowanceExpired,
    InsufficientAllowance,

    // Auth errors
    NotAdmin,
    PermitRevoked,
    UnauthorisedPermit,
    InvalidViewingKey,

    // Config errors
    TransfersDisabled,
    MintingDisabled,
    NotMinter,
    BurningDisabled,
    RedeemDisabled,
    DepositDisabled,
    NotEnoughTokens,
    NoTokensReceived,
    UnsupportedToken,

    // Run state errors
    ActionDisabled,

    NotAuthenticatedMsg,

    // Errors that shouldnt happen
    ContractStatusLevelInvalidConversion,
    TxCodeInvalidConversion,
    LegacyCannotConvertFromTx,
}

impl_into_u8!(Error);

impl CodeType for Error {
    fn to_verbose(&self, context: &Vec<&str>) -> String {
        match self {
            Error::InvalidNameFormat => build_string("{} is not in the expected name format (3-30 UTF-8 bytes)", context),
            Error::InvalidSymbolFormat => build_string("{} is not in the expected symbol format [A-Z]{3,6}", context),
            Error::InvalidDecimals => build_string("Decimals must not exceed 18", context),
            Error::NoFunds => build_string("Account has no funds", context),
            Error::NotEnoughFunds => build_string("Account doesnt have enough funds", context),
            Error::AllowanceExpired => build_string("Allowance expired on {}", context),
            Error::InsufficientAllowance => build_string("Insufficient allowance", context),
            Error::NotAdmin => build_string("Only admin is allowed to do this action", context),
            Error::PermitRevoked => build_string("Permit key {} is revoked", context),
            Error::UnauthorisedPermit => build_string("Permit lacks the required authorisation, expecting {}", context),
            Error::InvalidViewingKey => build_string("Viewing key is invalid", context),
            Error::TransfersDisabled => build_string("Transfers are disabled", context),
            Error::MintingDisabled => build_string("Minting is disabled", context),
            Error::NotMinter => build_string("{} is not an allowed minter", context),
            Error::BurningDisabled => build_string("Burning is disabled", context),
            Error::RedeemDisabled => build_string("Redemptions are disabled", context),
            Error::DepositDisabled => build_string("Deposits are disabled", context),
            Error::NotEnoughTokens => build_string("Asking to redeem {} when theres only {} held by the reserve", context),
            Error::NoTokensReceived => build_string("Found no tokens to deposit", context),
            Error::UnsupportedToken => build_string("Sent tokens are not supported", context),
            Error::ActionDisabled => build_string("This action has been disabled", context),
            Error::NotAuthenticatedMsg => build_string("Message doesnt require authentication", context),
            Error::ContractStatusLevelInvalidConversion => build_string("Stored enum id {} is greater than total supported enum items", context),
            Error::TxCodeInvalidConversion => build_string("Stored action id {} is greater than total supported enum items", context),
            Error::LegacyCannotConvertFromTx => build_string("Legacy Txs only supports Transfer", context),
        }
    }
}

const TARGET: &str = "snip20";

pub fn invalid_name_format(name: &str) -> StdError {
    DetailedError::from_code(TARGET, Error::InvalidNameFormat, vec![name]).to_error()
}

pub fn invalid_symbol_format(symbol: &str) -> StdError {
    DetailedError::from_code(TARGET, Error::InvalidSymbolFormat, vec![symbol]).to_error()
}

pub fn invalid_decimals() -> StdError {
    DetailedError::from_code(TARGET, Error::InvalidDecimals, vec![]).to_error()
}

pub fn no_funds() -> StdError {
    DetailedError::from_code(TARGET, Error::NoFunds, vec![]).to_error()
}

pub fn not_enough_funds() -> StdError {
    DetailedError::from_code(TARGET, Error::NotEnoughFunds, vec![]).to_error()
}

pub fn allowance_expired(date: u64) -> StdError {
    DetailedError::from_code(TARGET, Error::AllowanceExpired, vec![&date.to_string()]).to_error()
}

pub fn not_admin() -> StdError {
    DetailedError::from_code(TARGET, Error::NotAdmin, vec![]).to_error()
}

pub fn permit_revoked(key: String) -> StdError {
    DetailedError::from_code(TARGET, Error::PermitRevoked, vec![&key]).to_error()
}

pub fn unauthorized_permit(auth: Permission) -> StdError {
    let perm = match auth {
        Permission::Allowance => String::from("allowance"),
        Permission::Balance => String::from("balance"),
        Permission::History => String::from("history"),
        Permission::Owner => String::from("owner"),
    };
    DetailedError::from_code(TARGET, Error::UnauthorisedPermit, vec![&perm]).to_error()
}

pub fn invalid_viewing_key() -> StdError {
    DetailedError::from_code(TARGET, Error::InvalidViewingKey, vec![]).to_error()
}

pub fn transfer_disabled() -> StdError {
    DetailedError::from_code(TARGET, Error::TransfersDisabled, vec![]).to_error()
}

pub fn minting_disabled() -> StdError {
    DetailedError::from_code(TARGET, Error::MintingDisabled, vec![]).to_error()
}

<<<<<<< HEAD
pub fn not_minter(user: &Addr) -> StdError {
    DetailedError::from_code(target, Error::NotMinter, vec![user.as_str()]).to_error()
=======
pub fn not_minter(user: &HumanAddr) -> StdError {
    DetailedError::from_code(TARGET, Error::NotMinter, vec![user.as_str()]).to_error()
>>>>>>> 44222581
}

pub fn burning_disabled() -> StdError {
    DetailedError::from_code(TARGET, Error::BurningDisabled, vec![]).to_error()
}

pub fn redeem_disabled() -> StdError {
    DetailedError::from_code(TARGET, Error::RedeemDisabled, vec![]).to_error()
}

pub fn deposit_disabled() -> StdError {
    DetailedError::from_code(TARGET, Error::DepositDisabled, vec![]).to_error()
}

pub fn not_enough_tokens(sent: Uint128, max: Uint128) -> StdError {
    DetailedError::from_code(TARGET, Error::NotEnoughTokens, vec![&sent.to_string(), &max.to_string()]).to_error()
}

pub fn no_tokens_received() -> StdError {
    DetailedError::from_code(TARGET, Error::NoTokensReceived, vec![]).to_error()
}

pub fn unsupported_token() -> StdError {
    DetailedError::from_code(TARGET, Error::UnsupportedToken, vec![]).to_error()
}

pub fn action_disabled() -> StdError {
    DetailedError::from_code(TARGET, Error::ActionDisabled, vec![]).to_error()
}

pub fn not_authenticated_msg() -> StdError {
    DetailedError::from_code(TARGET, Error::NotAuthenticatedMsg, vec![]).to_error()
}

pub fn insufficient_allowance() -> StdError {
    DetailedError::from_code(TARGET, Error::InsufficientAllowance, vec![]).to_error()
}

pub fn contract_status_level_invalid(id: u8) -> StdError {
    DetailedError::from_code(TARGET, Error::ContractStatusLevelInvalidConversion, vec![&id.to_string()]).to_error()
}

pub fn tx_code_invalid_conversion(id: u8) -> StdError {
    DetailedError::from_code(TARGET, Error::TxCodeInvalidConversion, vec![&id.to_string()]).to_error()
}

pub fn legacy_cannot_convert_from_tx() -> StdError {
    DetailedError::from_code(TARGET, Error::LegacyCannotConvertFromTx, vec![]).to_error()
}
<|MERGE_RESOLUTION|>--- conflicted
+++ resolved
@@ -139,13 +139,8 @@
     DetailedError::from_code(TARGET, Error::MintingDisabled, vec![]).to_error()
 }
 
-<<<<<<< HEAD
 pub fn not_minter(user: &Addr) -> StdError {
-    DetailedError::from_code(target, Error::NotMinter, vec![user.as_str()]).to_error()
-=======
-pub fn not_minter(user: &HumanAddr) -> StdError {
     DetailedError::from_code(TARGET, Error::NotMinter, vec![user.as_str()]).to_error()
->>>>>>> 44222581
 }
 
 pub fn burning_disabled() -> StdError {
