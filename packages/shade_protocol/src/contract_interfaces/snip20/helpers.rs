<<<<<<< HEAD
use super::{batch, manager::Allowance, ExecuteMsg, QueryAnswer, QueryMsg};
=======
use super::{
    batch,
    manager::{Allowance, AllowanceResponse},
    ExecuteMsg, QueryAnswer, QueryMsg,
};
>>>>>>> eb684702
use crate::{
    c_std::{Addr, Binary, CosmosMsg, QuerierWrapper, StdError, StdResult, Uint128},
    utils::{asset::Contract, ExecuteCallback, Query},
};
use cosmwasm_schema::cw_serde;
use cosmwasm_std::{Coin, SubMsg};

#[cw_serde]
pub struct Snip20Asset {
    pub contract: Contract,
    pub token_info: TokenInfo,
    pub token_config: Option<TokenConfig>,
}

pub fn fetch_snip20(contract: &Contract, querier: &QuerierWrapper) -> StdResult<Snip20Asset> {
    Ok(Snip20Asset {
        contract: contract.clone(),
        token_info: token_info(querier, contract)?,
        token_config: Some(token_config(querier, contract)?),
    })
}

<<<<<<< HEAD
/// Returns a StdResult<CosmosMsg> used to execute Send
#[allow(clippy::too_many_arguments)]
pub fn send_msg(
    recipient: Addr,
    amount: Uint128,
    msg: Option<Binary>,
    memo: Option<String>,
    padding: Option<String>,
    contract: &Contract,
) -> StdResult<CosmosMsg> {
    Ok(ExecuteMsg::Send {
        recipient: recipient.to_string(),
        recipient_code_hash: None,
        amount,
        msg,
        memo,
        padding,
    }
    .to_cosmos_msg(contract, vec![])?)
}
/// Returns a StdResult<CosmosMsg> used to execute Send
#[allow(clippy::too_many_arguments)]
pub fn send_from_msg(
    owner: Addr,
=======
/// Returns a StdResult<CosmosMsg> used to execute Send
#[allow(clippy::too_many_arguments)]
pub fn send_msg(
>>>>>>> eb684702
    recipient: Addr,
    amount: Uint128,
    msg: Option<Binary>,
    memo: Option<String>,
    padding: Option<String>,
    contract: &Contract,
) -> StdResult<CosmosMsg> {
<<<<<<< HEAD
    Ok(ExecuteMsg::SendFrom {
        owner: owner.to_string(),
=======
    Ok(ExecuteMsg::Send {
>>>>>>> eb684702
        recipient: recipient.to_string(),
        recipient_code_hash: None,
        amount,
        msg,
        memo,
        padding,
    }
    .to_cosmos_msg(contract, vec![])?)
}

/// Returns a StdResult<CosmosMsg> used to execute Redeem
pub fn redeem_msg(
    amount: Uint128,
    denom: Option<String>,
    padding: Option<String>,
    contract: &Contract,
) -> StdResult<CosmosMsg> {
    ExecuteMsg::Redeem {
        amount,
        denom,
        padding,
    }
    .to_cosmos_msg(contract, vec![])
}

/// Returns a StdResult<CosmosMsg> used to execute Deposit
pub fn deposit_msg(
    amount: Uint128,
    padding: Option<String>,
    contract: &Contract,
) -> StdResult<CosmosMsg> {
    ExecuteMsg::Deposit { padding }.to_cosmos_msg(
        contract,
        vec![Coin {
            denom: "uscrt".to_string(),
            amount,
        }],
    )
}

/// Returns a StdResult<CosmosMsg> used to execute Mint
pub fn mint_msg(
    recipient: Addr,
    amount: Uint128,
    memo: Option<String>,
    padding: Option<String>,
    contract: &Contract,
) -> StdResult<CosmosMsg> {
    ExecuteMsg::Mint {
        recipient: recipient.to_string(),
        amount,
        memo,
        padding,
    }
    .to_cosmos_msg(contract, vec![])
}

/// Returns a StdResult<CosmosMsg> used to execute Burn
pub fn burn_msg(
    amount: Uint128,
    memo: Option<String>,
    padding: Option<String>,
    contract: &Contract,
) -> StdResult<CosmosMsg> {
    ExecuteMsg::Burn {
        amount,
        memo,
        padding,
    }
    .to_cosmos_msg(contract, vec![])
}

/// Returns a StdResult<CosmosMsg> used to execute RegisterReceive
pub fn register_receive(
    register_hash: String,
    padding: Option<String>,
    contract: &Contract,
) -> StdResult<CosmosMsg> {
    ExecuteMsg::RegisterReceive {
        code_hash: register_hash,
        padding,
    }
    .to_cosmos_msg(contract, vec![])
}

pub fn set_viewing_key_msg(
    viewing_key: String,
    padding: Option<String>,
    contract: &Contract,
) -> StdResult<CosmosMsg> {
    ExecuteMsg::SetViewingKey {
        key: viewing_key,
        padding,
    }
    .to_cosmos_msg(contract, vec![])
}

pub fn batch_send_msg(
    actions: Vec<batch::SendAction>,
    padding: Option<String>,
    contract: &Contract,
) -> StdResult<CosmosMsg> {
    ExecuteMsg::BatchSend { actions, padding }.to_cosmos_msg(contract, vec![])
}

pub fn batch_send_from_msg(
    actions: Vec<batch::SendFromAction>,
    padding: Option<String>,
    contract: &Contract,
) -> StdResult<CosmosMsg> {
    ExecuteMsg::BatchSendFrom { actions, padding }.to_cosmos_msg(contract, vec![])
}

/// TokenInfo response
#[cw_serde]
pub struct TokenInfo {
    pub name: String,
    pub symbol: String,
    pub decimals: u8,
    #[serde(skip_serializing_if = "Option::is_none")]
    pub total_supply: Option<Uint128>,
}
/// Returns a StdResult<TokenInfo> from performing TokenInfo query
pub fn token_info(querier: &QuerierWrapper, contract: &Contract) -> StdResult<TokenInfo> {
    let answer: QueryAnswer = QueryMsg::TokenInfo {}.query(querier, contract)?;

    match answer {
        QueryAnswer::TokenInfo {
            name,
            symbol,
            decimals,
            total_supply,
        } => Ok(TokenInfo {
            name,
            symbol,
            decimals,
            total_supply,
        }),
        _ => Err(StdError::generic_err("Wrong answer")), //TODO: better error
    }
}

/// Returns a StdResult<Uint128> from performing a Balance query
pub fn balance_query(
    querier: &QuerierWrapper,
    address: Addr,
    key: String,
    contract: &Contract,
) -> StdResult<Uint128> {
    let answer: QueryAnswer = QueryMsg::Balance {
        address: address.to_string(),
        key,
    }
    .query(querier, contract)?;

    match answer {
        QueryAnswer::Balance { amount, .. } => Ok(amount),
        _ => Err(StdError::generic_err("Invalid Balance Response")), //TODO: better error
    }
}

/// TokenConfig response
#[cw_serde]
pub struct TokenConfig {
    pub public_total_supply: bool,
    pub deposit_enabled: bool,
    pub redeem_enabled: bool,
    pub mint_enabled: bool,
    pub burn_enabled: bool,
    // Optionals only relevant to some snip20a
    #[serde(skip_serializing_if = "Option::is_none")]
    pub transfer_enabled: Option<bool>,
}
/// Returns a StdResult<TokenConfig> from performing TokenConfig query
pub fn token_config(querier: &QuerierWrapper, contract: &Contract) -> StdResult<TokenConfig> {
    let answer: QueryAnswer = QueryMsg::TokenConfig {}.query(querier, contract)?;

    match answer {
        QueryAnswer::TokenConfig {
            public_total_supply,
            deposit_enabled,
            redeem_enabled,
            mint_enabled,
            burn_enabled,
            ..
        } => Ok(TokenConfig {
            public_total_supply,
            deposit_enabled,
            redeem_enabled,
            mint_enabled,
            burn_enabled,
            transfer_enabled: None,
        }),
        _ => Err(StdError::generic_err("Wrong answer")), //TODO: better error
    }
}

/// Returns a StdResult<CosmosMsg> used to execute IncreaseAllowance
///
/// # Arguments
///
/// * `spender` - the address of the allowed spender
/// * `amount` - Uint128 additional amount the spender is allowed to send/burn
/// * `expiration` - Optional u64 denoting the epoch time in seconds that the allowance will expire
/// * `padding` - Optional String used as padding if you don't want to use block padding
/// * `block_size` - pad the message to blocks of this size
/// * `callback_code_hash` - String holding the code hash of the contract being called
/// * `contract_addr` - address of the contract being called
pub fn increase_allowance_msg(
    spender: Addr,
    amount: Uint128,
    expiration: Option<u64>,
    padding: Option<String>,
    block_size: usize,
    contract: &Contract,
    funds: Vec<Coin>,
) -> StdResult<CosmosMsg> {
    ExecuteMsg::IncreaseAllowance {
        spender: spender.to_string(),
        amount,
        expiration,
        padding,
    }
    .to_cosmos_msg(contract, funds)
}

/// Returns a StdResult<CosmosMsg> used to execute DecreaseAllowance
///
/// # Arguments
///
/// * `spender` - the address of the allowed spender
/// * `amount` - Uint128 amount the spender is no longer allowed to send/burn
/// * `expiration` - Optional u64 denoting the epoch time in seconds that the allowance will expire
/// * `padding` - Optional String used as padding if you don't want to use block padding
/// * `block_size` - pad the message to blocks of this size
/// * `callback_code_hash` - String holding the code hash of the contract being called
/// * `contract_addr` - address of the contract being called
pub fn decrease_allowance_msg(
    spender: Addr,
    amount: Uint128,
    expiration: Option<u64>,
    padding: Option<String>,
    block_size: usize,
    contract: &Contract,
    funds: Vec<Coin>,
) -> StdResult<CosmosMsg> {
    ExecuteMsg::DecreaseAllowance {
        spender: spender.to_string(),
        amount,
        expiration,
        padding,
    }
    .to_cosmos_msg(contract, funds)
}

#[cw_serde]
pub struct AllowanceResponse {
    pub spender: Addr,
    pub owner: Addr,
    pub allowance: Uint128,
    pub expiration: Option<u64>,
}

/// Returns a StdResult<Allowance> from performing Allowance query
///
/// # Arguments
///
/// * `querier` - a reference to the Querier dependency of the querying contract
/// * `owner` - the address that owns the tokens
/// * `spender` - the address allowed to send/burn tokens
/// * `key` - String holding the authentication key needed to view the allowance
/// * `block_size` - pad the message to blocks of this size
/// * `callback_code_hash` - String holding the code hash of the contract being queried
/// * `contract_addr` - address of the contract being queried
#[allow(clippy::too_many_arguments)]
pub fn allowance_query(
    querier: &QuerierWrapper,
    owner: Addr,
    spender: Addr,
    key: String,
    block_size: usize,
    contract: &Contract,
) -> StdResult<AllowanceResponse> {
    let answer: QueryAnswer = QueryMsg::Allowance {
        owner: owner.to_string(),
        spender: spender.to_string(),
        key,
    }
    .query(querier, contract)?;
    match answer {
        QueryAnswer::Allowance {
            spender,
            owner,
            allowance,
            expiration,
        } => Ok(AllowanceResponse {
            spender,
            owner,
            expiration,
            allowance,
        }),
        QueryAnswer::ViewingKeyError { .. } => Err(StdError::generic_err("Unauthorized")),
        _ => Err(StdError::generic_err("Invalid Allowance query response")),
    }
}<|MERGE_RESOLUTION|>--- conflicted
+++ resolved
@@ -1,12 +1,10 @@
-<<<<<<< HEAD
-use super::{batch, manager::Allowance, ExecuteMsg, QueryAnswer, QueryMsg};
-=======
 use super::{
     batch,
     manager::{Allowance, AllowanceResponse},
-    ExecuteMsg, QueryAnswer, QueryMsg,
+    ExecuteMsg,
+    QueryAnswer,
+    QueryMsg,
 };
->>>>>>> eb684702
 use crate::{
     c_std::{Addr, Binary, CosmosMsg, QuerierWrapper, StdError, StdResult, Uint128},
     utils::{asset::Contract, ExecuteCallback, Query},
@@ -29,7 +27,6 @@
     })
 }
 
-<<<<<<< HEAD
 /// Returns a StdResult<CosmosMsg> used to execute Send
 #[allow(clippy::too_many_arguments)]
 pub fn send_msg(
@@ -54,11 +51,6 @@
 #[allow(clippy::too_many_arguments)]
 pub fn send_from_msg(
     owner: Addr,
-=======
-/// Returns a StdResult<CosmosMsg> used to execute Send
-#[allow(clippy::too_many_arguments)]
-pub fn send_msg(
->>>>>>> eb684702
     recipient: Addr,
     amount: Uint128,
     msg: Option<Binary>,
@@ -66,12 +58,8 @@
     padding: Option<String>,
     contract: &Contract,
 ) -> StdResult<CosmosMsg> {
-<<<<<<< HEAD
     Ok(ExecuteMsg::SendFrom {
         owner: owner.to_string(),
-=======
-    Ok(ExecuteMsg::Send {
->>>>>>> eb684702
         recipient: recipient.to_string(),
         recipient_code_hash: None,
         amount,
@@ -103,13 +91,10 @@
     padding: Option<String>,
     contract: &Contract,
 ) -> StdResult<CosmosMsg> {
-    ExecuteMsg::Deposit { padding }.to_cosmos_msg(
-        contract,
-        vec![Coin {
-            denom: "uscrt".to_string(),
-            amount,
-        }],
-    )
+    ExecuteMsg::Deposit { padding }.to_cosmos_msg(contract, vec![Coin {
+        denom: "uscrt".to_string(),
+        amount,
+    }])
 }
 
 /// Returns a StdResult<CosmosMsg> used to execute Mint
