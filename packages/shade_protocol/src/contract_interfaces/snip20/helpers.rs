use super::{
    manager::{Allowance, AllowanceResponse},
    ExecuteMsg,
    QueryAnswer,
    QueryMsg,
};
use crate::{
    c_std::{Addr, Binary, CosmosMsg, QuerierWrapper, StdError, StdResult, Uint128},
    utils::{asset::Contract, ExecuteCallback, Query},
};
use cosmwasm_schema::cw_serde;
use cosmwasm_std::{Coin, SubMsg};
<<<<<<< HEAD
use cosmwasm_schema::{cw_serde};
use crate::c_std::{StdError, StdResult, Addr, Uint128, Binary, CosmosMsg, QuerierWrapper};
use crate::utils::{ExecuteCallback, Query};
use super::manager::{Allowance};
use super::{QueryAnswer, QueryMsg, ExecuteMsg};
use crate::utils::asset::Contract;
use crate::snip20::batch;
=======
>>>>>>> 8ccdfdda

#[cw_serde]
pub struct Snip20Asset {
    pub contract: Contract,
    pub token_info: TokenInfo,
    pub token_config: Option<TokenConfig>,
}

pub fn fetch_snip20(contract: &Contract, querier: &QuerierWrapper) -> StdResult<Snip20Asset> {
    Ok(Snip20Asset {
        contract: contract.clone(),
        token_info: token_info(querier, contract)?,
        token_config: Some(token_config(querier, contract)?),
    })
}

pub fn balance_query(
    contract: &Contract,
    self_addr: String,
    viewing_key: String,
    querier: &QuerierWrapper,
) -> StdResult<Uint128> {
    let res = QueryMsg::Balance {
        address: self_addr,
        key: viewing_key,
    }
    .query(querier, contract)?;
    match res {
        QueryAnswer::Balance { amount } => Ok(amount),
        _ => Err(StdError::generic_err("Unexpected query response")),
    }
}

/// Returns a StdResult<CosmosMsg> used to execute Send
#[allow(clippy::too_many_arguments)]
pub fn send_msg(
    recipient: Addr,
    amount: Uint128,
    msg: Option<Binary>,
    memo: Option<String>,
    padding: Option<String>,
    contract: &Contract,
) -> StdResult<CosmosMsg> {
    Ok(ExecuteMsg::Send {
        recipient: recipient.to_string(),
        recipient_code_hash: None,
        amount,
        msg,
        memo,
        padding
    }.to_cosmos_msg(
        contract,
        vec![]
    )?)
}
/// Returns a StdResult<CosmosMsg> used to execute Send
#[allow(clippy::too_many_arguments)]
pub fn send_from_msg(
    owner: Addr,
    recipient: Addr,
    amount: Uint128,
    msg: Option<Binary>,
    memo: Option<String>,
    padding: Option<String>,
    contract: &Contract,
) -> StdResult<CosmosMsg> {
    Ok(ExecuteMsg::SendFrom {
        owner: owner.to_string(),
        recipient: recipient.to_string(),
        recipient_code_hash: None,
        amount,
        msg,
        memo,
        padding,
    }
    .to_cosmos_msg(contract, vec![])?)
}

/// Returns a StdResult<CosmosMsg> used to execute Redeem
pub fn redeem_msg(
    amount: Uint128,
    denom: Option<String>,
    padding: Option<String>,
    contract: &Contract,
) -> StdResult<CosmosMsg> {
    ExecuteMsg::Redeem {
        amount,
        denom,
        padding,
    }
    .to_cosmos_msg(contract, vec![])
}

/// Returns a StdResult<CosmosMsg> used to execute Deposit
pub fn deposit_msg(
    amount: Uint128,
    padding: Option<String>,
    contract: &Contract,
) -> StdResult<CosmosMsg> {
    ExecuteMsg::Deposit { padding }.to_cosmos_msg(contract, vec![Coin {
        denom: "uscrt".to_string(),
        amount,
    }])
}

/// Returns a StdResult<CosmosMsg> used to execute Mint
pub fn mint_msg(
    recipient: Addr,
    amount: Uint128,
    memo: Option<String>,
    padding: Option<String>,
    contract: &Contract,
) -> StdResult<CosmosMsg> {
    ExecuteMsg::Mint {
        recipient: recipient.to_string(),
        amount,
        memo,
        padding,
    }
    .to_cosmos_msg(contract, vec![])
}

/// Returns a StdResult<CosmosMsg> used to execute Burn
pub fn burn_msg(
    amount: Uint128,
    memo: Option<String>,
    padding: Option<String>,
    contract: &Contract,
) -> StdResult<CosmosMsg> {
    ExecuteMsg::Burn {
        amount,
        memo,
        padding,
    }
    .to_cosmos_msg(contract, vec![])
}

/// Returns a StdResult<CosmosMsg> used to execute RegisterReceive
pub fn register_receive(
    register_hash: String,
    padding: Option<String>,
    contract: &Contract,
) -> StdResult<CosmosMsg> {
    ExecuteMsg::RegisterReceive {
        code_hash: register_hash,
        padding,
    }
    .to_cosmos_msg(contract, vec![])
}

pub fn set_viewing_key_msg(
    viewing_key: String,
    padding: Option<String>,
    contract: &Contract,
) -> StdResult<CosmosMsg> {
    ExecuteMsg::SetViewingKey {
        key: viewing_key,
        padding,
    }
    .to_cosmos_msg(contract, vec![])
}

pub fn batch_send_msg(
    actions: Vec<batch::SendAction>,
    padding: Option<String>,
    contract: &Contract,
) -> StdResult<CosmosMsg> {
    ExecuteMsg::BatchSend {
        actions,
        padding,
    }
    .to_cosmos_msg(contract, vec![])
}

pub fn batch_send_from_msg(
    actions: Vec<batch::SendFromAction>,
    padding: Option<String>,
    contract: &Contract,
) -> StdResult<CosmosMsg> {
    ExecuteMsg::BatchSendFrom {
        actions,
        padding,
    }
    .to_cosmos_msg(contract, vec![])
}

/// TokenInfo response
#[cw_serde]
pub struct TokenInfo {
    pub name: String,
    pub symbol: String,
    pub decimals: u8,
    #[serde(skip_serializing_if = "Option::is_none")]
    pub total_supply: Option<Uint128>,
}
/// Returns a StdResult<TokenInfo> from performing TokenInfo query
pub fn token_info(querier: &QuerierWrapper, contract: &Contract) -> StdResult<TokenInfo> {
    let answer: QueryAnswer = QueryMsg::TokenInfo {}.query(querier, contract)?;

    match answer {
        QueryAnswer::TokenInfo {
            name,
            symbol,
            decimals,
            total_supply,
        } => Ok(TokenInfo {
            name,
            symbol,
            decimals,
            total_supply,
        }),
        _ => Err(StdError::generic_err("Wrong answer")), //TODO: better error
    }
}

/// Returns a StdResult<Uint128> from performing a Balance query
pub fn balance_query(
    querier: &QuerierWrapper,
    address: Addr,
    key: String,
    contract: &Contract,
) -> StdResult<Uint128> {
    let answer: QueryAnswer =
        QueryMsg::Balance { address: address.to_string(), key }.query(querier, contract)?;

    match answer {
        QueryAnswer::Balance { amount, ..} => Ok(amount),
        _ => Err(StdError::generic_err("Invalid Balance Response")) //TODO: better error
    }
}

/// TokenConfig response
#[cw_serde]
pub struct TokenConfig {
    pub public_total_supply: bool,
    pub deposit_enabled: bool,
    pub redeem_enabled: bool,
    pub mint_enabled: bool,
    pub burn_enabled: bool,
    // Optionals only relevant to some snip20a
    #[serde(skip_serializing_if = "Option::is_none")]
    pub transfer_enabled: Option<bool>,
}
/// Returns a StdResult<TokenConfig> from performing TokenConfig query
pub fn token_config(querier: &QuerierWrapper, contract: &Contract) -> StdResult<TokenConfig> {
    let answer: QueryAnswer = QueryMsg::TokenConfig {}.query(querier, contract)?;

    match answer {
        QueryAnswer::TokenConfig {
            public_total_supply,
            deposit_enabled,
            redeem_enabled,
            mint_enabled,
            burn_enabled,
            ..
        } => Ok(TokenConfig {
            public_total_supply,
            deposit_enabled,
            redeem_enabled,
            mint_enabled,
            burn_enabled,
            transfer_enabled: None,
        }),
        _ => Err(StdError::generic_err("Wrong answer")), //TODO: better error
    }
}

/// Returns a StdResult<CosmosMsg> used to execute IncreaseAllowance
///
/// # Arguments
///
/// * `spender` - the address of the allowed spender
/// * `amount` - Uint128 additional amount the spender is allowed to send/burn
/// * `expiration` - Optional u64 denoting the epoch time in seconds that the allowance will expire
/// * `padding` - Optional String used as padding if you don't want to use block padding
/// * `block_size` - pad the message to blocks of this size
/// * `callback_code_hash` - String holding the code hash of the contract being called
/// * `contract_addr` - address of the contract being called
pub fn increase_allowance_msg(
    spender: Addr,
    amount: Uint128,
    expiration: Option<u64>,
    padding: Option<String>,
    block_size: usize,
    contract: &Contract,
    funds: Vec<Coin>,
) -> StdResult<CosmosMsg> {
    ExecuteMsg::IncreaseAllowance {
        spender: spender.to_string(),
        amount,
        expiration,
        padding,
    }
    .to_cosmos_msg(contract, funds)
}

/// Returns a StdResult<CosmosMsg> used to execute DecreaseAllowance
///
/// # Arguments
///
/// * `spender` - the address of the allowed spender
/// * `amount` - Uint128 amount the spender is no longer allowed to send/burn
/// * `expiration` - Optional u64 denoting the epoch time in seconds that the allowance will expire
/// * `padding` - Optional String used as padding if you don't want to use block padding
/// * `block_size` - pad the message to blocks of this size
/// * `callback_code_hash` - String holding the code hash of the contract being called
/// * `contract_addr` - address of the contract being called
pub fn decrease_allowance_msg(
    spender: Addr,
    amount: Uint128,
    expiration: Option<u64>,
    padding: Option<String>,
    block_size: usize,
    contract: &Contract,
    funds: Vec<Coin>,
) -> StdResult<CosmosMsg> {
    ExecuteMsg::DecreaseAllowance {
        spender: spender.to_string(),
        amount,
        expiration,
        padding,
    }
    .to_cosmos_msg(contract, funds)
}

#[cw_serde]
pub struct AllowanceResponse {
    pub spender: Addr,
    pub owner: Addr,
    pub allowance: Uint128,
    pub expiration: Option<u64>,
}

/// Returns a StdResult<Allowance> from performing Allowance query
///
/// # Arguments
///
/// * `querier` - a reference to the Querier dependency of the querying contract
/// * `owner` - the address that owns the tokens
/// * `spender` - the address allowed to send/burn tokens
/// * `key` - String holding the authentication key needed to view the allowance
/// * `block_size` - pad the message to blocks of this size
/// * `callback_code_hash` - String holding the code hash of the contract being queried
/// * `contract_addr` - address of the contract being queried
#[allow(clippy::too_many_arguments)]
pub fn allowance_query(
    querier: &QuerierWrapper,
    owner: Addr,
    spender: Addr,
    key: String,
    block_size: usize,
    contract: &Contract,
) -> StdResult<AllowanceResponse> {
    let answer: QueryAnswer = QueryMsg::Allowance {
        owner: owner.to_string(),
        spender: spender.to_string(),
        key,
    }
    .query(querier, contract)?;
    match answer {
        QueryAnswer::Allowance {
            spender,
            owner,
            allowance,
            expiration,
        } => Ok(AllowanceResponse {
            spender,
            owner,
            expiration,
            allowance,
        }),
        QueryAnswer::ViewingKeyError { .. } => Err(StdError::generic_err("Unauthorized")),
        _ => Err(StdError::generic_err("Invalid Allowance query response")),
    }
}
<|MERGE_RESOLUTION|>--- conflicted
+++ resolved
@@ -10,16 +10,6 @@
 };
 use cosmwasm_schema::cw_serde;
 use cosmwasm_std::{Coin, SubMsg};
-<<<<<<< HEAD
-use cosmwasm_schema::{cw_serde};
-use crate::c_std::{StdError, StdResult, Addr, Uint128, Binary, CosmosMsg, QuerierWrapper};
-use crate::utils::{ExecuteCallback, Query};
-use super::manager::{Allowance};
-use super::{QueryAnswer, QueryMsg, ExecuteMsg};
-use crate::utils::asset::Contract;
-use crate::snip20::batch;
-=======
->>>>>>> 8ccdfdda
 
 #[cw_serde]
 pub struct Snip20Asset {
@@ -69,11 +59,9 @@
         amount,
         msg,
         memo,
-        padding
-    }.to_cosmos_msg(
-        contract,
-        vec![]
-    )?)
+        padding,
+    }
+    .to_cosmos_msg(contract, vec![])?)
 }
 /// Returns a StdResult<CosmosMsg> used to execute Send
 #[allow(clippy::too_many_arguments)]
@@ -187,11 +175,7 @@
     padding: Option<String>,
     contract: &Contract,
 ) -> StdResult<CosmosMsg> {
-    ExecuteMsg::BatchSend {
-        actions,
-        padding,
-    }
-    .to_cosmos_msg(contract, vec![])
+    ExecuteMsg::BatchSend { actions, padding }.to_cosmos_msg(contract, vec![])
 }
 
 pub fn batch_send_from_msg(
@@ -199,11 +183,7 @@
     padding: Option<String>,
     contract: &Contract,
 ) -> StdResult<CosmosMsg> {
-    ExecuteMsg::BatchSendFrom {
-        actions,
-        padding,
-    }
-    .to_cosmos_msg(contract, vec![])
+    ExecuteMsg::BatchSendFrom { actions, padding }.to_cosmos_msg(contract, vec![])
 }
 
 /// TokenInfo response
@@ -242,12 +222,15 @@
     key: String,
     contract: &Contract,
 ) -> StdResult<Uint128> {
-    let answer: QueryAnswer =
-        QueryMsg::Balance { address: address.to_string(), key }.query(querier, contract)?;
+    let answer: QueryAnswer = QueryMsg::Balance {
+        address: address.to_string(),
+        key,
+    }
+    .query(querier, contract)?;
 
     match answer {
-        QueryAnswer::Balance { amount, ..} => Ok(amount),
-        _ => Err(StdError::generic_err("Invalid Balance Response")) //TODO: better error
+        QueryAnswer::Balance { amount, .. } => Ok(amount),
+        _ => Err(StdError::generic_err("Invalid Balance Response")), //TODO: better error
     }
 }
 
@@ -394,4 +377,4 @@
         QueryAnswer::ViewingKeyError { .. } => Err(StdError::generic_err("Unauthorized")),
         _ => Err(StdError::generic_err("Invalid Allowance query response")),
     }
-}
+}