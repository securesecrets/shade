--- conflicted
+++ resolved
@@ -36,13 +36,11 @@
 #[cfg(feature = "peg_stability")]
 pub mod peg_stability;
 
-<<<<<<< HEAD
 #[cfg(feature = "stkd")]
 pub mod stkd;
-=======
+
 #[cfg(feature = "basic_staking")]
 pub mod basic_staking;
 
 #[cfg(feature = "snip20_migration")]
-pub mod snip20_migration;
->>>>>>> 0f504c20
+pub mod snip20_migration;