--- conflicted
+++ resolved
@@ -36,11 +36,7 @@
 pub mod query_auth;
 
 #[cfg(feature = "admin")]
-<<<<<<< HEAD
-pub mod admin;
-=======
 pub mod admin;
 
 #[cfg(feature = "peg_stability")]
-pub mod peg_stability;
->>>>>>> ce3c1f45
+pub mod peg_stability;