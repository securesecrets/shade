#[cfg(feature = "dex")]
pub mod dex;

#[cfg(feature = "dao")]
pub mod dao;

pub mod oracles;

#[cfg(feature = "mint")]
pub mod mint;

pub mod staking;

#[cfg(feature = "sky")]
pub mod sky;

#[cfg(feature = "snip20")]
pub mod snip20;

// Protocol init libraries
#[cfg(feature = "airdrop")]
pub mod airdrop;

#[cfg(feature = "initializer")]
pub mod initializer;

// Protocol libraries
#[cfg(feature = "governance")]
pub mod governance;

// Bonds
#[cfg(feature = "bonds")]
pub mod bonds;

#[cfg(feature = "query_auth")]
pub mod query_auth;

<<<<<<< HEAD
#[cfg(feature = "shade_admin")]
pub mod admin;

#[cfg(feature = "shade_oracles")]
pub mod shade_oracles;
=======
#[cfg(feature = "admin")]
pub mod admin;

#[cfg(feature = "peg_stability")]
pub mod peg_stability;
>>>>>>> 351e837b
<|MERGE_RESOLUTION|>--- conflicted
+++ resolved
@@ -35,16 +35,8 @@
 #[cfg(feature = "query_auth")]
 pub mod query_auth;
 
-<<<<<<< HEAD
-#[cfg(feature = "shade_admin")]
-pub mod admin;
-
-#[cfg(feature = "shade_oracles")]
-pub mod shade_oracles;
-=======
 #[cfg(feature = "admin")]
 pub mod admin;
 
 #[cfg(feature = "peg_stability")]
-pub mod peg_stability;
->>>>>>> 351e837b
+pub mod peg_stability;