use super::lb_pair;
<<<<<<< HEAD
use crate::{
    c_std::Addr,
    cosmwasm_schema::{cw_serde, QueryResponses},
    utils::{
        asset::RawContract,
        liquidity_book::types::{ContractInstantiationInfo, LBPair, LBPairInformation},
        ExecuteCallback, InstantiateCallback, Query,
    },
    swap::core::TokenType,
    };
=======
use crate::utils::{
    asset::RawContract,
    liquidity_book::{
        tokens::TokenType,
        types::{ContractInstantiationInfo, LBPair, LBPairInformation},
    },
};

use crate::utils::{ExecuteCallback, InstantiateCallback, Query};
use cosmwasm_schema::{cw_serde, QueryResponses};
use cosmwasm_std::Addr;
>>>>>>> f6213ed9
pub use lb_pair::InstantiateMsg as LBPairInstantiateMsg;

#[cw_serde]
pub struct InstantiateMsg {
    pub admin_auth: RawContract,
    pub owner: Option<Addr>,
    pub fee_recipient: Addr,
    pub flash_loan_fee: u8,
}
impl InstantiateCallback for InstantiateMsg {
    const BLOCK_SIZE: usize = 256;
}

#[cw_serde]
pub enum ExecuteMsg {
    #[serde(rename = "set_lb_pair_implementation")]
    SetLBPairImplementation {
        lb_pair_implementation: ContractInstantiationInfo,
    },
    #[serde(rename = "set_lb_token_implementation")]
    SetLBTokenImplementation {
        lb_token_implementation: ContractInstantiationInfo,
    },
    #[serde(rename = "create_lb_pair")]
    CreateLBPair {
        token_x: TokenType,
        token_y: TokenType,
        // u24
        active_id: u32,
        bin_step: u16,
        viewing_key: String,
        entropy: String,
    },
    // #[serde(rename = "set_lb_pair_ignored")]
    // SetLBPairIgnored {
    //     token_x: TokenType,
    //     token_y: TokenType,
    //     bin_step: u16,
    //     ignored: bool,
    // },
    SetPairPreset {
        bin_step: u16,
        base_factor: u16,
        filter_period: u16,
        decay_period: u16,
        reduction_factor: u16,
        // u24
        variable_fee_control: u32,
        protocol_share: u16,
        // u24
        max_volatility_accumulator: u32,
        is_open: bool,
    },
    SetPresetOpenState {
        bin_step: u16,
        is_open: bool,
    },
    RemovePreset {
        bin_step: u16,
    },
    SetFeeParametersOnPair {
        token_x: TokenType,
        token_y: TokenType,
        bin_step: u16,
        base_factor: u16,
        filter_period: u16,
        decay_period: u16,
        reduction_factor: u16,
        // u24
        variable_fee_control: u32,
        protocol_share: u16,
        // u24
        max_volatility_accumulator: u32,
    },
    SetFeeRecipient {
        fee_recipient: Addr,
    },
    SetFlashLoanFee {
        flash_loan_fee: u8,
    },
    AddQuoteAsset {
        asset: TokenType,
    },
    RemoveQuoteAsset {
        asset: TokenType,
    },
    ForceDecay {
        pair: LBPair,
    },
}

impl ExecuteCallback for ExecuteMsg {
    const BLOCK_SIZE: usize = 256;
}

#[cw_serde]
#[derive(QueryResponses)]
pub enum QueryMsg {
    #[returns(MinBinStepResponse)]
    GetMinBinStep {},
    #[returns(FeeRecipientResponse)]
    GetFeeRecipient {},
    #[returns(MaxFlashLoanFeeResponse)]
    GetMaxFlashLoanFee {},
    #[returns(FlashLoanFeeResponse)]
    GetFlashLoanFee {},
    #[returns(LBPairImplementationResponse)]
    #[serde(rename = "get_lb_pair_implementation")]
    GetLBPairImplementation {},
    #[returns(LBTokenImplementationResponse)]
    #[serde(rename = "get_lb_token_implementation")]
    GetLBTokenImplementation {},
    #[returns(NumberOfLBPairsResponse)]
    #[serde(rename = "get_number_of_lb_pairs")]
    GetNumberOfLBPairs {},
    #[returns(LBPairAtIndexResponse)]
    #[serde(rename = "get_lb_pair_at_index")]
    GetLBPairAtIndex { index: u32 },
    #[returns(NumberOfQuoteAssetsResponse)]
    GetNumberOfQuoteAssets {},
    #[returns(QuoteAssetAtIndexResponse)]
    GetQuoteAssetAtIndex { index: u32 },
    #[returns(IsQuoteAssetResponse)]
    IsQuoteAsset { token: TokenType },
    #[returns(LBPairInformationResponse)]
    #[serde(rename = "get_lb_pair_information")]
    GetLBPairInformation {
        token_x: TokenType,
        token_y: TokenType,
        bin_step: u16,
    },
    #[returns(PresetResponse)]
    GetPreset { bin_step: u16 },
    #[returns(AllBinStepsResponse)]
    GetAllBinSteps {},
    #[returns(OpenBinStepsResponse)]
    GetOpenBinSteps {},
    #[returns(AllLBPairsResponse)]
    #[serde(rename = "get_all_lb_pairs")]
    GetAllLBPairs {
        token_x: TokenType,
        token_y: TokenType,
    },
}

impl Query for QueryMsg {
    const BLOCK_SIZE: usize = 256;
}

// We define a custom struct for each query response
#[cw_serde]
pub struct MinBinStepResponse {
    pub min_bin_step: u8,
}

#[cw_serde]
pub struct FeeRecipientResponse {
    pub fee_recipient: Addr,
}

#[cw_serde]
pub struct MaxFlashLoanFeeResponse {
    pub max_fee: u8,
}

#[cw_serde]
pub struct FlashLoanFeeResponse {
    pub flash_loan_fee: u8,
}

#[cw_serde]
pub struct LBPairImplementationResponse {
    pub lb_pair_implementation: ContractInstantiationInfo,
}

#[cw_serde]
pub struct LBTokenImplementationResponse {
    pub lb_token_implementation: ContractInstantiationInfo,
}

#[cw_serde]
pub struct NumberOfLBPairsResponse {
    pub lb_pair_number: u32,
}

#[cw_serde]
pub struct LBPairAtIndexResponse {
    pub lb_pair: LBPair,
}

#[cw_serde]
pub struct NumberOfQuoteAssetsResponse {
    pub number_of_quote_assets: u32,
}

#[cw_serde]
pub struct QuoteAssetAtIndexResponse {
    pub asset: TokenType,
}

#[cw_serde]
pub struct IsQuoteAssetResponse {
    pub is_quote: bool,
}

#[cw_serde]
pub struct LBPairInformationResponse {
    pub lb_pair_information: LBPairInformation,
}

#[cw_serde]
pub struct PresetResponse {
    pub base_factor: u16,
    pub filter_period: u16,
    pub decay_period: u16,
    pub reduction_factor: u16,
    // u24
    pub variable_fee_control: u32,
    pub protocol_share: u16,
    // u24
    pub max_volatility_accumulator: u32,
    pub is_open: bool,
}

#[cw_serde]
pub struct AllBinStepsResponse {
    pub bin_step_with_preset: Vec<u16>,
}

#[cw_serde]
pub struct OpenBinStepsResponse {
    pub open_bin_steps: Vec<u16>,
}

#[cw_serde]
pub struct AllLBPairsResponse {
    pub lb_pairs_available: Vec<LBPairInformation>,
}<|MERGE_RESOLUTION|>--- conflicted
+++ resolved
@@ -1,5 +1,4 @@
 use super::lb_pair;
-<<<<<<< HEAD
 use crate::{
     c_std::Addr,
     cosmwasm_schema::{cw_serde, QueryResponses},
@@ -10,7 +9,6 @@
     },
     swap::core::TokenType,
     };
-=======
 use crate::utils::{
     asset::RawContract,
     liquidity_book::{
@@ -22,7 +20,6 @@
 use crate::utils::{ExecuteCallback, InstantiateCallback, Query};
 use cosmwasm_schema::{cw_serde, QueryResponses};
 use cosmwasm_std::Addr;
->>>>>>> f6213ed9
 pub use lb_pair::InstantiateMsg as LBPairInstantiateMsg;
 
 #[cw_serde]
