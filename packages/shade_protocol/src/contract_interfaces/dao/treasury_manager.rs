use crate::{
    contract_interfaces::dao::manager,
    utils::{asset::Contract, generic_response::ResponseStatus},
};
use crate::c_std::{Binary, Addr, Uint128};

<<<<<<< HEAD
use crate::utils::{ExecuteCallback, InstantiateCallback, Query};
use cosmwasm_schema::{cw_serde};

#[cw_serde]
=======
pub mod storage {
    use secret_storage_plus::{Map, Item};
    use cosmwasm_std::HumanAddr;
    use crate::contract_interfaces::snip20::helpers::Snip20Asset;

    pub const CONFIG: Item<super::Config> = Item::new("config");
    pub const VIEWING_KEY: Item<String> = Item::new("viewing_key");
    pub const SELF_ADDRESS: Item<HumanAddr> = Item::new("self_address");

    pub const ASSET_LIST: Item<Vec<HumanAddr>> = Item::new("asset_list");
    pub const ASSETS: Map<HumanAddr, Snip20Asset> = Map::new("assets");

    pub const ALLOCATIONS: Map<HumanAddr, Vec<super::AllocationMeta>> = Map::new("allocations");
    pub const HOLDERS: Item<Vec<super::HumanAddr>> = Item::new("holders");
    pub const HOLDING: Map<HumanAddr, super::Holding> = Map::new("holding");
    //pub const UNBONDINGS: Map<HumanAddr, Vec<super::Unbonding>> = Map::new("unbondings");
}

#[derive(Serialize, Deserialize, Clone, Debug, PartialEq, JsonSchema)]
#[serde(rename_all = "snake_case")]
>>>>>>> 541775d1
pub struct Config {
    pub admin: Addr,
    pub treasury: Addr,
}

#[cw_serde]
pub struct Balance {
    pub token: Addr,
    pub amount: Uint128,
}

#[cw_serde]
pub enum Status {
    Active,
    Disabled,
    Closed,
    Transferred,
}

<<<<<<< HEAD
//TODO: move accounts to treasury manager
#[cw_serde]
pub struct Holder {
=======
#[derive(Serialize, Deserialize, Clone, Debug, PartialEq, JsonSchema)]
#[serde(rename_all = "snake_case")]
pub struct Holding {
>>>>>>> 541775d1
    pub balances: Vec<Balance>,
    pub unbondings: Vec<Balance>,
    //pub claimable: Vec<Balance>,
    pub status: Status,
}

#[cw_serde]
pub struct Unbonding {
    pub holder: Addr,
    pub amount: Uint128,
}

#[cw_serde]
pub struct Allocation {
    pub nick: Option<String>,
    pub contract: Contract,
    pub alloc_type: AllocationType,
    pub amount: Uint128,
    pub tolerance: Uint128,
}

#[cw_serde]
pub enum AllocationType {
    // amount becomes percent * 10^18
    Portion,
    Amount,
}

#[cw_serde]
pub struct AllocationMeta {
    pub nick: Option<String>,
    pub contract: Contract,
    pub alloc_type: AllocationType,
    pub amount: Uint128,
    pub tolerance: Uint128,
    pub balance: Uint128,
}

#[cw_serde]
pub struct InstantiateMsg {
    pub admin: Option<Addr>,
    pub viewing_key: String,
    pub treasury: Addr,
}

impl InstantiateCallback for InstantiateMsg {
    const BLOCK_SIZE: usize = 256;
}

#[cw_serde]
pub enum ExecuteMsg {
    Receive {
        sender: Addr,
        from: Addr,
        amount: Uint128,
        memo: Option<Binary>,
        msg: Option<Binary>,
    },
    UpdateConfig {
        config: Config,
    },
    RegisterAsset {
        contract: Contract,
    },
    Allocate {
        asset: Addr,
        allocation: Allocation,
    },
    AddHolder {
        holder: Addr,
    },
    RemoveHolder {
        holder: Addr,
    },
    Manager(manager::SubHandleMsg),
}

impl ExecuteCallback for ExecuteMsg {
    const BLOCK_SIZE: usize = 256;
}

#[cw_serde]
pub enum HandleAnswer {
    Init {
        status: ResponseStatus,
        address: Addr,
    },
    Receive {
        status: ResponseStatus,
    },
    UpdateConfig {
        status: ResponseStatus,
    },
    RegisterAsset {
        status: ResponseStatus,
    },
    Allocate {
        status: ResponseStatus,
    },
    AddHolder {
        status: ResponseStatus,
    },
    RemoveHolder {
        status: ResponseStatus,
    },
    Manager(manager::HandleAnswer),
}

#[cw_serde]
pub enum QueryMsg {
    Config {},
    Assets {},
    Allocations { asset: Addr },
    PendingAllowance { asset: Addr },
    Holders { },
<<<<<<< HEAD
    Holder { holder: Addr },
    Balance { asset: Addr, holder: Addr },
    Unbonding { asset: Addr, holder: Addr },
    Unbondable { asset: Addr, holder: Addr },
    Claimable { asset: Addr, holder: Addr },
    Adapter(adapter::SubQueryMsg),
=======
    Holding { holder: HumanAddr },
    /*
    Balance { asset: HumanAddr, holder: HumanAddr },
    Unbonding { asset: HumanAddr, holder: HumanAddr },
    Unbondable { asset: HumanAddr, holder: HumanAddr },
    Claimable { asset: HumanAddr, holder: HumanAddr },
    */
    Manager(manager::SubQueryMsg),
>>>>>>> 541775d1
}

impl Query for QueryMsg {
    const BLOCK_SIZE: usize = 256;
}

#[cw_serde]
pub enum QueryAnswer {
    Config { config: Config },
    Assets { assets: Vec<Addr> },
    Allocations { allocations: Vec<AllocationMeta> },
    PendingAllowance { amount: Uint128 },
<<<<<<< HEAD
    Holders { holders: Vec<Addr> },
    Holder { holder: Holder },
    Adapter(adapter::QueryAnswer),
=======
    Holders { holders: Vec<HumanAddr> },
    Holding { holding: Holding},
    Manager(manager::QueryAnswer),
>>>>>>> 541775d1
}<|MERGE_RESOLUTION|>--- conflicted
+++ resolved
@@ -1,15 +1,12 @@
 use crate::{
-    contract_interfaces::dao::manager,
+    contract_interfaces::dao::adapter,
     utils::{asset::Contract, generic_response::ResponseStatus},
 };
 use crate::c_std::{Binary, Addr, Uint128};
 
-<<<<<<< HEAD
 use crate::utils::{ExecuteCallback, InstantiateCallback, Query};
 use cosmwasm_schema::{cw_serde};
 
-#[cw_serde]
-=======
 pub mod storage {
     use secret_storage_plus::{Map, Item};
     use cosmwasm_std::HumanAddr;
@@ -28,9 +25,7 @@
     //pub const UNBONDINGS: Map<HumanAddr, Vec<super::Unbonding>> = Map::new("unbondings");
 }
 
-#[derive(Serialize, Deserialize, Clone, Debug, PartialEq, JsonSchema)]
-#[serde(rename_all = "snake_case")]
->>>>>>> 541775d1
+#[cw_serde]
 pub struct Config {
     pub admin: Addr,
     pub treasury: Addr,
@@ -50,15 +45,9 @@
     Transferred,
 }
 
-<<<<<<< HEAD
 //TODO: move accounts to treasury manager
 #[cw_serde]
-pub struct Holder {
-=======
-#[derive(Serialize, Deserialize, Clone, Debug, PartialEq, JsonSchema)]
-#[serde(rename_all = "snake_case")]
 pub struct Holding {
->>>>>>> 541775d1
     pub balances: Vec<Balance>,
     pub unbondings: Vec<Balance>,
     //pub claimable: Vec<Balance>,
@@ -174,15 +163,7 @@
     Allocations { asset: Addr },
     PendingAllowance { asset: Addr },
     Holders { },
-<<<<<<< HEAD
-    Holder { holder: Addr },
-    Balance { asset: Addr, holder: Addr },
-    Unbonding { asset: Addr, holder: Addr },
-    Unbondable { asset: Addr, holder: Addr },
-    Claimable { asset: Addr, holder: Addr },
-    Adapter(adapter::SubQueryMsg),
-=======
-    Holding { holder: HumanAddr },
+    Holding { holder: Addr },
     /*
     Balance { asset: HumanAddr, holder: HumanAddr },
     Unbonding { asset: HumanAddr, holder: HumanAddr },
@@ -190,7 +171,6 @@
     Claimable { asset: HumanAddr, holder: HumanAddr },
     */
     Manager(manager::SubQueryMsg),
->>>>>>> 541775d1
 }
 
 impl Query for QueryMsg {
@@ -203,13 +183,7 @@
     Assets { assets: Vec<Addr> },
     Allocations { allocations: Vec<AllocationMeta> },
     PendingAllowance { amount: Uint128 },
-<<<<<<< HEAD
     Holders { holders: Vec<Addr> },
-    Holder { holder: Holder },
-    Adapter(adapter::QueryAnswer),
-=======
-    Holders { holders: Vec<HumanAddr> },
     Holding { holding: Holding},
     Manager(manager::QueryAnswer),
->>>>>>> 541775d1
 }