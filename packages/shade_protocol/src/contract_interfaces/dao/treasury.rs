--- conflicted
+++ resolved
@@ -1,18 +1,11 @@
-use crate::utils::{
-    asset::Contract,
-    cycle::Cycle,
-    generic_response::ResponseStatus,
-};
+use crate::utils::{asset::Contract, cycle::Cycle, generic_response::ResponseStatus};
 
 use crate::contract_interfaces::dao::adapter;
 use crate::c_std::{Binary, Addr, StdResult, Uint128};
 
-<<<<<<< HEAD
 use crate::utils::{ExecuteCallback, InstantiateCallback, Query};
 use cosmwasm_schema::{cw_serde};
 
-#[cw_serde]
-=======
 pub mod storage {
     use secret_storage_plus::{Map, Item};
     use cosmwasm_std::HumanAddr;
@@ -28,9 +21,7 @@
     pub const ASSETS: Map<HumanAddr, Snip20Asset> = Map::new("assets");
 }
 
-#[derive(Serialize, Deserialize, Clone, Debug, PartialEq, JsonSchema)]
-#[serde(rename_all = "snake_case")]
->>>>>>> 541775d1
+#[cw_serde]
 pub struct Config {
     pub admin: Addr,
 }
@@ -72,7 +63,6 @@
     pub desired: Uint128,
 }
 
-<<<<<<< HEAD
 /*
 #[cw_serde]
 pub struct Balance {
@@ -99,14 +89,8 @@
 */
 
 // Flag to be sent with funds
-#[cw_serde]
-=======
-
-// Flag to be sent with funds
 /*
-#[derive(Serialize, Deserialize, Clone, Debug, PartialEq, JsonSchema)]
-#[serde(rename_all = "snake_case")]
->>>>>>> 541775d1
+#[cw_serde]
 pub struct Flag {
     pub flag: String,
 }
@@ -214,12 +198,7 @@
     Assets { assets: Vec<Addr> },
     Allowances { allowances: Vec<Allowance> },
     CurrentAllowances { allowances: Vec<Allowance> },
-<<<<<<< HEAD
-    Allowance { allowance: Uint128 },
-    //Accounts { accounts: Vec<Addr> },
-=======
     Allowance { amount: Uint128 },
     //Accounts { accounts: Vec<HumanAddr> },
->>>>>>> 541775d1
     //Account { account: Account },
 }