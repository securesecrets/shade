use crate::utils::{
    asset::Contract,
    generic_response::ResponseStatus,
};
use crate::c_std::{
    Addr,
    QuerierWrapper,
    Api,
    Binary,
    CosmosMsg,
    Decimal,
    Deps,
    DepsMut,
    Querier,
    StdError,
    StdResult,
    Storage,
    Uint128,
    Validator,
};

use crate::utils::{ExecuteCallback, InstantiateCallback, Query};
use cosmwasm_schema::cw_serde;

#[cw_serde]
pub enum SubExecuteMsg {
    // Begin unbonding amount
    Unbond { asset: String, amount: Uint128 },
    Claim { asset: String },
    // Maintenance trigger e.g. claim rewards and restake
    Update { asset: String },
}

impl ExecuteCallback for SubExecuteMsg {
    const BLOCK_SIZE: usize = 256;
}

#[cw_serde]
pub enum ExecuteMsg {
    Adapter(SubExecuteMsg),
}

impl ExecuteCallback for ExecuteMsg {
    const BLOCK_SIZE: usize = 256;
}

#[cw_serde]
pub enum ExecuteAnswer {
    Init {
        status: ResponseStatus,
        address: Addr,
    },
    Unbond {
        status: ResponseStatus,
        amount: Uint128,
    },
    Claim {
        status: ResponseStatus,
        amount: Uint128,
    },
    Update {
        status: ResponseStatus,
    },
}

#[cw_serde]
pub enum SubQueryMsg {
    Balance { asset: String },
    Unbonding { asset: String },
    Claimable { asset: String },
    Unbondable { asset: String },
    Reserves { asset: String },
}

#[cw_serde]
pub enum QueryMsg {
    Adapter(SubQueryMsg),
}

impl Query for QueryMsg {
    const BLOCK_SIZE: usize = 256;
}

#[cw_serde]
pub enum QueryAnswer {
    Balance { amount: Uint128 },
    Unbonding { amount: Uint128 },
    Claimable { amount: Uint128 },
    Unbondable { amount: Uint128 },
    Reserves { amount: Uint128 },
}

pub fn claimable_query(
    querier: QuerierWrapper,
    asset: &Addr,
    adapter: Contract,
) -> StdResult<Uint128> {
    match QueryMsg::Adapter(SubQueryMsg::Claimable {
        asset: asset.to_string().clone(),
    })
    .query(&querier, &adapter)?
    {
        QueryAnswer::Claimable { amount } => Ok(amount),
        _ => Err(StdError::generic_err(format!(
            "Failed to query adapter claimable from {}",
            adapter.address
        ))),
    }
}

pub fn unbonding_query(
    querier: QuerierWrapper,
    asset: &Addr,
    adapter: Contract,
) -> StdResult<Uint128> {
    match QueryMsg::Adapter(SubQueryMsg::Unbonding {
        asset: asset.to_string().clone(),
    })
    .query(&querier, &adapter)?
    {
        QueryAnswer::Unbonding { amount } => Ok(amount),
        _ => Err(StdError::generic_err(format!(
            "Failed to query adapter unbonding from {}",
            adapter.address
        ))),
    }
}

pub fn unbondable_query(
    querier: QuerierWrapper,
    asset: &Addr,
    adapter: Contract,
) -> StdResult<Uint128> {
    match QueryMsg::Adapter(SubQueryMsg::Unbondable {
        asset: asset.to_string().clone(),
    })
    .query(&querier, &adapter)?
    {
        QueryAnswer::Unbondable { amount } => Ok(amount),
        _ => Err(StdError::generic_err(format!(
            "Failed to query adapter unbondable from {}",
            adapter.address
        ))),
    }
}

pub fn reserves_query(
    querier: QuerierWrapper,
    asset: &Addr,
    adapter: Contract,
) -> StdResult<Uint128> {

    match QueryMsg::Adapter(SubQueryMsg::Reserves {
<<<<<<< HEAD
        asset: asset.to_string().clone(),
=======
        asset: asset.clone(),
>>>>>>> eb684702
    }).query(&querier, &adapter)? {
        QueryAnswer::Reserves { amount } => Ok(amount),
        _ => Err(StdError::generic_err(format!(
            "Failed to query adapter unbondable from {}",
            adapter.address
        ))),
    }
}

pub fn balance_query(
    querier: QuerierWrapper,
    asset: &Addr,
    adapter: Contract,
) -> StdResult<Uint128> {
    match QueryMsg::Adapter(SubQueryMsg::Balance {
        asset: asset.to_string().clone(),
    })
    .query(&querier, &adapter)?
    {
        QueryAnswer::Balance { amount } => Ok(amount),
        _ => Err(StdError::generic_err(format!(
            "Failed to query adapter balance from {}",
            adapter.address
        ))),
    }
}

<<<<<<< HEAD
pub fn claim_msg(asset: &Addr, adapter: Contract) -> StdResult<CosmosMsg> {
    ExecuteMsg::Adapter(SubExecuteMsg::Claim { asset: asset.to_string().clone() }).to_cosmos_msg(
=======
pub fn claim_msg(asset: Addr, adapter: Contract) -> StdResult<CosmosMsg> {
    ExecuteMsg::Adapter(SubExecuteMsg::Claim { asset }).to_cosmos_msg(
>>>>>>> eb684702
        &adapter,
        vec![],
    )
}

<<<<<<< HEAD
pub fn unbond_msg(asset: &Addr, amount: Uint128, adapter: Contract) -> StdResult<CosmosMsg> {
    ExecuteMsg::Adapter(SubExecuteMsg::Unbond { asset: asset.to_string().clone(), amount }).to_cosmos_msg(
=======
pub fn unbond_msg(asset: Addr, amount: Uint128, adapter: Contract) -> StdResult<CosmosMsg> {
    ExecuteMsg::Adapter(SubExecuteMsg::Unbond { asset, amount }).to_cosmos_msg(
>>>>>>> eb684702
        &adapter,
        vec![],
    )
}

<<<<<<< HEAD
pub fn update_msg(asset: &Addr, adapter: Contract) -> StdResult<CosmosMsg> {
    ExecuteMsg::Adapter(SubExecuteMsg::Update { asset: asset.to_string().clone() }).to_cosmos_msg(
=======
pub fn update_msg(asset: Addr, adapter: Contract) -> StdResult<CosmosMsg> {
    ExecuteMsg::Adapter(SubExecuteMsg::Update { asset }).to_cosmos_msg(
>>>>>>> eb684702
        &adapter,
        vec![],
    )
}<|MERGE_RESOLUTION|>--- conflicted
+++ resolved
@@ -1,22 +1,21 @@
-use crate::utils::{
-    asset::Contract,
-    generic_response::ResponseStatus,
-};
-use crate::c_std::{
-    Addr,
-    QuerierWrapper,
-    Api,
-    Binary,
-    CosmosMsg,
-    Decimal,
-    Deps,
-    DepsMut,
-    Querier,
-    StdError,
-    StdResult,
-    Storage,
-    Uint128,
-    Validator,
+use crate::{
+    c_std::{
+        Addr,
+        Api,
+        Binary,
+        CosmosMsg,
+        Decimal,
+        Deps,
+        DepsMut,
+        Querier,
+        QuerierWrapper,
+        StdError,
+        StdResult,
+        Storage,
+        Uint128,
+        Validator,
+    },
+    utils::{asset::Contract, generic_response::ResponseStatus},
 };
 
 use crate::utils::{ExecuteCallback, InstantiateCallback, Query};
@@ -149,14 +148,11 @@
     asset: &Addr,
     adapter: Contract,
 ) -> StdResult<Uint128> {
-
     match QueryMsg::Adapter(SubQueryMsg::Reserves {
-<<<<<<< HEAD
-        asset: asset.to_string().clone(),
-=======
-        asset: asset.clone(),
->>>>>>> eb684702
-    }).query(&querier, &adapter)? {
+        asset: asset.to_string().clone(),
+    })
+    .query(&querier, &adapter)?
+    {
         QueryAnswer::Reserves { amount } => Ok(amount),
         _ => Err(StdError::generic_err(format!(
             "Failed to query adapter unbondable from {}",
@@ -183,38 +179,24 @@
     }
 }
 
-<<<<<<< HEAD
 pub fn claim_msg(asset: &Addr, adapter: Contract) -> StdResult<CosmosMsg> {
-    ExecuteMsg::Adapter(SubExecuteMsg::Claim { asset: asset.to_string().clone() }).to_cosmos_msg(
-=======
-pub fn claim_msg(asset: Addr, adapter: Contract) -> StdResult<CosmosMsg> {
-    ExecuteMsg::Adapter(SubExecuteMsg::Claim { asset }).to_cosmos_msg(
->>>>>>> eb684702
-        &adapter,
-        vec![],
-    )
-}
-
-<<<<<<< HEAD
+    ExecuteMsg::Adapter(SubExecuteMsg::Claim {
+        asset: asset.to_string().clone(),
+    })
+    .to_cosmos_msg(&adapter, vec![])
+}
+
 pub fn unbond_msg(asset: &Addr, amount: Uint128, adapter: Contract) -> StdResult<CosmosMsg> {
-    ExecuteMsg::Adapter(SubExecuteMsg::Unbond { asset: asset.to_string().clone(), amount }).to_cosmos_msg(
-=======
-pub fn unbond_msg(asset: Addr, amount: Uint128, adapter: Contract) -> StdResult<CosmosMsg> {
-    ExecuteMsg::Adapter(SubExecuteMsg::Unbond { asset, amount }).to_cosmos_msg(
->>>>>>> eb684702
-        &adapter,
-        vec![],
-    )
-}
-
-<<<<<<< HEAD
+    ExecuteMsg::Adapter(SubExecuteMsg::Unbond {
+        asset: asset.to_string().clone(),
+        amount,
+    })
+    .to_cosmos_msg(&adapter, vec![])
+}
+
 pub fn update_msg(asset: &Addr, adapter: Contract) -> StdResult<CosmosMsg> {
-    ExecuteMsg::Adapter(SubExecuteMsg::Update { asset: asset.to_string().clone() }).to_cosmos_msg(
-=======
-pub fn update_msg(asset: Addr, adapter: Contract) -> StdResult<CosmosMsg> {
-    ExecuteMsg::Adapter(SubExecuteMsg::Update { asset }).to_cosmos_msg(
->>>>>>> eb684702
-        &adapter,
-        vec![],
-    )
+    ExecuteMsg::Adapter(SubExecuteMsg::Update {
+        asset: asset.to_string().clone(),
+    })
+    .to_cosmos_msg(&adapter, vec![])
 }