--- conflicted
+++ resolved
@@ -5,11 +5,7 @@
 
 use cosmwasm_schema::cw_serde;
 use serde::Serialize;
-<<<<<<< HEAD
-use std::{cmp::Ordering};
-=======
 use std::cmp::Ordering;
->>>>>>> fb418dc7
 
 // Configuration file for staking
 #[cw_serde]
