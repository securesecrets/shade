--- conflicted
+++ resolved
@@ -13,19 +13,13 @@
 use cosmwasm_schema::cw_serde;
 use cosmwasm_std::{
     to_binary,
-<<<<<<< HEAD
     Addr,
     Coin,
-=======
->>>>>>> 08cef46c
     CosmosMsg,
     Deps,
     StdError,
     StdResult,
-<<<<<<< HEAD
     QuerierWrapper,
-=======
->>>>>>> 08cef46c
     Uint128,
     Uint256,
 };
