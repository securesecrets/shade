--- conflicted
+++ resolved
@@ -1,26 +1,19 @@
 use crate::{
-    c_std::{Api, Extern, Querier, StdError, StdResult, Storage},
     contract_interfaces::{
         dex::{secretswap, sienna},
         oracles::band,
         snip20::helpers::Snip20Asset,
     },
-    math_compat::{Uint128, Uint512},
-    schemars::JsonSchema,
-    serde::{Deserialize, Serialize},
     utils::{
         asset::Contract,
         price::{normalize_price, translate_price},
     },
 };
-<<<<<<< HEAD
 use crate::c_std::{self, Api, Deps, Querier, StdError, StdResult, Storage};
 
 use cosmwasm_schema::{cw_serde};
 
 use crate::c_std::{Uint128, Uint512};
-=======
->>>>>>> 44222581
 use std::convert::TryFrom;
 
 #[cw_serde]
