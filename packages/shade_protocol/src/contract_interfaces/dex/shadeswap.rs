use crate::{
    c_std::{Api, Binary, Extern, HumanAddr, Querier, StdResult, Storage},
    math_compat::Uint128,
    schemars::JsonSchema,
    serde::{Deserialize, Serialize},
    utils::asset::Contract,
};
<<<<<<< HEAD
use crate::c_std::{Uint128, Addr, StdResult, StdError, Deps, DepsMut};

use crate::utils::Query;
use cosmwasm_schema::{cw_serde};
=======
use fadroma::prelude::ContractLink;
use secret_toolkit::utils::Query;
>>>>>>> 44222581

/*
#[cw_serde]
pub struct Token {
    pub contract_addr: Addr,
    pub token_code_hash: String,
    pub viewing_key: String,
}

#[cw_serde]
pub struct AssetInfo {
    pub token: Token,
}

#[cw_serde]
pub struct Asset {
    pub amount: Uint128,
    pub info: AssetInfo,
}

#[cw_serde]
pub struct Simulation {
    pub offer_asset: Asset,
}
*/

#[cw_serde]
pub enum PairQuery {
    PairInfo,
    GetEstimatedPrice { offer: TokenAmount },
}

impl Query for PairQuery {
    const BLOCK_SIZE: usize = 256;
}

#[cw_serde]
pub enum TokenType {
    CustomToken {
        contract_addr: Addr,
        token_code_hash: String,
    },
    NativeToken {
        denom: String,
    },
}

#[cw_serde]
pub struct TokenPair(pub TokenType, pub TokenType);

/*
#[cw_serde]
pub struct SimulationResponse {
    pub return_amount: Uint128,
    pub spread_amount: Uint128,
    pub commission_amount: Uint128,
}
*/

#[cw_serde]
pub struct PairInfoResponse {
    pub liquidity_token: Contract,
    pub factory: Contract,
    pub pair: TokenPair,
    pub amount_0: Uint128,
    pub amount_1: Uint128,
    pub total_liquidity: Uint128,
    pub contract_version: u32,
}

#[derive(Serialize, Deserialize, JsonSchema)]
#[serde(rename_all = "snake_case")]
pub enum QueryMsgResponse {
    GetPairInfo {
        liquidity_token: Contract,
        factory: Contract,
        pair: TokenPair,
        amount_0: Uint128,
        amount_1: Uint128,
        total_liquidity: Uint128,
        contract_version: u32,
    },
    GetTradeHistory {
        data: Vec<TradeHistory>,
    },
    GetWhiteListAddress {
        addresses: Vec<HumanAddr>,
    },
    GetTradeCount {
        count: u64,
    },
    GetAdminAddress {
        address: HumanAddr,
    },
    GetClaimReward {
        amount: Uint128,
    },
    StakingContractInfo {
        staking_contract: Contract,
    },
    EstimatedPrice {
        estimated_price: Uint128,
    },
}

#[derive(Serialize, Deserialize, Clone, Debug, PartialEq, JsonSchema)]
#[serde(rename_all = "snake_case")]
pub struct TokenAmount {
    pub token: TokenType,
    pub amount: Uint128,
}

#[derive(Serialize, Deserialize, Clone, Debug, PartialEq, JsonSchema)]
#[serde(rename_all = "snake_case")]
pub struct SwapTokens {
    pub expected_return: Option<Uint128>,
    pub to: Option<HumanAddr>,
    pub router_link: Option<ContractLink<HumanAddr>>,
    pub callback_signature: Option<Binary>,
}

#[derive(Serialize, Deserialize, PartialEq, Debug, Clone, JsonSchema)]
#[serde(rename_all = "snake_case")]
pub struct TradeHistory {
    pub price: Uint128,
    pub amount: Uint128,
    pub timestamp: u64,
    pub direction: String,
    pub total_fee_amount: Uint128,
    pub lp_fee_amount: Uint128,
    pub shade_dao_fee_amount: Uint128,
}

/*
#[cw_serde]
pub struct PoolResponse {
    pub assets: Vec<Asset>,
    pub total_share: Uint128,
}
*/

pub fn is_pair(
    deps: DepsMut,
    pair: Contract,
) -> StdResult<bool> {
    Ok(
        match (PairQuery::PairInfo).query::<PairInfoResponse>(
            &deps.querier,
            &pair
        ) {
            Ok(_) => true,
            Err(_) => false,
        },
    )
}

/*
pub fn price(
    deps: Deps,
    pair: dex::TradingPair,
    sscrt: Contract,
    band: Contract,
) -> StdResult<Uint128> {

    let scrt_result = band::reference_data(deps, "SCRT".to_string(), "USD".to_string(), band)?;

    // SCRT-USD / SCRT-symbol
    Ok(translate_price(
        scrt_result.rate,
        normalize_price(
            amount_per_scrt(deps, pair.clone(), sscrt)?,
            pair.asset.token_info.decimals,
        ),
    ))
}

pub fn amount_per_scrt(
    deps: Deps,
    pair: dex::TradingPair,
    sscrt: Contract,
) -> StdResult<Uint128> {

    let response: SimulationResponse = PairQuery::Simulation {
        offer_asset: Asset {
            amount: Uint128::new(1_000_000), // 1 sSCRT (6 decimals)
            info: AssetInfo {
                token: Token {
                    contract_addr: sscrt.address,
                    token_code_hash: sscrt.code_hash,
                    viewing_key: "SecretSwap".to_string(),
                },
            },
        },
    }
    .query(
        &deps.querier,
        pair.contract.code_hash,
        pair.contract.address,
    )?;

    Ok(response.return_amount)
}

pub fn pool_cp(
    deps: Deps,
    pair: dex::TradingPair,
) -> StdResult<Uint128> {
    let pool: PoolResponse = PairQuery::Pool {}.query(
        &deps.querier,
        pair.contract.code_hash,
        pair.contract.address,
    )?;

    // Constant Product
    Ok(Uint128::new(pool.assets[0].amount.u128() * pool.assets[1].amount.u128()))
}
*/<|MERGE_RESOLUTION|>--- conflicted
+++ resolved
@@ -1,19 +1,18 @@
 use crate::{
-    c_std::{Api, Binary, Extern, HumanAddr, Querier, StdResult, Storage},
-    math_compat::Uint128,
-    schemars::JsonSchema,
-    serde::{Deserialize, Serialize},
-    utils::asset::Contract,
+    contract_interfaces::{
+        mint,
+        dex,
+        oracles::band,
+    },
+    utils::{
+        asset::Contract,
+        price::{normalize_price, translate_price},
+    },
 };
-<<<<<<< HEAD
 use crate::c_std::{Uint128, Addr, StdResult, StdError, Deps, DepsMut};
 
 use crate::utils::Query;
 use cosmwasm_schema::{cw_serde};
-=======
-use fadroma::prelude::ContractLink;
-use secret_toolkit::utils::Query;
->>>>>>> 44222581
 
 /*
 #[cw_serde]
