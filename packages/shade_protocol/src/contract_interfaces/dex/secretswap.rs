use crate::c_std::{Addr, Deps, DepsMut, StdError, StdResult, Uint128};
use crate::{
    c_std::{Addr, Deps, DepsMut, StdError, StdResult, Uint128},
    contract_interfaces::{dex::dex, mint::mint, oracles::band},
    utils::{
        asset::Contract,
        price::{normalize_price, translate_price},
    },
};

use crate::utils::Query;
use cosmwasm_schema::cw_serde;

#[cw_serde]
pub struct Token {
    pub contract_addr: Addr,
    pub token_code_hash: String,
    pub viewing_key: String,
}

#[cw_serde]
pub struct AssetInfo {
    pub token: Token,
}

#[cw_serde]
pub struct Asset {
    pub amount: Uint128,
    pub info: AssetInfo,
}

#[cw_serde]
pub struct Simulation {
    pub offer_asset: Asset,
}

#[cw_serde]
pub enum PairQuery {
    Pair {},
    Pool {},
    Simulation { offer_asset: Asset },
    //ReverseSimulation {},
}

impl Query for PairQuery {
    const BLOCK_SIZE: usize = 256;
}

#[cw_serde]
pub struct SimulationResponse {
    pub return_amount: Uint128,
    pub spread_amount: Uint128,
    pub commission_amount: Uint128,
}

#[cw_serde]
pub struct PairResponse {
    pub asset_infos: Vec<AssetInfo>,
    pub contract_addr: Addr,
    pub liquidity_token: Addr,
    pub token_code_hash: String,
    pub asset0_volume: Uint128,
    pub asset1_volume: Uint128,
    pub factory: Contract,
}

#[cw_serde]
pub struct PoolResponse {
    pub assets: Vec<Asset>,
    pub total_share: Uint128,
}

#[cw_serde]
pub struct CallbackMsg {
    pub swap: CallbackSwap,
}
#[cw_serde]
pub struct CallbackSwap {
    pub expected_return: Uint128,
}

<<<<<<< HEAD
pub fn is_pair(deps: DepsMut, pair: Contract) -> StdResult<bool> {
=======
/*pub fn is_pair(
    deps: DepsMut,
    pair: Contract,
) -> StdResult<bool> {
>>>>>>> 351e837b
    Ok(
        match (PairQuery::Pair {}).query::<PairResponse>(&deps.querier, &pair) {
            Ok(_) => true,
            Err(_) => false,
        },
    )
}*/

pub fn price(
    deps: &Deps,
    pair: dex::TradingPair,
    sscrt: Contract,
    band: Contract,
) -> StdResult<Uint128> {
    let scrt_result = band::reference_data(deps, "SCRT".to_string(), "USD".to_string(), band)?;

    // SCRT-USD / SCRT-symbol
    Ok(translate_price(
        scrt_result.rate,
        normalize_price(
            amount_per_scrt(&deps, pair.clone(), sscrt)?,
            pair.asset.token_info.decimals,
        ),
    ))
}

pub fn amount_per_scrt(deps: &Deps, pair: dex::TradingPair, sscrt: Contract) -> StdResult<Uint128> {
    let response: SimulationResponse = PairQuery::Simulation {
        offer_asset: Asset {
            amount: Uint128::new(1_000_000), // 1 sSCRT (6 decimals)
            info: AssetInfo {
                token: Token {
                    contract_addr: sscrt.address,
                    token_code_hash: sscrt.code_hash,
                    viewing_key: "SecretSwap".to_string(),
                },
            },
        },
    }
    .query(&deps.querier, &pair.contract)?;

    Ok(response.return_amount)
}

pub fn pool_cp(deps: &Deps, pair: dex::TradingPair) -> StdResult<Uint128> {
    let pool: PoolResponse = PairQuery::Pool {}.query(&deps.querier, &pair.contract)?;

    // Constant Product
    Ok(Uint128::new(
        pool.assets[0].amount.u128() * pool.assets[1].amount.u128(),
    ))
}<|MERGE_RESOLUTION|>--- conflicted
+++ resolved
@@ -1,4 +1,3 @@
-use crate::c_std::{Addr, Deps, DepsMut, StdError, StdResult, Uint128};
 use crate::{
     c_std::{Addr, Deps, DepsMut, StdError, StdResult, Uint128},
     contract_interfaces::{dex::dex, mint::mint, oracles::band},
@@ -79,14 +78,10 @@
     pub expected_return: Uint128,
 }
 
-<<<<<<< HEAD
-pub fn is_pair(deps: DepsMut, pair: Contract) -> StdResult<bool> {
-=======
 /*pub fn is_pair(
     deps: DepsMut,
     pair: Contract,
 ) -> StdResult<bool> {
->>>>>>> 351e837b
     Ok(
         match (PairQuery::Pair {}).query::<PairResponse>(&deps.querier, &pair) {
             Ok(_) => true,
