--- conflicted
+++ resolved
@@ -31,11 +31,8 @@
     IssuedAssetDeposit,
     NotTreasuryBond,
     NoBondsClaimable,
-<<<<<<< HEAD
     NotAdmin,
-=======
     QueryAuthBadResponse,
->>>>>>> b1efa73e
 }
 
 impl_into_u8!(Error);
@@ -109,13 +106,11 @@
             Error::NoBondsClaimable => {
                 build_string("Pending bonds not redeemable, nothing claimed", context)
             }
-<<<<<<< HEAD
             Error::NotAdmin => {
                 build_string("Not registered as admin address via Shade-Admin", context)
-=======
+            }
             Error::QueryAuthBadResponse => {
                 build_string("Query Authentication returned unrecognized response, cannot access information", context)
->>>>>>> b1efa73e
             }
         }
     }
@@ -328,11 +323,10 @@
     DetailedError::from_code(BOND_TARGET, Error::NoBondsClaimable, vec![]).to_error()
 }
 
-<<<<<<< HEAD
 pub fn not_admin() -> StdError {
     DetailedError::from_code(BOND_TARGET, Error::NotAdmin, vec![]).to_error()
-=======
+}
+
 pub fn query_auth_bad_response() -> StdError {
     DetailedError::from_code(BOND_TARGET, Error::QueryAuthBadResponse, vec![]).to_error()
->>>>>>> b1efa73e
 }