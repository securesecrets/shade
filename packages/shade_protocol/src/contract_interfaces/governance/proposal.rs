use crate::{
    contract_interfaces::governance::{
        assembly::Assembly,
        profile::Profile,
        stored_id::ID,
        vote::Vote,
    },
};
<<<<<<< HEAD
use crate::c_std::Uint128;
use crate::c_std::{Binary, Coin, Addr, StdResult, Storage};

use cosmwasm_schema::{cw_serde};
=======
use crate::math_compat::Uint128;
use crate::c_std::{Binary, Coin, HumanAddr, StdResult, Storage};
use crate::schemars::JsonSchema;
use crate::serde::{Deserialize, Serialize};
use crate::contract_interfaces::governance::stored_id::UserID;
>>>>>>> 44222581

#[cfg(feature = "governance-impl")]
use crate::utils::storage::default::BucketStorage;
use crate::utils::storage::default::NaiveBucketStorage;

#[cw_serde]
pub struct Proposal {
    // Description
    // Address of the proposal proposer
    pub proposer: Addr,
    // Proposal title
    pub title: String,
    // Description of proposal, can be in base64
    pub metadata: String,

    // Msg
    #[serde(skip_serializing_if = "Option::is_none")]
    pub msgs: Option<Vec<ProposalMsg>>,

    // Assembly
    // Assembly that called the proposal
    pub assembly: Uint128,

    #[serde(skip_serializing_if = "Option::is_none")]
    pub assembly_vote_tally: Option<Vote>,

    #[serde(skip_serializing_if = "Option::is_none")]
    pub public_vote_tally: Option<Vote>,

    // Status
    pub status: Status,

    // Status History
    pub status_history: Vec<Status>,

    // Funders
    // Leave as an option so we can hide the data if None
    #[serde(skip_serializing_if = "Option::is_none")]
    pub funders: Option<Vec<(Addr, Uint128)>>,
}

const ASSEMBLY_VOTE: &'static [u8] = b"user-assembly-vote-";
const ASSEMBLY_VOTES: &'static [u8] = b"total-assembly-votes-";
const PUBLIC_VOTE: &'static [u8] = b"user-public-vote-";
const PUBLIC_VOTES: &'static [u8] = b"total-public-votes-";

#[cfg(feature = "governance-impl")]
impl Proposal {
<<<<<<< HEAD
    pub fn save(&self, storage: &mut dyn Storage, id: &Uint128) -> StdResult<()> {
=======
    pub fn save<S: Storage>(&self, storage: &mut S) -> StdResult<()> {
        // Create new ID
        let id = &ID::add_proposal(storage)?;

        // Create proposers id
        UserID::add_proposal(storage, self.proposer.clone(), id.clone())?;

        // Save proposal data
>>>>>>> 44222581
        if let Some(msgs) = self.msgs.clone() {
            Self::save_msg(storage, id, msgs)?;
        }

        Self::save_description(storage, id, ProposalDescription {
            proposer: self.proposer.clone(),
            title: self.title.clone(),
            metadata: self.metadata.clone(),
        })?;

        Self::save_assembly(storage, id, self.assembly)?;

        Self::save_status(storage, id, self.status.clone())?;

        Self::save_status_history(storage, id, self.status_history.clone())?;

        if let Some(funder_list) = self.funders.clone() {
            let mut funders = vec![];
            for (funder, funding) in funder_list.iter() {
                funders.push(funder.clone());
                Self::save_funding(storage, id, &funder, Funding {
                    amount: *funding,
                    claimed: false,
                })?
            }
            Self::save_funders(storage, id, funders)?;
        }

        Ok(())
    }

    pub fn may_load(storage: &dyn Storage, id: &Uint128) -> StdResult<Option<Self>> {
        if id > &ID::proposal(storage)? {
            return Ok(None);
        }
        Ok(Some(Self::load(storage, id)?))
    }

    pub fn load(storage: &dyn Storage, id: &Uint128) -> StdResult<Self> {
        let msgs = Self::msg(storage, id)?;
        let description = Self::description(storage, &id)?;
        let assembly = Self::assembly(storage, &id)?;
        let status = Self::status(storage, &id)?;
        let status_history = Self::status_history(storage, &id)?;

        let mut funders_arr = vec![];
        for funder in Self::funders(storage, &id)?.iter() {
            funders_arr.push((funder.clone(), Self::funding(storage, &id, &funder)?.amount))
        }

        let mut funders: Option<Vec<(Addr, Uint128)>> = None;
        if !funders_arr.is_empty() {
            if let Some(prof) =
                Profile::funding(storage, &Assembly::data(storage, &assembly)?.profile)?
            {
                if !prof.privacy {
                    funders = Some(funders_arr);
                }
            }
        }

        let assembly_data = Assembly::data(storage, &assembly)?;

        Ok(Self {
            title: description.title,
            proposer: description.proposer,
            metadata: description.metadata,
            msgs,
            assembly,
            assembly_vote_tally: match Profile::assembly_voting(storage, &assembly_data.profile)? {
                None => None,
                Some(_) => Some(Self::assembly_votes(storage, &id)?),
            },
            public_vote_tally: match Profile::public_voting(storage, &assembly_data.profile)? {
                None => None,
                Some(_) => Some(Self::public_votes(storage, &id)?),
            },
            status,
            status_history,
            funders,
        })
    }

    pub fn msg(storage: &dyn Storage, id: &Uint128) -> StdResult<Option<Vec<ProposalMsg>>> {
        match ProposalMsgs::may_load(storage, &id.to_be_bytes())? {
            None => Ok(None),
            Some(i) => Ok(Some(i.0)),
        }
    }

    pub fn save_msg(
        storage: &mut dyn Storage,
        id: &Uint128,
        data: Vec<ProposalMsg>,
    ) -> StdResult<()> {
        ProposalMsgs(data).save(storage, &id.to_be_bytes())
    }

    pub fn description(storage: &dyn Storage, id: &Uint128) -> StdResult<ProposalDescription> {
        ProposalDescription::load(storage, &id.to_be_bytes())
    }

    pub fn save_description(
        storage: &mut dyn Storage,
        id: &Uint128,
        data: ProposalDescription,
    ) -> StdResult<()> {
        data.save(storage, &id.to_be_bytes())
    }

    pub fn assembly(storage: &dyn Storage, id: &Uint128) -> StdResult<Uint128> {
        Ok(ProposalAssembly::load(storage, &id.to_be_bytes())?.0)
    }

    pub fn save_assembly(
        storage: &mut dyn Storage,
        id: &Uint128,
        data: Uint128,
    ) -> StdResult<()> {
        ProposalAssembly(data).save(storage, &id.to_be_bytes())
    }

    pub fn status(storage: &dyn Storage, id: &Uint128) -> StdResult<Status> {
        Status::load(storage, &id.to_be_bytes())
    }

    pub fn save_status(storage: &mut dyn Storage, id: &Uint128, data: Status) -> StdResult<()> {
        data.save(storage, &id.to_be_bytes())
    }

    pub fn status_history(storage: &dyn Storage, id: &Uint128) -> StdResult<Vec<Status>> {
        Ok(StatusHistory::load(storage, &id.to_be_bytes())?.0)
    }

    pub fn save_status_history(
        storage: &mut dyn Storage,
        id: &Uint128,
        data: Vec<Status>,
    ) -> StdResult<()> {
        StatusHistory(data).save(storage, &id.to_be_bytes())
    }

    pub fn funders(storage: &dyn Storage, id: &Uint128) -> StdResult<Vec<Addr>> {
        let funders = match Funders::may_load(storage, &id.to_be_bytes())? {
            None => vec![],
            Some(item) => item.0,
        };
        Ok(funders)
    }

    pub fn save_funders(
        storage: &mut dyn Storage,
        id: &Uint128,
        data: Vec<Addr>,
    ) -> StdResult<()> {
        Funders(data).save(storage, &id.to_be_bytes())
    }

    pub fn funding(storage: &dyn Storage, id: &Uint128, user: &Addr) -> StdResult<Funding> {
        let key = id.to_string() + "-" + user.as_str();
        Funding::load(storage, key.as_bytes())
    }

    pub fn save_funding(
        storage: &mut dyn Storage,
        id: &Uint128,
        user: &Addr,
        data: Funding,
    ) -> StdResult<()> {
        let key = id.to_string() + "-" + user.as_str();
        data.save(storage, key.as_bytes())
    }

    // User assembly votes
    pub fn assembly_vote(
        storage: &dyn Storage,
        id: &Uint128,
        user: &Addr,
    ) -> StdResult<Option<Vote>> {
        // TODO: update all the buckets to maps
        let key = id.to_string() + "-" + user.as_str();
        Ok(Vote::may_load(storage, ASSEMBLY_VOTE, key.as_bytes())?)
    }

    pub fn save_assembly_vote(
        storage: &mut dyn Storage,
        id: &Uint128,
        user: &Addr,
        data: &Vote,
    ) -> StdResult<()> {
        let key = id.to_string() + "-" + user.as_str();
        Vote::write(storage, ASSEMBLY_VOTE).save(key.as_bytes(), data)
    }

    // Total assembly votes
    pub fn assembly_votes(storage: &dyn Storage, id: &Uint128) -> StdResult<Vote> {
        match Vote::may_load(storage, ASSEMBLY_VOTES, &id.to_be_bytes())? {
            None => Ok(Vote::default()),
            Some(vote) => Ok(vote),
        }
    }

    pub fn save_assembly_votes(
        storage: &mut dyn Storage,
        id: &Uint128,
        data: &Vote,
    ) -> StdResult<()> {
        Vote::write(storage, ASSEMBLY_VOTES).save(&id.to_be_bytes(), data)
    }

    // User public votes
    pub fn public_vote(
        storage: &dyn Storage,
        id: &Uint128,
        user: &Addr,
    ) -> StdResult<Option<Vote>> {
        let key = id.to_string() + "-" + user.as_str();
        Ok(Vote::may_load(storage, PUBLIC_VOTE, key.as_bytes())?)
    }

    pub fn save_public_vote(
        storage: &mut dyn Storage,
        id: &Uint128,
        user: &Addr,
        data: &Vote,
    ) -> StdResult<()> {
        let key = id.to_string() + "-" + user.as_str();
        Vote::write(storage, PUBLIC_VOTE).save(key.as_bytes(), data)
    }

    // Total public votes
    pub fn public_votes(storage: &dyn Storage, id: &Uint128) -> StdResult<Vote> {
        match Vote::may_load(storage, PUBLIC_VOTES, &id.to_be_bytes())? {
            None => Ok(Vote::default()),
            Some(vote) => Ok(vote),
        }
    }

    pub fn save_public_votes(
        storage: &mut dyn Storage,
        id: &Uint128,
        data: &Vote,
    ) -> StdResult<()> {
        Vote::write(storage, PUBLIC_VOTES).save(&id.to_be_bytes(), data)
    }
}

#[cw_serde]
pub struct ProposalDescription {
    pub proposer: Addr,
    pub title: String,
    pub metadata: String,
}

#[cfg(feature = "governance-impl")]
impl BucketStorage for ProposalDescription {
    const NAMESPACE: &'static [u8] = b"proposal_description-";
}

#[cw_serde]
pub struct ProposalMsg {
    pub target: Uint128,
    pub assembly_msg: Uint128,
    // Used as both Vec<String> when calling a handleMsg and Vec<Binary> when saving the msg
    pub msg: Binary,
    pub send: Vec<Coin>,
}

#[cw_serde]struct ProposalMsgs(pub Vec<ProposalMsg>);

#[cfg(feature = "governance-impl")]
impl BucketStorage for ProposalMsgs {
    const NAMESPACE: &'static [u8] = b"proposal_msgs-";
}

#[cw_serde]struct ProposalAssembly(pub Uint128);

#[cfg(feature = "governance-impl")]
impl BucketStorage for ProposalAssembly {
    const NAMESPACE: &'static [u8] = b"proposal_assembly-";
}

#[cw_serde]
pub enum Status {
    // Assembly voting period
    AssemblyVote {
        start: u64,
        end: u64,
    },
    // In funding period
    Funding {
        amount: Uint128,
        start: u64,
        end: u64,
    },
    // Voting in progress
    Voting {
        start: u64,
        end: u64,
    },
    // Total votes did not reach minimum total votes
    Expired,
    // Proposal was rejected
    Rejected,
    // Proposal was vetoed
    // NOTE: percent it stored because proposal settings can change before claiming
    Vetoed {
        slash_percent: Uint128,
    },
    // Proposal was approved, has a set timeline before it can be canceled
    Passed {
        start: u64,
        end: u64,
    },
    // If proposal is a msg then it was executed and was successful
    Success,
    // Proposal never got executed after a cancel deadline,
    // assumed that tx failed everytime it got triggered
    Canceled,
}

#[cfg(feature = "governance-impl")]
impl BucketStorage for Status {
    const NAMESPACE: &'static [u8] = b"proposal_status-";
}

#[cfg(feature = "governance-impl")]
#[cw_serde]struct StatusHistory(pub Vec<Status>);

#[cfg(feature = "governance-impl")]
impl BucketStorage for StatusHistory {
    const NAMESPACE: &'static [u8] = b"proposal_status_history-";
}

#[cfg(feature = "governance-impl")]
#[cw_serde]struct Funders(pub Vec<Addr>);

#[cfg(feature = "governance-impl")]
impl BucketStorage for Funders {
    const NAMESPACE: &'static [u8] = b"proposal_funders-";
}

#[cfg(feature = "governance-impl")]
#[cw_serde]
pub struct Funding {
    pub amount: Uint128,
    pub claimed: bool,
}

#[cfg(feature = "governance-impl")]
impl BucketStorage for Funding {
    const NAMESPACE: &'static [u8] = b"proposal_funding-";
}<|MERGE_RESOLUTION|>--- conflicted
+++ resolved
@@ -6,18 +6,10 @@
         vote::Vote,
     },
 };
-<<<<<<< HEAD
 use crate::c_std::Uint128;
 use crate::c_std::{Binary, Coin, Addr, StdResult, Storage};
 
 use cosmwasm_schema::{cw_serde};
-=======
-use crate::math_compat::Uint128;
-use crate::c_std::{Binary, Coin, HumanAddr, StdResult, Storage};
-use crate::schemars::JsonSchema;
-use crate::serde::{Deserialize, Serialize};
-use crate::contract_interfaces::governance::stored_id::UserID;
->>>>>>> 44222581
 
 #[cfg(feature = "governance-impl")]
 use crate::utils::storage::default::BucketStorage;
@@ -66,18 +58,13 @@
 
 #[cfg(feature = "governance-impl")]
 impl Proposal {
-<<<<<<< HEAD
     pub fn save(&self, storage: &mut dyn Storage, id: &Uint128) -> StdResult<()> {
-=======
-    pub fn save<S: Storage>(&self, storage: &mut S) -> StdResult<()> {
         // Create new ID
         let id = &ID::add_proposal(storage)?;
 
         // Create proposers id
         UserID::add_proposal(storage, self.proposer.clone(), id.clone())?;
 
-        // Save proposal data
->>>>>>> 44222581
         if let Some(msgs) = self.msgs.clone() {
             Self::save_msg(storage, id, msgs)?;
         }
