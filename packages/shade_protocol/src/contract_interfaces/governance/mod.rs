--- conflicted
+++ resolved
@@ -16,21 +16,11 @@
     },
     utils::{asset::Contract, generic_response::ResponseStatus},
 };
-<<<<<<< HEAD
 use crate::c_std::Uint128;
 use crate::c_std::{Binary, Coin, Addr};
 
 use crate::utils::{ExecuteCallback, InstantiateCallback, Query};
 use cosmwasm_schema::{cw_serde};
-=======
-use crate::math_compat::Uint128;
-use crate::c_std::{Binary, Coin, HumanAddr};
-use crate::schemars::JsonSchema;
-use secret_toolkit::utils::{HandleCallback, InitCallback, Query};
-use crate::serde::{Deserialize, Serialize};
-use crate::contract_interfaces::governance::proposal::Funding;
-use crate::contract_interfaces::query_auth::QueryPermit;
->>>>>>> 44222581
 
 #[cfg(feature = "governance-impl")]
 use crate::utils::storage::default::SingletonStorage;
@@ -40,13 +30,8 @@
 
 #[cw_serde]
 pub struct Config {
-<<<<<<< HEAD
+    pub query: Contract,
     pub treasury: Addr,
-=======
-    pub query: Contract,
-
-    pub treasury: HumanAddr,
->>>>>>> 44222581
     // When public voting is enabled, a voting token is expected
     pub vote_token: Option<Contract>,
     // When funding is enabled, a funding token is expected
@@ -58,17 +43,10 @@
     const NAMESPACE: &'static [u8] = b"config-";
 }
 
-<<<<<<< HEAD
 #[cw_serde]
 pub struct InstantiateMsg {
     pub treasury: Addr,
-=======
-#[derive(Serialize, Deserialize, Clone, Debug, PartialEq, JsonSchema)]
-#[serde(rename_all = "snake_case")]
-pub struct InitMsg {
-    pub treasury: HumanAddr,
     pub query_auth: Contract,
->>>>>>> 44222581
 
     // Admin rules
     pub admin_members: Vec<Addr>,
@@ -105,12 +83,8 @@
 pub enum ExecuteMsg {
     // Internal config
     SetConfig {
-<<<<<<< HEAD
+        query_auth: Option<Contract>,
         treasury: Option<Addr>,
-=======
-        query_auth: Option<Contract>,
-        treasury: Option<HumanAddr>,
->>>>>>> 44222581
         funding_token: Option<Contract>,
         vote_token: Option<Contract>,
         padding: Option<String>,
@@ -293,18 +267,13 @@
     SetContract { status: ResponseStatus },
 }
 
-<<<<<<< HEAD
-#[cw_serde]
-=======
-#[derive(Serialize, Deserialize, Clone, Debug, PartialEq, JsonSchema)]
-#[serde(rename_all = "snake_case")]
+#[cw_serde]
 pub struct Pagination {
     pub page: u64,
     pub amount: u64
 }
 
-#[derive(Serialize, Deserialize, Clone, Debug, PartialEq, JsonSchema)]
-#[serde(rename_all = "snake_case")]
+#[cw_serde]
 pub enum AuthQuery {
     Proposals { pagination: Pagination },
     AssemblyVotes { pagination: Pagination },
@@ -313,13 +282,10 @@
 }
 
 #[remain::sorted]
-#[derive(Serialize, Deserialize, Clone, Debug, PartialEq, JsonSchema)]
-#[serde(rename_all = "snake_case")]
+#[cw_serde]
 pub struct QueryData {}
 
-#[derive(Serialize, Deserialize, Clone, Debug, PartialEq, JsonSchema)]
-#[serde(rename_all = "snake_case")]
->>>>>>> 44222581
+#[cw_serde]
 pub enum QueryMsg {
     // TODO: Query individual user vote with VK and permit
     Config {},
@@ -353,19 +319,13 @@
     const BLOCK_SIZE: usize = 256;
 }
 
-<<<<<<< HEAD
-#[cw_serde]
-=======
-#[derive(Serialize, Deserialize, JsonSchema)]
-#[serde(rename_all = "snake_case")]
+#[cw_serde]
 pub struct ResponseWithID<T> {
     pub prop_id: Uint128,
     pub data: T
 }
 
-#[derive(Serialize, Deserialize, JsonSchema)]
-#[serde(rename_all = "snake_case")]
->>>>>>> 44222581
+#[cw_serde]
 pub enum QueryAnswer {
     Config { config: Config },
 
