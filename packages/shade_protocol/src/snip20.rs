--- conflicted
+++ resolved
@@ -2,18 +2,8 @@
 use cosmwasm_std::{Binary, HumanAddr, Querier, StdResult, Uint128};
 use schemars::JsonSchema;
 use secret_toolkit::{
-<<<<<<< HEAD
-    snip20::{
-        TokenInfo, 
-        token_info_query,
-    },
-    utils::{
-        Query, InitCallback, HandleCallback,
-    },
-=======
     snip20::TokenInfo,
     utils::{HandleCallback, InitCallback, Query},
->>>>>>> 3935fb3d
 };
 #[cfg(test)]
 use secretcli::secretcli::{TestHandle, TestInit, TestQuery};
