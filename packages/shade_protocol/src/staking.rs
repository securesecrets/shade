use schemars::JsonSchema;
use serde::{Deserialize, Serialize};
use cosmwasm_std::{HumanAddr, Uint128, Binary};
use secret_toolkit::utils::{InitCallback, HandleCallback, Query};
use crate::{
    asset::Contract,
    generic_response::ResponseStatus,
};
use std::cmp::Ordering;
use crate::governance::UserVote;

#[derive(Serialize, Deserialize, Clone, Debug, PartialEq, JsonSchema)]
#[serde(rename_all = "snake_case")]
pub struct Config {
    pub admin: Contract,
    // Time to unbond
    pub unbond_time: u64,
    // Supported staking token
    pub staked_token: Contract,
}

#[derive(Serialize, Deserialize, Clone, Debug, Eq, PartialEq, JsonSchema)]
#[serde(rename_all = "snake_case")]
pub struct Unbonding {
    pub account: HumanAddr,
    pub amount: Uint128,
    pub unbond_time: u64,
}

impl Ord for Unbonding {
    fn cmp(&self, other: &Unbonding) -> Ordering { self.unbond_time.cmp(&other.unbond_time) }
}

impl PartialOrd for Unbonding {
    fn partial_cmp(&self, other: &Unbonding) -> Option<Ordering> {
        Some(self.cmp(other))
    }
}

#[derive(Serialize, Deserialize, Clone, Debug, PartialEq, JsonSchema)]
#[serde(rename_all = "snake_case")]
pub struct InitMsg {
    pub admin: Option<Contract>,
    pub unbond_time: u64,
    pub staked_token: Contract,
}

#[derive(Serialize, Deserialize, Clone, Debug, PartialEq, JsonSchema)]
#[serde(rename_all = "snake_case")]
pub enum HandleMsg {
    UpdateConfig {admin: Option<Contract>, unbond_time: Option<u64>},
    // Stake
    Receive {
        sender: HumanAddr,
        from: HumanAddr,
        amount: Uint128,
    },
    Unbond { amount: Uint128 },
<<<<<<< HEAD
    // While secure querying is resolved
    Vote { proposal_id: Uint128, votes: Vec<UserVote> },
    QueryStaker { account: HumanAddr },
    QueryStakers { accounts: Vec<HumanAddr> },
=======
    GetStaker { account: HumanAddr },
    GetStakers { accounts: Vec<HumanAddr> },
>>>>>>> 414ce659
    TriggerUnbonds {},
}

impl HandleCallback for HandleMsg {
    const BLOCK_SIZE: usize = 256;
}

#[derive(Serialize, Deserialize, Clone, Debug, PartialEq, JsonSchema)]
#[serde(rename_all = "snake_case")]
pub enum HandleAnswer {
    UpdateUnbondTime { status: ResponseStatus },
    Stake { status: ResponseStatus },
    Unbond { status: ResponseStatus },
<<<<<<< HEAD
    Vote { status: ResponseStatus },
    QueryStaker { status: ResponseStatus, stake: Uint128 },
    QueryStakers { status: ResponseStatus, stake: Vec<Uint128> },
=======
    GetStaker { status: ResponseStatus, stake: Uint128 },
    GetStakers { status: ResponseStatus, stake: Vec<Uint128> },
>>>>>>> 414ce659
    TriggerUnbonds { status: ResponseStatus },
}

#[derive(Serialize, Deserialize, Clone, Debug, PartialEq, JsonSchema)]
#[serde(rename_all = "snake_case")]
pub enum QueryMsg {
    Config {},
    TotalStaked {},
}

impl Query for QueryMsg {
    const BLOCK_SIZE: usize = 256;
}

#[derive(Serialize, Deserialize, Clone, Debug, PartialEq, JsonSchema)]
#[serde(rename_all = "snake_case")]
pub enum QueryAnswer {
    Config { config: Config },
    TotalStaked { total: Uint128 },
}<|MERGE_RESOLUTION|>--- conflicted
+++ resolved
@@ -56,15 +56,10 @@
         amount: Uint128,
     },
     Unbond { amount: Uint128 },
-<<<<<<< HEAD
     // While secure querying is resolved
     Vote { proposal_id: Uint128, votes: Vec<UserVote> },
-    QueryStaker { account: HumanAddr },
-    QueryStakers { accounts: Vec<HumanAddr> },
-=======
     GetStaker { account: HumanAddr },
     GetStakers { accounts: Vec<HumanAddr> },
->>>>>>> 414ce659
     TriggerUnbonds {},
 }
 
@@ -78,14 +73,9 @@
     UpdateUnbondTime { status: ResponseStatus },
     Stake { status: ResponseStatus },
     Unbond { status: ResponseStatus },
-<<<<<<< HEAD
     Vote { status: ResponseStatus },
-    QueryStaker { status: ResponseStatus, stake: Uint128 },
-    QueryStakers { status: ResponseStatus, stake: Vec<Uint128> },
-=======
     GetStaker { status: ResponseStatus, stake: Uint128 },
     GetStakers { status: ResponseStatus, stake: Vec<Uint128> },
->>>>>>> 414ce659
     TriggerUnbonds { status: ResponseStatus },
 }
 
