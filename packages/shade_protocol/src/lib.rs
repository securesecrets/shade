--- conflicted
+++ resolved
@@ -1,14 +1,5 @@
 // Helper libraries
 pub mod asset;
-<<<<<<< HEAD
-=======
-pub mod governance;
-pub mod staking;
-pub mod mint;
-pub mod micro_mint;
-pub mod oracle;
-pub mod treasury;
->>>>>>> 414ce659
 pub mod generic_response;
 pub mod secretswap;
 pub mod band;
@@ -20,6 +11,7 @@
 
 // Protocol libraries
 pub mod governance;
+pub mod staking;
 pub mod mint;
 pub mod micro_mint;
 pub mod oracle;
