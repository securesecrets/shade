pub mod contract_interfaces;

<<<<<<< HEAD
#[cfg(feature = "dex")]
pub mod secretswap;

#[cfg(feature = "dex")]
pub mod sienna;

#[cfg(feature = "dex")]
pub mod shadeswap;

#[cfg(feature = "dex")]
pub mod dex;

#[cfg(feature = "snip20")]
pub mod snip20;

pub mod utils;

// Protocol init libraries
#[cfg(feature = "airdrop")]
pub mod airdrop;

#[cfg(feature = "initializer")]
pub mod initializer;

// Protocol libraries
#[cfg(feature = "governance")]
pub mod governance;

#[cfg(feature = "mint")]
pub mod mint;

#[cfg(feature = "mint_router")]
pub mod mint_router;

#[cfg(feature = "oracle")]
pub mod oracle;

#[cfg(feature = "scrt_staking")]
pub mod scrt_staking;

#[cfg(feature = "lp_shade_swap")]
pub mod lp_shade_swap;

#[cfg(feature = "snip20_staking")]
pub mod snip20_staking;

#[cfg(feature = "treasury")]
pub mod treasury;

#[cfg(feature = "adapter")]
pub mod adapter;

#[cfg(feature = "treasury_manager")]
pub mod treasury_manager;

#[cfg(feature = "rewards_emission")]
pub mod rewards_emission;
=======
pub mod utils;
>>>>>>> 56aa918c
<|MERGE_RESOLUTION|>--- conflicted
+++ resolved
@@ -1,6 +1,6 @@
-pub mod contract_interfaces;
+#[cfg(feature = "band")]
+pub mod band;
 
-<<<<<<< HEAD
 #[cfg(feature = "dex")]
 pub mod secretswap;
 
@@ -15,8 +15,6 @@
 
 #[cfg(feature = "snip20")]
 pub mod snip20;
-
-pub mod utils;
 
 // Protocol init libraries
 #[cfg(feature = "airdrop")]
@@ -58,6 +56,6 @@
 
 #[cfg(feature = "rewards_emission")]
 pub mod rewards_emission;
-=======
-pub mod utils;
->>>>>>> 56aa918c
+pub mod contract_interfaces;
+
+pub mod utils;