#[cfg(feature = "band")]
pub mod band;

#[cfg(feature = "secretswap")]
pub mod secretswap;

#[cfg(feature = "sienna")]
pub mod sienna;

#[cfg(feature = "dex")]
pub mod dex;

#[cfg(feature = "snip20")]
pub mod snip20;

pub mod utils;

// Protocol init libraries
#[cfg(feature = "airdrop")]
pub mod airdrop;

#[cfg(feature = "initializer")]
pub mod initializer;

// Protocol libraries
#[cfg(feature = "governance")]
pub mod governance;

#[cfg(feature = "mint")]
pub mod mint;

#[cfg(feature = "mint_router")]
pub mod mint_router;

#[cfg(feature = "oracle")]
pub mod oracle;

#[cfg(feature = "scrt_staking")]
pub mod scrt_staking;
<<<<<<< HEAD
pub mod shd_staking;
=======

#[cfg(feature = "staking")]
pub mod staking;

#[cfg(feature = "treasury")]
>>>>>>> badbaa5f
pub mod treasury;<|MERGE_RESOLUTION|>--- conflicted
+++ resolved
@@ -37,13 +37,9 @@
 
 #[cfg(feature = "scrt_staking")]
 pub mod scrt_staking;
-<<<<<<< HEAD
+
+#[cfg(feature = "shd_staking")]
 pub mod shd_staking;
-=======
-
-#[cfg(feature = "staking")]
-pub mod staking;
 
 #[cfg(feature = "treasury")]
->>>>>>> badbaa5f
 pub mod treasury;