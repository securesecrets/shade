--- conflicted
+++ resolved
@@ -3,13 +3,11 @@
 
 #[cfg(feature = "secretswap")]
 pub mod secretswap;
-<<<<<<< HEAD
+
+pub mod sienna;
+pub mod dex;
 
 #[cfg(feature = "snip20")]
-=======
-pub mod sienna;
-pub mod dex;
->>>>>>> 33bdfbfd
 pub mod snip20;
 
 pub mod utils;
