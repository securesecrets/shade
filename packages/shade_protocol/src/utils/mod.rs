--- conflicted
+++ resolved
@@ -11,16 +11,9 @@
 
 #[cfg(feature = "utils")]
 pub mod generic_response;
-<<<<<<< HEAD
-pub mod storage;
-=======
-
-#[cfg(feature = "math")]
-pub mod math;
 
 #[cfg(feature = "storage")]
 pub mod storage;
 
 #[cfg(feature = "math")]
-pub mod price;
->>>>>>> badbaa5f
+pub mod price;