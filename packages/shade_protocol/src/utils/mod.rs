--- conflicted
+++ resolved
@@ -14,11 +14,7 @@
 
 #[cfg(feature = "math")]
 pub mod math;
-<<<<<<< HEAD
 
 #[cfg(feature = "storage")]
 pub mod storage;
-=======
-pub mod storage;
-pub mod price;
->>>>>>> 33bdfbfd
+pub mod price;