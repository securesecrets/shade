use std::vec;

<<<<<<< HEAD
use crate::c_std::{
    BalanceResponse,
    BankQuery,
    Addr,
    StdResult,
    Uint128,
    Deps,
    QuerierWrapper,
    Api, ContractInfo, StdError
=======
use crate::{
    c_std::{
        Addr,
        Api,
        BalanceResponse,
        BankQuery,
        ContractInfo,
        Deps,
        StdError,
        StdResult,
        Uint128,
    },
    BLOCK_SIZE,
>>>>>>> a6b8117b
};
use cosmwasm_schema::cw_serde;
use cosmwasm_std::{CosmosMsg, DepsMut, Env};

/// Validates an optional address.
pub fn optional_addr_validate(api: &dyn Api, addr: Option<String>) -> StdResult<Option<Addr>> {
    let addr = if let Some(addr) = addr {
        Some(api.addr_validate(&addr)?)
    } else {
        None
    };

    Ok(addr)
}

/// Validates an optional RawContract.
pub fn optional_raw_contract_validate(
    api: &dyn Api,
    contract: Option<RawContract>,
) -> StdResult<Option<Contract>> {
    let contract = if let Some(contract) = contract {
        Some(contract.into_valid(api)?)
    } else {
        None
    };

    Ok(contract)
}

/// Validates an optional RawContract.
pub fn optional_validate(
    api: &dyn Api,
    contract: Option<RawContract>,
) -> StdResult<Option<ContractInfo>> {
    let contract = if let Some(contract) = contract {
        Some(contract.valid(api)?)
    } else {
        None
    };

    Ok(contract)
}

/// Validates a vector of Strings as Addrs
pub fn validate_vec(api: &dyn Api, unvalidated_addresses: Vec<String>) -> StdResult<Vec<Addr>> {
    let items: Result<Vec<_>, _> = unvalidated_addresses
        .iter()
        .map(|f| api.addr_validate(f.as_str()))
        .collect();
    Ok(items?)
}

/// A contract that does not contain a validated address.
/// Should be accepted as user input because we shouldn't assume addresses are verified Addrs.
/// https://docs.rs/cosmwasm-std/latest/cosmwasm_std/struct.Addr.html
#[derive(Hash, Eq, Default)]
#[cw_serde]
pub struct RawContract {
    pub address: String,
    pub code_hash: String,
}

impl RawContract {
    #[allow(clippy::ptr_arg)]
    pub fn new(address: &String, code_hash: &String) -> Self {
        RawContract {
            address: address.clone(),
            code_hash: code_hash.clone(),
        }
    }

    /// Being deprecated in favor of `valid` which turns this into ContractInfo
    /// instead of a Contract (which we are getting rid of)
    pub fn into_valid(self, api: &dyn Api) -> StdResult<Contract> {
        let valid_addr = api.addr_validate(self.address.as_str())?;
        Ok(Contract::new(&valid_addr, &self.code_hash))
    }

    pub fn valid(self, api: &dyn Api) -> StdResult<ContractInfo> {
        let valid_addr = api.addr_validate(self.address.as_str())?;
        Ok(ContractInfo {
            address: valid_addr,
            code_hash: self.code_hash.clone(),
        })
    }
}

impl From<Contract> for RawContract {
    fn from(item: Contract) -> Self {
        RawContract {
            address: item.address.into(),
            code_hash: item.code_hash,
        }
    }
}

impl From<ContractInfo> for RawContract {
    fn from(item: ContractInfo) -> Self {
        RawContract {
            address: item.address.into(),
            code_hash: item.code_hash,
        }
    }
}

#[derive(Hash, Eq)]
#[cw_serde]
/// In the process of being deprecated for [cosmwasm_std::ContractInfo] so use that
/// instead when possible.
pub struct Contract {
    pub address: Addr,
    pub code_hash: String,
}

impl Default for Contract {
    fn default() -> Self {
        Self {
            address: Addr::unchecked(String::default()),
            code_hash: Default::default(),
        }
    }
}

impl Contract {
    #[allow(clippy::ptr_arg)]
    pub fn new(address: &Addr, code_hash: &String) -> Self {
        Contract {
            address: address.clone(),
            code_hash: code_hash.clone(),
        }
    }

    pub fn validate_new(deps: Deps, address: &str, code_hash: &String) -> StdResult<Self> {
        let valid_addr = deps.api.addr_validate(address)?;
        Ok(Contract::new(&valid_addr, code_hash))
    }
}

impl From<ContractInfo> for Contract {
    fn from(item: ContractInfo) -> Self {
        Contract {
            address: item.address,
            code_hash: item.code_hash,
        }
    }
}

//TODO:  move away from here
<<<<<<< HEAD
pub fn scrt_balance(
    querier: QuerierWrapper,
    address: Addr,
) -> StdResult<Uint128> {
    let resp: BalanceResponse = querier.query(
=======
pub fn scrt_balance(deps: Deps, address: Addr) -> StdResult<Uint128> {
    let resp: BalanceResponse = deps.querier.query(
>>>>>>> a6b8117b
        &BankQuery::Balance {
            address: address.into(),
            denom: "uscrt".to_string(),
        }
        .into(),
    )?;

    Ok(resp.amount.amount)
}

#[cfg(feature = "snip20")]
pub fn set_allowance(
    deps: DepsMut,
    env: &Env,
    spender: Addr,
    amount: Uint128,
    key: String,
    asset: &Contract,
    cur_allowance: Option<Uint128>,
) -> StdResult<Vec<CosmosMsg>> {
    use crate::snip20::helpers::{allowance_query, decrease_allowance_msg, increase_allowance_msg};

    let mut allowance = match cur_allowance {
        Some(cur) => cur,
<<<<<<< HEAD
        None => allowance_query(
                    &deps.querier,
                    env.contract.address.clone(),
                    spender.clone(),
                    key,
                    1,
                    asset,
                )?.allowance,
=======
        None => {
            allowance_query(
                &deps.querier,
                env.contract.address.clone().into_string(),
                spender.clone(),
                key,
                1,
                asset,
            )?
            .amount
        }
>>>>>>> a6b8117b
    };

    match amount.cmp(&allowance) {
        // Decrease Allowance
        std::cmp::Ordering::Less => Ok(vec![decrease_allowance_msg(
            spender,
            allowance.checked_sub(amount)?,
            None,
            None,
            BLOCK_SIZE,
            asset,
            vec![],
        )?]),
        // Increase Allowance
        std::cmp::Ordering::Greater => Ok(vec![increase_allowance_msg(
            spender,
            amount.checked_sub(amount)?,
            None,
            None,
            BLOCK_SIZE,
            asset,
            vec![],
        )?]),
        _ => Ok(vec![]),
    }
}<|MERGE_RESOLUTION|>--- conflicted
+++ resolved
@@ -1,30 +1,10 @@
 use std::vec;
 
-<<<<<<< HEAD
-use crate::c_std::{
-    BalanceResponse,
-    BankQuery,
-    Addr,
-    StdResult,
-    Uint128,
-    Deps,
-    QuerierWrapper,
-    Api, ContractInfo, StdError
-=======
 use crate::{
     c_std::{
-        Addr,
-        Api,
-        BalanceResponse,
-        BankQuery,
-        ContractInfo,
-        Deps,
-        StdError,
-        StdResult,
-        Uint128,
+        Addr, Api, BalanceResponse, BankQuery, ContractInfo, Deps, StdError, StdResult, Uint128,
     },
     BLOCK_SIZE,
->>>>>>> a6b8117b
 };
 use cosmwasm_schema::cw_serde;
 use cosmwasm_std::{CosmosMsg, DepsMut, Env};
@@ -173,16 +153,8 @@
 }
 
 //TODO:  move away from here
-<<<<<<< HEAD
-pub fn scrt_balance(
-    querier: QuerierWrapper,
-    address: Addr,
-) -> StdResult<Uint128> {
-    let resp: BalanceResponse = querier.query(
-=======
 pub fn scrt_balance(deps: Deps, address: Addr) -> StdResult<Uint128> {
     let resp: BalanceResponse = deps.querier.query(
->>>>>>> a6b8117b
         &BankQuery::Balance {
             address: address.into(),
             denom: "uscrt".to_string(),
@@ -207,16 +179,6 @@
 
     let mut allowance = match cur_allowance {
         Some(cur) => cur,
-<<<<<<< HEAD
-        None => allowance_query(
-                    &deps.querier,
-                    env.contract.address.clone(),
-                    spender.clone(),
-                    key,
-                    1,
-                    asset,
-                )?.allowance,
-=======
         None => {
             allowance_query(
                 &deps.querier,
@@ -228,7 +190,6 @@
             )?
             .amount
         }
->>>>>>> a6b8117b
     };
 
     match amount.cmp(&allowance) {
