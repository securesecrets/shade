--- conflicted
+++ resolved
@@ -1,30 +1,10 @@
 use std::vec;
 
-<<<<<<< HEAD
-use crate::c_std::{
-    BalanceResponse,
-    BankQuery,
-    Addr,
-    StdResult,
-    Uint128,
-    Deps,
-    QuerierWrapper,
-    Api, ContractInfo, StdError
-=======
 use crate::{
     c_std::{
-        Addr,
-        Api,
-        BalanceResponse,
-        BankQuery,
-        ContractInfo,
-        Deps,
-        StdError,
-        StdResult,
-        Uint128,
+        Addr, Api, BalanceResponse, BankQuery, ContractInfo, Deps, StdError, StdResult, Uint128,
     },
     BLOCK_SIZE,
->>>>>>> 8ccdfdda
 };
 use cosmwasm_schema::cw_serde;
 use cosmwasm_std::{CosmosMsg, DepsMut, Env};
@@ -182,16 +162,8 @@
 }
 
 //TODO:  move away from here
-<<<<<<< HEAD
-pub fn scrt_balance(
-    querier: QuerierWrapper,
-    address: Addr,
-) -> StdResult<Uint128> {
-    let resp: BalanceResponse = querier.query(
-=======
 pub fn scrt_balance(deps: Deps, address: Addr) -> StdResult<Uint128> {
     let resp: BalanceResponse = deps.querier.query(
->>>>>>> 8ccdfdda
         &BankQuery::Balance {
             address: address.into(),
             denom: "uscrt".to_string(),
@@ -216,16 +188,6 @@
 
     let mut allowance = match cur_allowance {
         Some(cur) => cur,
-<<<<<<< HEAD
-        None => allowance_query(
-                    &deps.querier,
-                    env.contract.address.clone(),
-                    spender.clone(),
-                    key,
-                    1,
-                    asset,
-                )?.amount,
-=======
         None => {
             allowance_query(
                 &deps.querier,
@@ -237,7 +199,6 @@
             )?
             .amount
         }
->>>>>>> 8ccdfdda
     };
 
     match amount.cmp(&allowance) {
