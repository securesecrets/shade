use std::vec;

use crate::{
    c_std::{
<<<<<<< HEAD
        Addr,
        Api,
        BalanceResponse,
        BankQuery,
        ContractInfo,
        Deps,
        QuerierWrapper,
        StdError,
        StdResult,
        Uint128,
=======
        Addr, Api, BalanceResponse, BankQuery, ContractInfo, Deps, StdError, StdResult, Uint128,
>>>>>>> eb684702
    },
    BLOCK_SIZE,
};
use cosmwasm_schema::cw_serde;
use cosmwasm_std::{CosmosMsg, DepsMut, Env};

/// Validates an optional address.
pub fn optional_addr_validate(api: &dyn Api, addr: Option<String>) -> StdResult<Option<Addr>> {
    let addr = if let Some(addr) = addr {
        Some(api.addr_validate(&addr)?)
    } else {
        None
    };

    Ok(addr)
}

/// Validates an optional RawContract.
pub fn optional_raw_contract_validate(
    api: &dyn Api,
    contract: Option<RawContract>,
) -> StdResult<Option<Contract>> {
    let contract = if let Some(contract) = contract {
        Some(contract.into_valid(api)?)
    } else {
        None
    };

    Ok(contract)
}

/// Validates an optional RawContract.
pub fn optional_validate(
    api: &dyn Api,
    contract: Option<RawContract>,
) -> StdResult<Option<ContractInfo>> {
    let contract = if let Some(contract) = contract {
        Some(contract.valid(api)?)
    } else {
        None
    };

    Ok(contract)
}

/// Validates a vector of Strings as Addrs
pub fn validate_vec(api: &dyn Api, unvalidated_addresses: Vec<String>) -> StdResult<Vec<Addr>> {
    let items: Result<Vec<_>, _> = unvalidated_addresses
        .iter()
        .map(|f| api.addr_validate(f.as_str()))
        .collect();
    Ok(items?)
}

/// A contract that does not contain a validated address.
/// Should be accepted as user input because we shouldn't assume addresses are verified Addrs.
/// https://docs.rs/cosmwasm-std/latest/cosmwasm_std/struct.Addr.html
#[derive(Hash, Eq, Default)]
#[cw_serde]
pub struct RawContract {
    pub address: String,
    pub code_hash: String,
}

impl RawContract {
    #[allow(clippy::ptr_arg)]
    pub fn new(address: &String, code_hash: &String) -> Self {
        RawContract {
            address: address.clone(),
            code_hash: code_hash.clone(),
        }
    }

    /// Being deprecated in favor of `valid` which turns this into ContractInfo
    /// instead of a Contract (which we are getting rid of)
    pub fn into_valid(self, api: &dyn Api) -> StdResult<Contract> {
        let valid_addr = api.addr_validate(self.address.as_str())?;
        Ok(Contract::new(&valid_addr, &self.code_hash))
    }

    pub fn valid(self, api: &dyn Api) -> StdResult<ContractInfo> {
        let valid_addr = api.addr_validate(self.address.as_str())?;
        Ok(ContractInfo {
            address: valid_addr,
            code_hash: self.code_hash.clone(),
        })
    }
}

impl From<Contract> for RawContract {
    fn from(item: Contract) -> Self {
        RawContract {
            address: item.address.into(),
            code_hash: item.code_hash,
        }
    }
}

impl From<ContractInfo> for RawContract {
    fn from(item: ContractInfo) -> Self {
        RawContract {
            address: item.address.into(),
            code_hash: item.code_hash,
        }
    }
}

#[derive(Hash, Eq)]
#[cw_serde]
/// In the process of being deprecated for [cosmwasm_std::ContractInfo] so use that
/// instead when possible.
pub struct Contract {
    pub address: Addr,
    pub code_hash: String,
}

impl Default for Contract {
    fn default() -> Self {
        Self {
            address: Addr::unchecked(String::default()),
            code_hash: Default::default(),
        }
    }
}

impl Contract {
    #[allow(clippy::ptr_arg)]
    pub fn new(address: &Addr, code_hash: &String) -> Self {
        Contract {
            address: address.clone(),
            code_hash: code_hash.clone(),
        }
    }

    pub fn validate_new(deps: Deps, address: &str, code_hash: &String) -> StdResult<Self> {
        let valid_addr = deps.api.addr_validate(address)?;
        Ok(Contract::new(&valid_addr, code_hash))
    }
}

impl From<ContractInfo> for Contract {
    fn from(item: ContractInfo) -> Self {
        Contract {
            address: item.address,
            code_hash: item.code_hash,
        }
    }
}

impl Into<ContractInfo> for Contract {
    fn into(self) -> ContractInfo {
        ContractInfo {
            address: self.address,
            code_hash: self.code_hash,
        }
    }
}

//TODO:  move away from here
pub fn scrt_balance(querier: QuerierWrapper, address: Addr) -> StdResult<Uint128> {
    let resp: BalanceResponse = querier.query(
        &BankQuery::Balance {
            address: address.into(),
            denom: "uscrt".to_string(),
        }
        .into(),
    )?;

    Ok(resp.amount.amount)
}

#[cfg(feature = "snip20")]
pub fn set_allowance(
    deps: DepsMut,
    env: &Env,
    spender: Addr,
    amount: Uint128,
    key: String,
    asset: &Contract,
    cur_allowance: Option<Uint128>,
) -> StdResult<Vec<CosmosMsg>> {
    use crate::snip20::helpers::{allowance_query, decrease_allowance_msg, increase_allowance_msg};

    let mut allowance = match cur_allowance {
        Some(cur) => cur,
        None => {
            allowance_query(
                &deps.querier,
                env.contract.address.clone(),
                spender.clone(),
                key,
                1,
                asset,
            )?
            .allowance
        }
    };

    match amount.cmp(&allowance) {
        // Decrease Allowance
        std::cmp::Ordering::Less => Ok(vec![decrease_allowance_msg(
            spender,
            allowance.checked_sub(amount)?,
            None,
            None,
            BLOCK_SIZE,
            asset,
            vec![],
        )?]),
        // Increase Allowance
        std::cmp::Ordering::Greater => Ok(vec![increase_allowance_msg(
            spender,
            amount.checked_sub(amount)?,
            None,
            None,
            BLOCK_SIZE,
            asset,
            vec![],
        )?]),
        _ => Ok(vec![]),
    }
}<|MERGE_RESOLUTION|>--- conflicted
+++ resolved
@@ -2,20 +2,15 @@
 
 use crate::{
     c_std::{
-<<<<<<< HEAD
         Addr,
         Api,
         BalanceResponse,
         BankQuery,
         ContractInfo,
         Deps,
-        QuerierWrapper,
         StdError,
         StdResult,
         Uint128,
-=======
-        Addr, Api, BalanceResponse, BankQuery, ContractInfo, Deps, StdError, StdResult, Uint128,
->>>>>>> eb684702
     },
     BLOCK_SIZE,
 };
