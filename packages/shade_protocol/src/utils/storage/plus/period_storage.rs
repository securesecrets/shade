use crate::{
    c_std::{StdError, StdResult, Storage, Timestamp},
    chrono::prelude::*,
    cosmwasm_schema::cw_serde,
    serde::{de::DeserializeOwned, Serialize},
    utils::cycle::*,
};
pub use secret_storage_plus::{Item, Json, Map, PrimaryKey, Serde};

use const_format::{concatcp, formatcp};
use strum::IntoEnumIterator;
use strum_macros::EnumIter;

#[cw_serde]
#[derive(EnumIter)]
pub enum Period {
    Hour,
    Day,
    Month,
}

pub fn map_key(seconds: u64, period: Period) -> String {
    let datetime = utc_from_seconds(seconds as i64);
    match period {
        Period::Hour => datetime.format("%Y-%m-%dT%H").to_string(),
        Period::Day => datetime.format("%Y-%m-%d").to_string(),
        Period::Month => datetime.format("%Y-%m").to_string(),
    }
}

pub struct PeriodStorage<'a, T, Ser = Json>
where
    T: Serialize + DeserializeOwned + Clone,
    Ser: Serde,
{
    all: Map<'a, u64, Vec<T>, Ser>,
    recent: Item<'a, Vec<u64>>,

    /* keys are date formatted strings "%Y-%m-%dT%h"
     * right-most data is truncated to categorize by higher order
     * e.g. month format is "%Y-%m"
     */
    timed: Map<'a, String, Vec<T>, Ser>,
}

impl<'a, T, Ser> PeriodStorage<'a, T, Ser>
where
    T: Serialize + DeserializeOwned + Clone,
    Ser: Serde,
{
    pub const fn new(all: &'a str, recent: &'a str, timed: &'a str) -> Self {
        PeriodStorage {
            all: Map::new(all),
            recent: Item::new(recent),
            timed: Map::new(timed),
        }
    }

    pub fn load(&self, storage: &dyn Storage, ts: Timestamp) -> StdResult<Vec<T>> {
        self.all.load(storage, ts.seconds())
    }

    pub fn load_period(
        &self,
        storage: &dyn Storage,
        seconds: u64,
        period: Period,
    ) -> StdResult<Vec<T>> {
        Ok(self
            .timed
            .load(storage, map_key(seconds, period))
            .unwrap_or(vec![]))
    }

    pub fn may_load(&self, storage: &dyn Storage, ts: Timestamp) -> StdResult<Vec<T>> {
        Ok(self.all.may_load(storage, ts.seconds())?.unwrap_or(vec![]))
    }

    pub fn push(&self, storage: &mut dyn Storage, ts: Timestamp, item: T) -> StdResult<()> {
        let key = ts.seconds();
        let mut recent = self.recent.may_load(storage)?.unwrap_or(vec![]);
        if !recent.contains(&key) {
            recent.push(key);
            self.recent.save(storage, &recent)?;
        }
        let mut all = self.all.may_load(storage, key)?.unwrap_or(vec![]);
        all.push(item);
<<<<<<< HEAD
        self.all.save(storage, key, &all)?;
=======
        self.all.save(storage, key, &all)
    }

    /* push + flush */
    pub fn pushf(&self, storage: &mut dyn Storage, ts: Timestamp, item: T) -> StdResult<()> {
        self.push(storage, ts, item)?;
        self.flush(storage)
    }
>>>>>>> 4bbbb876

        self.flush(storage)
    }

    pub fn append(
        &self,
        storage: &mut dyn Storage,
        ts: Timestamp,
        items: &mut Vec<T>,
    ) -> StdResult<()> {
        let key = ts.seconds();
        let mut recent = self.recent.may_load(storage)?.unwrap_or(vec![]);
        if !recent.contains(&key) {
            recent.push(key);
            self.recent.save(storage, &recent)?;
        }
        let mut all = self.all.may_load(storage, key)?.unwrap_or(vec![]);
        all.append(items);
        self.all.save(storage, key, &all)?;

        self.flush(storage)
    }

    /* This will move all "recents" into the time based storage
     * This should likely be called at the end of execution that adds items
     */
    fn flush(&self, storage: &mut dyn Storage) -> StdResult<()> {
        for seconds in self.recent.load(storage)? {
<<<<<<< HEAD
            let mut items = self.all.load(storage, seconds)?;
=======
            let items = self.all.load(storage, seconds)?;
>>>>>>> 4bbbb876

            for period in Period::iter() {
                let k = map_key(seconds, period);
                let mut cur_items = self.timed.may_load(storage, k.clone())?.unwrap_or(vec![]);
<<<<<<< HEAD
                cur_items.append(&mut items);
=======
                cur_items.append(&mut items.clone());
>>>>>>> 4bbbb876
                self.timed.save(storage, k, &cur_items)?;
            }
        }
        self.recent.save(storage, &vec![])
    }
}

#[cfg(test)]
mod test {

    use super::*;
    use crate::c_std::{MemoryStorage, Timestamp, Uint128};

    fn test_push(now: String) {
        let now = parse_utc_datetime(&"1995-11-13T00:00:00.00Z".to_string()).unwrap();
        let mut storage = MemoryStorage::new();
        pub const STORAGE: PeriodStorage<u128> = PeriodStorage::new("all", "recent", "timed");

        let data = vec![1, 2, 3, 5, 10];

        for d in data.clone() {
            STORAGE
                .push(
                    &mut storage,
                    Timestamp::from_seconds(now.timestamp() as u64),
                    d,
                )
                .unwrap();
        }
        assert_eq!(
            STORAGE
                .load_period(&storage, now.timestamp() as u64, Period::Hour)
                .unwrap(),
            data
        );
        assert_eq!(
            STORAGE
                .load_period(&storage, now.timestamp() as u64, Period::Day)
                .unwrap(),
            data
        );
        assert_eq!(
            STORAGE
                .load_period(&storage, now.timestamp() as u64, Period::Month)
                .unwrap(),
            data
        );
    }

    fn test_append(now: String) {
        let now = parse_utc_datetime(&"1995-11-13T00:00:00.00Z".to_string()).unwrap();
        let mut storage = MemoryStorage::new();
        pub const STORAGE: PeriodStorage<u128> = PeriodStorage::new("all", "recent", "timed");

        let mut data = vec![1, 2, 3, 5, 10];

        STORAGE
            .append(
                &mut storage,
                Timestamp::from_seconds(now.timestamp() as u64),
                &mut data.clone(),
            )
            .unwrap();
        assert_eq!(
            STORAGE
                .load_period(&storage, now.timestamp() as u64, Period::Hour)
                .unwrap(),
            data
        );
        assert_eq!(
            STORAGE
                .load_period(&storage, now.timestamp() as u64, Period::Day)
                .unwrap(),
            data
        );
        assert_eq!(
            STORAGE
                .load_period(&storage, now.timestamp() as u64, Period::Month)
                .unwrap(),
            data
        );
    }

    fn test_hour_timed(now: String) {
        let mut now = parse_utc_datetime(&"1995-11-13T00:00:00.00Z".to_string()).unwrap();

        let mut storage = MemoryStorage::new();
        pub const STORAGE: PeriodStorage<u128> = PeriodStorage::new("all", "recent", "timed");

        let mut data = vec![1, 2, 3, 5, 10];
        let mut added = vec![11, 12, 13, 15, 20];

        STORAGE
            .append(
                &mut storage,
                Timestamp::from_seconds(now.timestamp() as u64),
                &mut data,
            )
            .unwrap();
        assert_eq!(
            STORAGE
                .load_period(&storage, now.timestamp() as u64, Period::Hour)
                .unwrap(),
            data
        );

        let now = parse_utc_datetime(&"1995-11-13T01:00:00.00Z".to_string()).unwrap();
        assert!(
            STORAGE
                .load_period(&storage, now.timestamp() as u64, Period::Hour)
                .unwrap()
                .is_empty(),
        );

        STORAGE
            .append(
                &mut storage,
                Timestamp::from_seconds(now.timestamp() as u64),
                &mut added,
            )
            .unwrap();
        assert_eq!(
            STORAGE
                .load_period(&storage, now.timestamp() as u64, Period::Hour)
                .unwrap(),
            added
        );

        let mut all_data = data;
        all_data.append(&mut added);
        assert_eq!(
            STORAGE
                .load_period(&storage, now.timestamp() as u64, Period::Day)
                .unwrap(),
            all_data
        );
    }

    fn test_day_timed(now: String) {
        let mut now = parse_utc_datetime(&"1995-11-13T00:00:00.00Z".to_string()).unwrap();

        let mut storage = MemoryStorage::new();
        pub const STORAGE: PeriodStorage<u128> = PeriodStorage::new("all", "recent", "timed");

        let mut data = vec![1, 2, 3, 5, 10];
        let mut added = vec![11, 12, 13, 15, 20];

        STORAGE
            .append(
                &mut storage,
                Timestamp::from_seconds(now.timestamp() as u64),
                &mut data,
            )
            .unwrap();
        assert_eq!(
            STORAGE
                .load_period(&storage, now.timestamp() as u64, Period::Day)
                .unwrap(),
            data
        );

        let now = parse_utc_datetime(&"1995-11-14T00:00:00.00Z".to_string()).unwrap();
        assert!(
            STORAGE
                .load_period(&storage, now.timestamp() as u64, Period::Day)
                .unwrap()
                .is_empty(),
        );

        STORAGE
            .append(
                &mut storage,
                Timestamp::from_seconds(now.timestamp() as u64),
                &mut added,
            )
            .unwrap();
        assert_eq!(
            STORAGE
                .load_period(&storage, now.timestamp() as u64, Period::Day)
                .unwrap(),
            added
        );

        let mut all_data = data;
        all_data.append(&mut added);
        assert_eq!(
            STORAGE
                .load_period(&storage, now.timestamp() as u64, Period::Month)
                .unwrap(),
            all_data
        );
    }

    fn test_month_timed(now: String) {
        let mut now = parse_utc_datetime(&"1995-11-13T00:00:00.00Z".to_string()).unwrap();

        let mut storage = MemoryStorage::new();
        pub const STORAGE: PeriodStorage<u128> = PeriodStorage::new("all", "recent", "timed");

        let mut data = vec![1, 2, 3, 5, 10];
        let mut added = vec![11, 12, 13, 15, 20];

        STORAGE
            .append(
                &mut storage,
                Timestamp::from_seconds(now.timestamp() as u64),
                &mut data,
            )
            .unwrap();
        assert_eq!(
            STORAGE
                .load_period(&storage, now.timestamp() as u64, Period::Month)
                .unwrap(),
            data
        );

        let now = parse_utc_datetime(&"1995-12-13T00:00:00.00Z".to_string()).unwrap();
        assert!(
            STORAGE
                .load_period(&storage, now.timestamp() as u64, Period::Month)
                .unwrap()
                .is_empty(),
        );

        STORAGE
            .append(
                &mut storage,
                Timestamp::from_seconds(now.timestamp() as u64),
                &mut added,
            )
            .unwrap();
        assert_eq!(
            STORAGE
                .load_period(&storage, now.timestamp() as u64, Period::Month)
                .unwrap(),
            added
        );
    }
}<|MERGE_RESOLUTION|>--- conflicted
+++ resolved
@@ -85,19 +85,7 @@
         }
         let mut all = self.all.may_load(storage, key)?.unwrap_or(vec![]);
         all.push(item);
-<<<<<<< HEAD
         self.all.save(storage, key, &all)?;
-=======
-        self.all.save(storage, key, &all)
-    }
-
-    /* push + flush */
-    pub fn pushf(&self, storage: &mut dyn Storage, ts: Timestamp, item: T) -> StdResult<()> {
-        self.push(storage, ts, item)?;
-        self.flush(storage)
-    }
->>>>>>> 4bbbb876
-
         self.flush(storage)
     }
 
@@ -125,20 +113,12 @@
      */
     fn flush(&self, storage: &mut dyn Storage) -> StdResult<()> {
         for seconds in self.recent.load(storage)? {
-<<<<<<< HEAD
             let mut items = self.all.load(storage, seconds)?;
-=======
-            let items = self.all.load(storage, seconds)?;
->>>>>>> 4bbbb876
 
             for period in Period::iter() {
                 let k = map_key(seconds, period);
                 let mut cur_items = self.timed.may_load(storage, k.clone())?.unwrap_or(vec![]);
-<<<<<<< HEAD
-                cur_items.append(&mut items);
-=======
                 cur_items.append(&mut items.clone());
->>>>>>> 4bbbb876
                 self.timed.save(storage, k, &cur_items)?;
             }
         }
