--- conflicted
+++ resolved
@@ -85,7 +85,6 @@
         Ok(id.item)
     }
 
-<<<<<<< HEAD
     pub fn append(&self, store: &mut dyn Storage, data: &mut Vec<T>) -> StdResult<N> {
         let mut id = match self.id_storage.may_load(store)? {
             None => N::zero(),
@@ -103,10 +102,7 @@
         Ok(id)
     }
 
-    pub fn pop(&self, store: &mut dyn Storage) -> StdResult<()> {
-=======
     pub fn remove(&self, store: &mut dyn Storage) -> StdResult<()> {
->>>>>>> 8ccdfdda
         let id = match self.id_storage.may_load(store)? {
             None => return Err(StdError::generic_err("Iter map is empty")),
             Some(id) => id,
@@ -120,23 +116,12 @@
         Ok(())
     }
 
-<<<<<<< HEAD
-    pub fn last(&self, store: &mut dyn Storage) -> StdResult<T> {
-=======
     pub fn pop(&self, store: &mut dyn Storage) -> StdResult<T> {
->>>>>>> 8ccdfdda
         let id = match self.id_storage.may_load(store)? {
             None => return Err(StdError::generic_err("Iter map is empty")),
             Some(id) => id,
         };
 
-<<<<<<< HEAD
-        self.storage.load(store, id.to_bytes()?)
-    }
-
-    pub fn clear(&self, store: &mut dyn Storage) -> StdResult<()> {
-        self.id_storage.save(store, &IterKey::new(N::zero()))
-=======
         let item = self.storage.load(store, id.to_bytes()?)?;
         self.storage.remove(store, id.to_bytes()?);
 
@@ -144,7 +129,6 @@
         self.id_storage.save(store, &new_id)?;
 
         Ok(item)
->>>>>>> 8ccdfdda
     }
 
     pub fn size(&'a self, store: &dyn Storage) -> StdResult<N> {
