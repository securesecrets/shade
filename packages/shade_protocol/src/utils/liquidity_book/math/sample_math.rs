//! ### Liquidity Book Sample Math Library
//! Author: Kent
//!
//! This library contains functions to encode and decode a sample into a single Bytes32
//! and interact with the encoded Bytes32.
//!
//! The sample is encoded as follows:
//! * 0 - 16: oracle length (16 bits)
//! * 16 - 80: cumulative id (64 bits)
//! * 80 - 144: cumulative volatility accumulator (64 bits)
//! * 144 - 208: cumulative bin crossed (64 bits)
//! * 208 - 216: sample lifetime (8 bits)
//! * 216 - 256: sample creation timestamp (40 bits)

use cosmwasm_schema::cw_serde;

use super::encoded_sample::*;

pub const OFFSET_ORACLE_LENGTH: u8 = 0;
pub const OFFSET_CUMULATIVE_ID: u8 = 16;
pub const OFFSET_CUMULATIVE_VOLATILITY: u8 = 80;
pub const OFFSET_CUMULATIVE_BIN_CROSSED: u8 = 144;
pub const OFFSET_SAMPLE_LIFETIME: u8 = 208;
pub const OFFSET_SAMPLE_CREATION: u8 = 216;

#[cw_serde]
#[derive(Copy, Default)]
pub struct OracleSample(pub EncodedSample);

impl OracleSample {
    /// Encodes a sample.
    ///
    /// # Arguments
    ///
    /// * `oracle_length` - The oracle length
    /// * `cumulative_id` - The cumulative id
    /// * `cumulative_volatility` - The cumulative volatility
    /// * `cumulative_bin_crossed` - The cumulative bin crossed
    /// * `sample_lifetime` - The sample lifetime
    /// * `created_at` - The sample creation timestamp
    pub fn encode(
        oracle_length: u16,
        cumulative_id: u64,
        cumulative_volatility: u64,
        cumulative_bin_crossed: u64,
        sample_lifetime: u8,
<<<<<<< HEAD
        // TODO - check that this value fits it a uint40
=======
>>>>>>> f6213ed9
        created_at: u64,
    ) -> OracleSample {
        let mut sample = EncodedSample::default();

<<<<<<< HEAD
        sample.set(oracle_length.into(), MASK_UINT16, OFFSET_ORACLE_LENGTH);
        sample.set(cumulative_id.into(), MASK_UINT64, OFFSET_CUMULATIVE_ID);
        sample.set(
=======
        sample = sample.set(oracle_length.into(), MASK_UINT16, OFFSET_ORACLE_LENGTH);
        sample = sample.set(cumulative_id.into(), MASK_UINT64, OFFSET_CUMULATIVE_ID);
        sample = sample.set(
>>>>>>> f6213ed9
            cumulative_volatility.into(),
            MASK_UINT64,
            OFFSET_CUMULATIVE_VOLATILITY,
        );
        sample.set(
            cumulative_bin_crossed.into(),
            MASK_UINT64,
            OFFSET_CUMULATIVE_BIN_CROSSED,
        );
        sample.set(sample_lifetime.into(), MASK_UINT8, OFFSET_SAMPLE_LIFETIME);
        sample.set(created_at.into(), MASK_UINT40, OFFSET_SAMPLE_CREATION);

        OracleSample(sample)
    }

    /// Gets the oracle length from an encoded sample.
    ///
    /// # Arguments
    ///
    /// * `sample` - The encoded sample as follows:
    ///     * [0 - 16[: oracle length (16 bits)
    ///     * [16 - 256[: any (240 bits)
    pub fn get_oracle_length(&self) -> u16 {
        self.0.decode_uint16(0)
    }

    /// Gets the cumulative id from an encoded sample.
    ///
    /// # Arguments
    ///
    /// * `sample` - The encoded sample as follows:
    ///     * [0 - 16[: any (16 bits)
    ///     * [16 - 80[: cumulative id (64 bits)
    ///     * [80 - 256[: any (176 bits)
    pub fn get_cumulative_id(&self) -> u64 {
        self.0.decode_uint64(OFFSET_CUMULATIVE_ID)
    }

    /// Gets the cumulative volatility accumulator from an encoded sample.
    ///
    /// # Arguments
    ///
    /// * `sample` - The encoded sample as follows:
    ///     * [0 - 80[: any (80 bits)
    ///     * [80 - 144[: cumulative volatility accumulator (64 bits)
    ///     * [144 - 256[: any (112 bits)
    pub fn get_cumulative_volatility(&self) -> u64 {
        self.0.decode_uint64(OFFSET_CUMULATIVE_VOLATILITY)
    }

    /// Gets the cumulative bin crossed from an encoded sample.
    ///
    /// # Arguments
    ///
    /// * `sample` - The encoded sample as follows:
    ///     * [0 - 144[: any (144 bits)
    ///     * [144 - 208[: cumulative bin crossed (64 bits)
    ///     * [208 - 256[: any (48 bits)
    pub fn get_cumulative_bin_crossed(&self) -> u64 {
        self.0.decode_uint64(OFFSET_CUMULATIVE_BIN_CROSSED)
    }

    /// Gets the sample lifetime from an encoded sample.
    ///
    /// # Arguments
    ///
    /// * `sample` - The encoded sample as follows:
    ///     * [0 - 208[: any (208 bits)
    ///     * [208 - 216[: sample lifetime (8 bits)
    ///     * [216 - 256[: any (40 bits)
    pub fn get_sample_lifetime(&self) -> u8 {
        self.0.decode_uint8(OFFSET_SAMPLE_LIFETIME)
    }

    /// Gets the sample creation timestamp from an encoded sample.
    ///
    /// # Arguments
    ///
    /// * `sample` - The encoded sample as follows:
    ///     * [0 - 216[: any (216 bits)
    ///     * [216 - 256[: sample creation timestamp (40 bits)
    pub fn get_sample_creation(&self) -> u64 {
        self.0.decode_uint64(OFFSET_SAMPLE_CREATION)
    }

    /// Gets the sample last update timestamp from an encoded sample.
    ///
    /// # Arguments
    ///
    /// * `sample` - The encoded sample as follows:
    ///     * [0 - 216[: any (216 bits)
    ///     * [216 - 256[: sample creation timestamp (40 bits)
    pub fn get_sample_last_update(&self) -> u64 {
        self.get_sample_creation() + self.get_sample_lifetime() as u64
    }

    /// Gets the weighted average of two samples and their respective weights.
    ///
    /// # Arguments
    ///
    /// * `sample1` - The first encoded sample
    /// * `sample2` - The second encoded sample
    /// * `weight1` - The weight of the first sample
    /// * `weight2` - The weight of the second sample
    ///
    /// # Returns
    ///
    /// * `weighted_average_id` - The weighted average id
    /// * `weighted_average_volatility` - The weighted average volatility
    /// * `weighted_average_bin_crossed` - The weighted average bin crossed
    pub fn get_weighted_average(
        sample1: OracleSample,
        sample2: OracleSample,
        weight1: u64,
        weight2: u64,
    ) -> (u64, u64, u64) {
        let c_id1 = sample1.get_cumulative_id();
        let c_volatility1 = sample1.get_cumulative_volatility();
        let c_bin_crossed1 = sample1.get_cumulative_bin_crossed();

        if weight2 == 0 {
            return (c_id1, c_volatility1, c_bin_crossed1);
        }

        let c_id2 = sample2.get_cumulative_id();
        let c_volatility2 = sample2.get_cumulative_volatility();
        let c_bin_crossed2 = sample2.get_cumulative_bin_crossed();

        if weight1 == 0 {
            return (c_id2, c_volatility2, c_bin_crossed2);
        }

        let total_weight = weight1 + weight2;

        let weighted_average_id = (c_id1 * weight1 + c_id2 * weight2) / total_weight;
        let weighted_average_volatility =
            (c_volatility1 * weight1 + c_volatility2 * weight2) / total_weight;
        let weighted_average_bin_crossed =
            (c_bin_crossed1 * weight1 + c_bin_crossed2 * weight2) / total_weight;

        (
            weighted_average_id,
            weighted_average_volatility,
            weighted_average_bin_crossed,
        )
    }

    /// Updates a sample with the given values.
    ///
    /// # Arguments
    ///
    /// * `sample` - The encoded sample
    /// * `delta_time` - The time elapsed since the last update
    /// * `active_id` - The active id
    /// * `volatility_accumulator` - The volatility accumulator
    /// * `bin_crossed` - The bin crossed
    ///
    /// # Returns
    ///
    /// * `cumulative_id` - The cumulative id
    /// * `cumulative_volatility` - The cumulative volatility
    /// * `cumulative_bin_crossed` - The cumulative bin crossed
    pub fn update(
        self,
        delta_time: u64,
        active_id: u32,
        volatility_accumulator: u32,
        bin_crossed: u32,
    ) -> (u64, u64, u64) {
        let cumulative_id = u64::from(active_id) * delta_time;
        let cumulative_volatility = u64::from(volatility_accumulator) * delta_time;
        let cumulative_bin_crossed = u64::from(bin_crossed) * delta_time;

        let cumulative_id = cumulative_id + self.get_cumulative_id();
        let cumulative_volatility = cumulative_volatility + self.get_cumulative_volatility();
        let cumulative_bin_crossed = cumulative_bin_crossed + self.get_cumulative_bin_crossed();

        (cumulative_id, cumulative_volatility, cumulative_bin_crossed)
    }
}

#[cfg(test)]
mod tests {
    use super::*;

    #[test]
    fn test_encode() {
        let sample = OracleSample::encode(3, 1000, 2000, 3000, 4, 123456);
        assert_eq!(sample.get_oracle_length(), 3);
        assert_eq!(sample.get_cumulative_id(), 1000);
        assert_eq!(sample.get_cumulative_volatility(), 2000);
        assert_eq!(sample.get_cumulative_bin_crossed(), 3000);
        assert_eq!(sample.get_sample_lifetime(), 4);
        assert_eq!(sample.get_sample_creation(), 123456);
    }

    #[test]
    fn test_get_oracle_length() {
        let sample = OracleSample::encode(3, 1000, 2000, 3000, 4, 123456);
        assert_eq!(sample.get_oracle_length(), 3);
    }

    #[test]
    fn test_get_cumulative_id() {
        let sample = OracleSample::encode(3, 1000, 2000, 3000, 4, 123456);
        assert_eq!(sample.get_cumulative_id(), 1000);
    }

    #[test]
    fn test_get_cumulative_volatility() {
        let sample = OracleSample::encode(3, 1000, 2000, 3000, 4, 123456);
        assert_eq!(sample.get_cumulative_volatility(), 2000);
    }

    #[test]
    fn test_get_cumulative_bin_crossed() {
        let sample = OracleSample::encode(3, 1000, 2000, 3000, 4, 123456);
        assert_eq!(sample.get_cumulative_bin_crossed(), 3000);
    }

    #[test]
    fn test_get_sample_lifetime() {
        let sample = OracleSample::encode(3, 1000, 2000, 3000, 4, 123456);
        assert_eq!(sample.get_sample_lifetime(), 4);
    }

    #[test]
    fn test_get_sample_creation() {
        let sample = OracleSample::encode(3, 1000, 2000, 3000, 4, 123456);
        assert_eq!(sample.get_sample_creation(), 123456);
    }

    #[test]
    fn test_get_sample_last_update() {
        let sample = OracleSample::encode(3, 1000, 2000, 3000, 4, 123456);
        assert_eq!(sample.get_sample_last_update(), 123460); // 123456 + 4
    }

    #[test]
    fn test_get_weighted_average() {
        let sample1 = OracleSample::encode(3, 1000, 2000, 3000, 4, 123456);
        let sample2 = OracleSample::encode(3, 2000, 4000, 6000, 4, 123456);
        let (avg_id, avg_vol, avg_bin) = OracleSample::get_weighted_average(sample1, sample2, 1, 1);
        assert_eq!(avg_id, 1500);
        assert_eq!(avg_vol, 3000);
        assert_eq!(avg_bin, 4500);
    }

    #[test]
    fn test_update() {
        let sample = OracleSample::encode(3, 1000, 2000, 3000, 4, 123456);
        let (new_id, new_vol, new_bin) = sample.update(1, 1000, 2000, 3000);

        assert_eq!(new_id, 2000);
        assert_eq!(new_vol, 4000);
        assert_eq!(new_bin, 6000);
    }
}<|MERGE_RESOLUTION|>--- conflicted
+++ resolved
@@ -44,23 +44,13 @@
         cumulative_volatility: u64,
         cumulative_bin_crossed: u64,
         sample_lifetime: u8,
-<<<<<<< HEAD
-        // TODO - check that this value fits it a uint40
-=======
->>>>>>> f6213ed9
         created_at: u64,
     ) -> OracleSample {
         let mut sample = EncodedSample::default();
 
-<<<<<<< HEAD
         sample.set(oracle_length.into(), MASK_UINT16, OFFSET_ORACLE_LENGTH);
         sample.set(cumulative_id.into(), MASK_UINT64, OFFSET_CUMULATIVE_ID);
         sample.set(
-=======
-        sample = sample.set(oracle_length.into(), MASK_UINT16, OFFSET_ORACLE_LENGTH);
-        sample = sample.set(cumulative_id.into(), MASK_UINT64, OFFSET_CUMULATIVE_ID);
-        sample = sample.set(
->>>>>>> f6213ed9
             cumulative_volatility.into(),
             MASK_UINT64,
             OFFSET_CUMULATIVE_VOLATILITY,
