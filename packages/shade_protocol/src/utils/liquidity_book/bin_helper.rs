--- conflicted
+++ resolved
@@ -7,7 +7,6 @@
 use crate::contract_interfaces::swap::core::TokenType;
 use ethnum::U256;
 
-<<<<<<< HEAD
 use super::constants::{SCALE, SCALE_OFFSET};
 use super::fee_helper::{FeeError, FeeHelper};
 use super::math::packed_u128_math::PackedUint128Math;
@@ -17,25 +16,6 @@
 use super::price_helper::PriceHelper;
 use super::transfer::HandleMsg;
 use super::types::Bytes32;
-=======
-use crate::utils::liquidity_book::{
-    math::{packed_u128_math::PackedMath, u128x128_math::U128x128MathError},
-    tokens::TokenType,
-    transfer::HandleMsg,
-};
-
-use super::{
-    constants::{SCALE, SCALE_OFFSET},
-    fee_helper::{FeeError, FeeHelper},
-    math::{
-        packed_u128_math::{Decode, Encode},
-        u256x256_math::{U256x256Math, U256x256MathError},
-    },
-    pair_parameter_helper::{PairParameters, PairParametersError},
-    price_helper::PriceHelper,
-    types::Bytes32,
-};
->>>>>>> f6213ed9
 
 // NOTE: not sure if it's worth having a unique type for this
 
@@ -351,7 +331,6 @@
         let max_amount_in = max_amount_in + max_fee;
 
         let mut amount_in128 = amounts_in_left.decode_alt(swap_for_y);
-<<<<<<< HEAD
         let fee128;
         let mut amount_out128;
 
@@ -359,15 +338,6 @@
             fee128 = max_fee;
 
             amount_in128 = max_amount_in;
-=======
-
-        let mut feeu128;
-        let mut amount_out128;
-
-        if amount_in128 >= max_amount_in {
-            feeu128 = max_fee;
-            amount_in128 = max_amount_in.as_u128();
->>>>>>> f6213ed9
             amount_out128 = bin_reserve_out;
         } else {
             feeu128 = FeeHelper::get_fee_amount_from(amount_in128, total_fee)?;
@@ -588,19 +558,8 @@
 
 #[cfg(test)]
 mod tests {
-<<<<<<< HEAD
     use crate::utils::liquidity_book::math::encoded_sample::EncodedSample;
     use crate::utils::liquidity_book::types::StaticFeeParameters;
-=======
-    use std::{ops::Add, str::FromStr};
-
-    use crate::utils::liquidity_book::{
-        constants::*,
-        math::encoded_sample::EncodedSample,
-        pair_parameter_helper::PairParameters,
-        types::StaticFeeParameters,
-    };
->>>>>>> f6213ed9
     use cosmwasm_std::StdResult;
     use ethnum::U256;
     use std::str::FromStr;
