--- conflicted
+++ resolved
@@ -1,9 +1,5 @@
 mod hash;
 mod rng;
-<<<<<<< HEAD
-//pub mod secp256k1;
-=======
->>>>>>> 2111b761
 
 pub use hash::{sha_256, SHA256_HASH_SIZE};
 pub use rng::Prng;