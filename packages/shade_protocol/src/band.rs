--- conflicted
+++ resolved
@@ -1,12 +1,9 @@
-<<<<<<< HEAD
+use crate::utils::asset::Contract;
 use cosmwasm_math_compat::Uint128;
-=======
-use cosmwasm_std::{Uint128, Extern, Querier, Api, Storage, StdResult};
->>>>>>> badbaa5f
+use cosmwasm_std::{Api, Extern, Querier, StdResult, Storage};
 use schemars::JsonSchema;
 use secret_toolkit::utils::{InitCallback, Query};
 use serde::{Deserialize, Serialize};
-use crate::utils::asset::Contract;
 
 #[derive(Serialize, Deserialize, Clone, Debug, PartialEq, JsonSchema)]
 pub struct InitMsg {}
@@ -45,16 +42,11 @@
     quote_symbol: String,
     band: Contract,
 ) -> StdResult<ReferenceData> {
-
     BandQuery::GetReferenceData {
         base_symbol,
         quote_symbol,
     }
-    .query(
-        &deps.querier,
-        band.code_hash,
-        band.address,
-    )
+    .query(&deps.querier, band.code_hash, band.address)
 }
 
 pub fn reference_data_bulk<S: Storage, A: Api, Q: Querier>(
@@ -63,14 +55,9 @@
     quote_symbols: Vec<String>,
     band: Contract,
 ) -> StdResult<Vec<ReferenceData>> {
-
     BandQuery::GetReferenceDataBulk {
         base_symbols,
         quote_symbols,
     }
-    .query(
-        &deps.querier,
-        band.code_hash,
-        band.address,
-    )
+    .query(&deps.querier, band.code_hash, band.address)
 }