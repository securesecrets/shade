<<<<<<< HEAD
use crate::snip20::Snip20Asset;
use cosmwasm_math_compat::Uint128;
use cosmwasm_std::HumanAddr;
=======
use cosmwasm_std::{HumanAddr, Uint128};
>>>>>>> badbaa5f
use schemars::JsonSchema;
use secret_toolkit::utils::{HandleCallback, InitCallback, Query};
use serde::{Deserialize, Serialize};

use crate::{
    utils::{
        asset::Contract,
        generic_response::ResponseStatus,
    },
    dex::TradingPair,
};

#[derive(Serialize, Deserialize, Clone, Debug, PartialEq, JsonSchema)]
pub struct IndexElement {
    pub symbol: String,
    pub weight: Uint128,
}

#[derive(Serialize, Deserialize, Clone, Debug, PartialEq, JsonSchema)]
pub struct OracleConfig {
    pub admin: HumanAddr,
    pub band: Contract,
    pub sscrt: Contract,
}

#[derive(Serialize, Deserialize, Clone, Debug, PartialEq, JsonSchema)]
pub struct InitMsg {
    pub admin: Option<HumanAddr>,
    pub band: Contract,
    pub sscrt: Contract,
}

impl InitCallback for InitMsg {
    const BLOCK_SIZE: usize = 256;
}

#[derive(Serialize, Deserialize, Clone, Debug, PartialEq, JsonSchema)]
#[serde(rename_all = "snake_case")]
pub enum HandleMsg {
    UpdateConfig {
        admin: Option<HumanAddr>,
        band: Option<Contract>,
    },
    // Register Secret Swap or Sienna Pair (should be */sSCRT or sSCRT/*)
    RegisterPair {
        pair: Contract,
    },
    // Unregister Secret Swap Pair (opposite action to RegisterSswapPair)
    UnregisterPair {
        symbol: String,
        pair: Contract,
    },

    RegisterIndex {
        symbol: String,
        basket: Vec<IndexElement>,
    },
}

impl HandleCallback for HandleMsg {
    const BLOCK_SIZE: usize = 256;
}

#[derive(Serialize, Deserialize, JsonSchema)]
#[serde(rename_all = "snake_case")]
pub enum HandleAnswer {
    UpdateConfig { status: ResponseStatus },

    RegisterPair {
        status: ResponseStatus,
        symbol: String,
        pair: TradingPair,
    },
    UnregisterPair { status: ResponseStatus },
    RegisterIndex { status: ResponseStatus },
}

#[derive(Serialize, Deserialize, Clone, Debug, PartialEq, JsonSchema)]
#[serde(rename_all = "snake_case")]
pub enum QueryMsg {
    Config {},
    Price { symbol: String },
    Prices { symbols: Vec<String> },
}

impl Query for QueryMsg {
    const BLOCK_SIZE: usize = 256;
}

#[derive(Serialize, Deserialize, JsonSchema)]
#[serde(rename_all = "snake_case")]
pub enum QueryAnswer {
    Config { config: OracleConfig },
}<|MERGE_RESOLUTION|>--- conflicted
+++ resolved
@@ -1,20 +1,12 @@
-<<<<<<< HEAD
-use crate::snip20::Snip20Asset;
 use cosmwasm_math_compat::Uint128;
 use cosmwasm_std::HumanAddr;
-=======
-use cosmwasm_std::{HumanAddr, Uint128};
->>>>>>> badbaa5f
 use schemars::JsonSchema;
 use secret_toolkit::utils::{HandleCallback, InitCallback, Query};
 use serde::{Deserialize, Serialize};
 
 use crate::{
-    utils::{
-        asset::Contract,
-        generic_response::ResponseStatus,
-    },
     dex::TradingPair,
+    utils::{asset::Contract, generic_response::ResponseStatus},
 };
 
 #[derive(Serialize, Deserialize, Clone, Debug, PartialEq, JsonSchema)]
@@ -71,15 +63,21 @@
 #[derive(Serialize, Deserialize, JsonSchema)]
 #[serde(rename_all = "snake_case")]
 pub enum HandleAnswer {
-    UpdateConfig { status: ResponseStatus },
+    UpdateConfig {
+        status: ResponseStatus,
+    },
 
     RegisterPair {
         status: ResponseStatus,
         symbol: String,
         pair: TradingPair,
     },
-    UnregisterPair { status: ResponseStatus },
-    RegisterIndex { status: ResponseStatus },
+    UnregisterPair {
+        status: ResponseStatus,
+    },
+    RegisterIndex {
+        status: ResponseStatus,
+    },
 }
 
 #[derive(Serialize, Deserialize, Clone, Debug, PartialEq, JsonSchema)]
