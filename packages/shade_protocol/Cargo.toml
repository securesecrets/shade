[package]
name = "shade-protocol"
version = "0.1.0"
authors = [
  "Guy Garcia <guysebastiangarcia@gmail.com>",
  "Jackson Swenson <jacksonswenson22@gmail.com>",
  "Kyle Wahlberg <kyle.s.wahlberg@gmail.com>",
  "Jack Sisson <sissonjack67@gmail.com>",
]
edition = "2018"

[lib]
crate-type = ["cdylib", "rlib"]

[features]
default = ["utils"]

# TODO: Normalize usage, some features are using - while others use _

# Templates
dex = ["utils", "band", "math", "snip20", "band", "mint", "dep:fadroma"]
band = []
secretswap = []
sienna = []
shadeswap = []

# Utils
utils = []
errors = []
flexible_msg = []
math = []
storage = ["cosmwasm-storage/iterator"]
storage_plus = ["storage", "dep:secret-storage-plus"]
query_auth_lib = ["dep:query-authentication"]
ensemble = ["dep:fadroma"]

# Protocol contracts
airdrop = ["utils", "errors", "dep:remain", "query_auth_lib"]
bonds = ["utils", "errors", "dep:remain", "airdrop", "query_auth_lib", "snip20", "query_auth"]
governance = ["utils", "flexible_msg"]
mint = ["utils", "snip20"]
mint_router = ["utils", "snip20"]
oracle = ["snip20", "dex"]
scrt_staking= ["utils", "adapter", "treasury"]
treasury = ["utils", "adapter", "snip20", "storage_plus"]
treasury_manager = ["adapter", "manager"]
rewards_emission = ["adapter"]
lp_shade_swap = []
adapter = []
<<<<<<< HEAD
manager = []
snip20 = ["utils", "errors", "dep:base64", "dep:query-authentication"]
query_auth = ["utils", "dep:query-authentication", "dep:remain"]
=======
snip20 = ["utils", "errors", "dep:base64", "query_auth_lib"]
query_auth = ["utils", "query_auth_lib", "dep:remain"]
>>>>>>> 44222581
snip20_staking = ["utils", "storage"]
sky = ["utils", "adapter", "storage_plus"]

# Protocol Implementation Contracts
# Used in internal smart contracts
governance-impl = ["governance", "storage_plus"]
snip20-impl = ["snip20", "storage_plus"]
query_auth_impl = ["query_auth", "storage_plus", "dep:base64"]
sky-impl = ["sky", "dex", "secretswap", "sienna", "shadeswap", "mint"]

# for quicker tests, cargo test --lib
# for more explicit tests, cargo test --features=backtraces
backtraces = ["cosmwasm-std/backtraces"]
debug-print = ["cosmwasm-std/debug-print"]

[dependencies]
# Smart contract stuff
cosmwasm-std = { version = "0.10", package = "secret-cosmwasm-std", features = ["staking"] }
cosmwasm-storage = { version = "0.10", package = "secret-cosmwasm-storage" }
secret-storage-plus = { git = "https://github.com/securesecrets/secret-storage-plus", tag = "v1.0.0", optional = true }
cosmwasm-schema = "0.10.1"
schemars = "0.7"
serde = { version = "1.0.103", default-features = false, features = ["derive"] }
<<<<<<< HEAD
#snafu = { version = "0.6.3" }
=======
snafu = { version = "0.6.3" }

# Temp libs
cosmwasm-math-compat = { path = "../cosmwasm_math_compat" }
secret-toolkit = { version = "0.2", features = ["crypto", "permit"] }

# Testing
fadroma = { branch = "v100", commit = 76867e0, git = "https://github.com/hackbg/fadroma.git", features= ["ensemble", "scrt"], optional = true }


>>>>>>> 44222581
# TODO: fix import
chrono = "0.4.19"
base64 = { version = "0.12.3", optional = true }
# Needed for transactions
query-authentication = {git = "https://github.com/securesecrets/query-authentication", tag = "v1.3.0", optional = true }
remain = { version = "0.2.2", optional = true }
subtle = { version = "2.2.3", default-features = false }
sha2 = { version = "0.9.1", default-features = false }
rand_chacha = { version = "0.2.2", default-features = false }
rand_core = { version = "0.5.1", default-features = false }<|MERGE_RESOLUTION|>--- conflicted
+++ resolved
@@ -47,14 +47,9 @@
 rewards_emission = ["adapter"]
 lp_shade_swap = []
 adapter = []
-<<<<<<< HEAD
 manager = []
-snip20 = ["utils", "errors", "dep:base64", "dep:query-authentication"]
-query_auth = ["utils", "dep:query-authentication", "dep:remain"]
-=======
 snip20 = ["utils", "errors", "dep:base64", "query_auth_lib"]
 query_auth = ["utils", "query_auth_lib", "dep:remain"]
->>>>>>> 44222581
 snip20_staking = ["utils", "storage"]
 sky = ["utils", "adapter", "storage_plus"]
 
@@ -78,9 +73,6 @@
 cosmwasm-schema = "0.10.1"
 schemars = "0.7"
 serde = { version = "1.0.103", default-features = false, features = ["derive"] }
-<<<<<<< HEAD
-#snafu = { version = "0.6.3" }
-=======
 snafu = { version = "0.6.3" }
 
 # Temp libs
@@ -91,7 +83,6 @@
 fadroma = { branch = "v100", commit = 76867e0, git = "https://github.com/hackbg/fadroma.git", features= ["ensemble", "scrt"], optional = true }
 
 
->>>>>>> 44222581
 # TODO: fix import
 chrono = "0.4.19"
 base64 = { version = "0.12.3", optional = true }
