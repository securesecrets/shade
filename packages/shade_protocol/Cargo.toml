--- conflicted
+++ resolved
@@ -30,11 +30,7 @@
 
 # Protocol contracts
 airdrop = ["utils", "errors", "dep:remain", "dep:query-authentication"]
-<<<<<<< HEAD
-=======
-initializer = ["snip20", "utils"]
 bonds = ["utils", "errors", "dep:remain", "oracle", "airdrop", "dep:query-authentication", "snip20"]
->>>>>>> b8e77352
 governance = ["utils", "flexible_msg"]
 mint = ["utils", "snip20"]
 mint_router = ["utils", "snip20"]
