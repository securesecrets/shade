--- conflicted
+++ resolved
@@ -71,14 +71,9 @@
 snip20_staking   = ["interface", "implementation"]#TODO: fix messy feature
 sky              = ["snip20", "dex", "dao"]
 dao              = ["interface", "cosmwasm-std/staking"]
-<<<<<<< HEAD
-shade_admin      = ["dep:shade-admin"]
-shade_oracles    = ["dep:shade-oracles"]
-=======
 admin            = ["interface"]
 shade_admin      = ["dep:shade-admin", "admin"]
 peg_stability    = ["sky-utils", "adapter"]
->>>>>>> 351e837b
 
 stargate = ["cosmwasm-std/stargate"]
 staking = ["cosmwasm-std/staking"]
@@ -127,6 +122,4 @@
 
 # for EnumIter
 strum = "0.24"
-strum_macros = "0.24"
-const_format = "0.2.26"
-#strum = { version = "0.24", features = ["derive"] }+strum_macros = "0.24"