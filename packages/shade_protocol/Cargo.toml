--- conflicted
+++ resolved
@@ -46,11 +46,7 @@
 # TODO: Normalize usage, some features are using - while others use _
 
 # Templates
-<<<<<<< HEAD
 dex        = ["math", "snip20", "mint", "band", "oracles"]
-=======
-dex        = ["interface", "math", "snip20", "mint", "band", "oracles"]
->>>>>>> 7efaa4f2
 band       = ["interface"]
 secretswap = ["interface"]
 sienna     = ["interface", "math"]
@@ -61,12 +57,7 @@
 governance       = ["query_auth", "flexible_msg"]
 mint             = ["snip20"]
 mint_router      = ["snip20"]
-<<<<<<< HEAD
 oracles           = ["snip20", "dex"]
-=======
-oracles          = []
-oracle           = ["snip20", "dex"]
->>>>>>> 7efaa4f2
 scrt_staking     = ["adapter", "treasury"]
 treasury         = ["adapter", "snip20"]
 treasury_manager = ["adapter"]
