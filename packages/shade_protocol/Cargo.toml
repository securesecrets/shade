--- conflicted
+++ resolved
@@ -33,7 +33,7 @@
 mint = ["utils", "snip20"]
 mint_router = ["utils", "snip20"]
 oracle = ["snip20"]
-scrt_staking= ["utils"]
+scrt_staking = ["utils"]
 staking = ["governance", "utils"]
 treasury = ["utils"]
 
@@ -54,10 +54,5 @@
 # Needed for airdrop
 rs_merkle = { git = "https://github.com/FloppyDisck/rs-merkle", branch = "node_export" }
 # Needed for transactions
-<<<<<<< HEAD
 query-authentication = { git = "https://github.com/securesecrets/query-authentication", tag = "v1.2.0" }
-=======
-query-authentication = {git = "https://github.com/securesecrets/query-authentication", tag = "v1.2.0"}
-secret-cosmwasm-math-compat = { git = "https://github.com/chris-ricketts/secret-cosmwasm-math-compat.git", branch = "main" }
->>>>>>> badbaa5f
 remain = "0.2.2"