--- conflicted
+++ resolved
@@ -25,11 +25,7 @@
 storage_plus = ["storage", "dep:secret-storage-plus", "chrono"]
 query_auth_lib = ["dep:query-authentication"]
 multi-test = ["dep:secret-multi-test", "dep:anyhow", "interface"]
-<<<<<<< HEAD
-ensemble = ["dep:fadroma"]
 chrono = ["dep:chrono"]
-=======
->>>>>>> 5cc1c825
 
 # Implementing new contracts:
 # Contracts packages are divided by two different features, the interface and the implementation
