--- conflicted
+++ resolved
@@ -12,55 +12,37 @@
 
 [features]
 default = ["utils"]
-<<<<<<< HEAD
 
-=======
->>>>>>> bf5a6e2b
 # Templates
 dex = ["utils", "math", "snip20", "mint", "secretswap", "sienna", "band"]
 band = []
 secretswap = ["utils"]
 sienna = ["utils", "math"]
-<<<<<<< HEAD
-snip20 = ["utils"]
-=======
 snip20 = ["utils", "dep:remain", "dep:query-authentication"]
->>>>>>> bf5a6e2b
 
 # Utils
 utils = []
 errors = []
 flexible_msg = []
 math = []
-<<<<<<< HEAD
 storage = []
 
-# Protocol contracts
-airdrop = ["utils", "errors"]
-=======
 storage = ["cosmwasm-storage/iterator"]
 storage_plus = ["dep:secret-storage-plus"]
 
 # Protocol contracts
 airdrop = ["utils", "errors", "dep:remain", "dep:query-authentication"]
->>>>>>> bf5a6e2b
 initializer = ["snip20", "utils"]
 governance = ["utils"]
 mint = ["utils", "snip20"]
 mint_router = ["utils", "snip20"]
 oracle = ["snip20"]
-<<<<<<< HEAD
 scrt_staking= ["utils", "adapter", "treasury"]
-staking = ["governance", "utils"]
 treasury = ["utils", "adapter", "snip20"]
 treasury_manager = ["adapter"]
 rewards_emission = ["adapter"]
 adapter = []
-=======
-scrt_staking = ["utils"]
 shd_staking = ["utils"]
-treasury = ["utils"]
->>>>>>> bf5a6e2b
 
 # for quicker tests, cargo test --lib
 # for more explicit tests, cargo test --features=backtraces
@@ -77,15 +59,12 @@
 serde = { version = "1.0.103", default-features = false, features = ["derive"] }
 snafu = { version = "0.6.3" }
 # Needed for transactions
-<<<<<<< HEAD
 query-authentication = {git = "https://github.com/securesecrets/query-authentication", tag = "v1.2.0"}
 secret-cosmwasm-math-compat = { git = "https://github.com/chris-ricketts/secret-cosmwasm-math-compat.git", branch = "main" }
-remain = "0.2.2"
 chrono = "0.4.19"
-=======
+
 query-authentication = { git = "https://github.com/securesecrets/query-authentication", tag = "v1.2.0", optional = true }
 # Used by airdrop
 remain = { version = "0.2.2", optional = true }
 # storage plus implementation
-secret-storage-plus = { git = "https://github.com/securesecrets/secret-storage-plus", tag = "v1.0.0", optional = true }
->>>>>>> bf5a6e2b
+secret-storage-plus = { git = "https://github.com/securesecrets/secret-storage-plus", tag = "v1.0.0", optional = true }