[package]
name = "shade-protocol"
version = "0.1.0"
authors = [
  "Guy Garcia <guysebastiangarcia@gmail.com>",
  "Jackson Swenson <jacksonswenson22@gmail.com>",
  "Kyle Wahlberg <kyle.s.wahlberg@gmail.com>",
  "Jack Sisson <sissonjack67@gmail.com>",
]
edition = "2018"

[lib]
crate-type = ["cdylib", "rlib"]

[features]
default = ["utils"]

# TODO: Normalize usage, some features are using - while others use _

# Templates
dex = ["utils", "math", "snip20", "mint", "band", "fadroma"]
band = []
secretswap = ["utils"]
sienna = ["utils", "math"]
shadeswap = ["mint", "dex", "band", "fadroma"]

# Utils
utils = []
errors = []
flexible_msg = []
math = []
storage = ["cosmwasm-storage/iterator"]
storage_plus = ["storage", "dep:secret-storage-plus"]
query_auth_lib = ["dep:query-authentication"]
ensemble = ["dep:fadroma"]

# Protocol contracts
airdrop = ["utils", "errors", "dep:remain", "query_auth_lib"]
bonds = ["utils", "errors", "dep:remain", "airdrop", "query_auth_lib", "snip20", "query_auth"]
governance = ["utils", "flexible_msg"]
mint = ["utils", "snip20"]
mint_router = ["utils", "snip20"]
oracle = ["snip20", "dex"]
scrt_staking= ["utils", "adapter", "treasury"]
treasury = ["utils", "adapter", "snip20"]
treasury_manager = ["adapter"]
rewards_emission = ["adapter"]
lp_shade_swap = []
adapter = []
snip20 = ["utils", "errors", "dep:base64", "query_auth_lib"]
query_auth = ["utils", "query_auth_lib", "dep:remain"]
snip20_staking = ["utils", "storage"]
sky = ["snip20", "utils", "dex", "sienna", "secretswap", "shadeswap", "adapter", "storage_plus", "dep:secret-storage-plus"]

# Protocol Implementation Contracts
# Used in internal smart contracts
governance-impl = ["governance", "storage"]
snip20-impl = ["snip20", "storage_plus"]
query_auth_impl = ["query_auth", "storage_plus", "dep:base64"]
#sky-impl = ["sky", "storage_plus"]

# for quicker tests, cargo test --lib
# for more explicit tests, cargo test --features=backtraces
backtraces = ["cosmwasm-std/backtraces"]
debug-print = ["cosmwasm-std/debug-print"]

[dependencies]
<<<<<<< HEAD
cosmwasm-std = { version = "0.10", package = "secret-cosmwasm-std" }
fadroma = { branch = "v100", git = "https://github.com/hackbg/fadroma", features = ["ensemble",], optional = true }
=======
# Smart contract stuff
cosmwasm-std = { version = "0.10", package = "secret-cosmwasm-std", features = ["staking"] }
>>>>>>> 26a87e61
cosmwasm-storage = { version = "0.10", package = "secret-cosmwasm-storage" }
secret-storage-plus = { git = "https://github.com/securesecrets/secret-storage-plus", tag = "v1.0.0", optional = true }
cosmwasm-schema = "0.10.1"
schemars = "0.7"
serde = { version = "1.0.103", default-features = false, features = ["derive"] }
snafu = { version = "0.6.3" }

# Temp libs
cosmwasm-math-compat = { path = "../cosmwasm_math_compat" }
secret-toolkit = { version = "0.2", features = ["crypto", "permit"] }

# Testing
fadroma = { branch = "v100", commit = 76867e0, git = "https://github.com/hackbg/fadroma.git", features= ["ensemble", "scrt"], optional = true }


# TODO: fix import
chrono = "0.4.19"
base64 = { version = "0.12.3", optional = true }
# Needed for transactions
query-authentication = {git = "https://github.com/securesecrets/query-authentication", tag = "v1.3.0", optional = true }
remain = { version = "0.2.2", optional = true }
subtle = { version = "2.2.3", default-features = false }
sha2 = { version = "0.9.1", default-features = false }
rand_chacha = { version = "0.2.2", default-features = false }
rand_core = { version = "0.5.1", default-features = false }<|MERGE_RESOLUTION|>--- conflicted
+++ resolved
@@ -18,11 +18,11 @@
 # TODO: Normalize usage, some features are using - while others use _
 
 # Templates
-dex = ["utils", "math", "snip20", "mint", "band", "fadroma"]
+dex = ["utils", "math", "snip20", "mint", "band", "dep:fadroma"]
 band = []
 secretswap = ["utils"]
 sienna = ["utils", "math"]
-shadeswap = ["mint", "dex", "band", "fadroma"]
+shadeswap = ["mint", "dex", "band", "dep:fadroma"]
 
 # Utils
 utils = []
@@ -65,13 +65,8 @@
 debug-print = ["cosmwasm-std/debug-print"]
 
 [dependencies]
-<<<<<<< HEAD
-cosmwasm-std = { version = "0.10", package = "secret-cosmwasm-std" }
-fadroma = { branch = "v100", git = "https://github.com/hackbg/fadroma", features = ["ensemble",], optional = true }
-=======
 # Smart contract stuff
 cosmwasm-std = { version = "0.10", package = "secret-cosmwasm-std", features = ["staking"] }
->>>>>>> 26a87e61
 cosmwasm-storage = { version = "0.10", package = "secret-cosmwasm-storage" }
 secret-storage-plus = { git = "https://github.com/securesecrets/secret-storage-plus", tag = "v1.0.0", optional = true }
 cosmwasm-schema = "0.10.1"
