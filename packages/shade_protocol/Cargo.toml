--- conflicted
+++ resolved
@@ -35,18 +35,12 @@
 mint = ["utils", "snip20"]
 mint_router = ["utils", "snip20"]
 oracle = ["snip20"]
-<<<<<<< HEAD
-scrt_staking = ["utils"]
-snip20_staking = ["utils", "snip20"]
-treasury = ["utils"]
-=======
 scrt_staking= ["utils", "adapter", "treasury"]
 treasury = ["utils", "adapter", "snip20"]
 treasury_manager = ["adapter"]
 rewards_emission = ["adapter"]
 adapter = []
 snip20_staking = ["utils"]
->>>>>>> ccca80f4
 
 # Protocol Implementation Contracts
 # Used in internal smart contracts
@@ -66,13 +60,8 @@
 schemars = "0.7"
 serde = { version = "1.0.103", default-features = false, features = ["derive"] }
 snafu = { version = "0.6.3" }
-<<<<<<< HEAD
-# Needed for airdrop
-rs_merkle = { git = "https://github.com/FloppyDisck/rs-merkle", branch = "node_export" }
-=======
 # TODO: fix import
 chrono = "0.4.19"
->>>>>>> ccca80f4
 # Needed for transactions
 query-authentication = { git = "https://github.com/securesecrets/query-authentication", tag = "v1.2.0", optional = true }
 # Used by airdrop
