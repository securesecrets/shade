[package]
name = "shade-protocol"
version = "0.1.0"
authors = [
  "Guy Garcia <guysebastiangarcia@gmail.com>",
  "Jackson Swenson <jacksonswenson22@gmail.com>",
  "Kyle Wahlberg <kyle.s.wahlberg@gmail.com>",
  "Jack Sisson <sissonjack67@gmail.com>",
]
edition = "2018"

[[bin]]
name = "schemas"
path = "src/schemas.rs"
# Must have all of the contract_interfaces
required-features = [
  "admin", "airdrop", "bonds", "dao", "dex", "governance-impl", "mint", "oracles",
  "peg_stability", "query_auth", "sky", "snip20", "staking", "mint_router", "snip20_migration",
]

[lib]
crate-type = ["cdylib", "rlib"]

[features]
default = ["utils"]

# Utils
utils = ["chrono"]
dao-utils = ["snip20"]
errors = []
flexible_msg = []
math = []
storage = ["dao-utils"]
storage_plus = ["storage", "dep:secret-storage-plus", "chrono"]
query_auth_lib = ["dep:query-authentication"]
multi-test = ["dep:secret-multi-test", "dep:anyhow", "interface"]

# Implementing new contracts:
# Contracts packages are divided by two different features, the interface and the implementation
# When creating a new contract; try to keep all interface (Init, Handle and Query) related content in the `mod.rs` file
# and move all implementation related content into separate files inside the package.
# When defining a new interface, first create a feature that imports this:
interface = ["utils", "errors"]
# Like so
# contract_name = ["interface"]
# Then add the following inside `/src/contract_interfaces/mod.rs`
# #[cfg(feature = "contract_name")]
# pub mod contract_name;

# For the implementation you need to import this in your feature and prepend the feature name with `_impl`
implementation = ["storage_plus", "storage", "admin"]
# Like so
# contract_name_impl = ["contract_name", "implementation"]

# TODO: Normalize usage, some features are using - while others use _

# Templates
dex        = ["math", "snip20", "mint", "band", "oracles"]
band       = ["interface"]
secretswap = ["interface"]
sienna     = ["interface", "math"]

# Protocol contracts NOTE: interfaces that have other interfaces as features already automatically have `interface` as a feature
airdrop          = ["query_auth", "snip20"]
basic_staking    = ["snip20"]
bonds            = ["airdrop", "snip20"]
governance       = ["query_auth", "flexible_msg"]
mint             = ["snip20"]
#liability_mint   = ["snip20", "adapter", "dao"]
mint_router      = ["snip20"]
oracles          = ["snip20", "dex"]
scrt_staking     = ["adapter", "treasury"]
stkd_scrt        = ["adapter"]
treasury         = ["adapter", "dao-utils"]
treasury_manager = ["adapter"]
rewards_emission = ["adapter"]
lp_shdswap       = ["interface"]
adapter          = ["interface"]
manager          = ["interface"]
snip20           = ["query_auth_impl", "dep:base64"]
query_auth       = ["interface", "query_auth_lib", "dep:remain"]
snip20_staking   = ["interface", "implementation"]
sky              = ["snip20", "dex", "dao"]
sky_derivatives  = ["sky-utils"]
dao              = ["interface", "cosmwasm-std/staking"]
admin            = ["interface"]
peg_stability    = ["sky-utils", "adapter"]
snip20_migration = []

chrono = ["dep:chrono"]

stargate = ["cosmwasm-std/stargate"]
staking = ["cosmwasm-std/staking"]

stkd = []
<<<<<<< HEAD
=======
mock = []
>>>>>>> 08cef46c

# Protocol Implementation Contracts
# Used in internal smart contracts
governance-impl = ["implementation", "governance"]
snip20-impl     = ["snip20", "query_auth_impl"]
query_auth_impl = ["implementation", "query_auth", "dep:base64"]
sky-utils       = ["implementation", "sky"]
admin_impl      = ["implementation", "admin"]

# for quicker tests, cargo test --lib
# for more explicit tests, cargo test --features=backtraces
backtraces = ["cosmwasm-std/backtraces"]
debug-print = [] # TODO: remove this from all cargo configs

[dependencies]
cosmwasm-std = { package = "secret-cosmwasm-std", version = "1.0.0" }
cosmwasm-storage = { package = "secret-cosmwasm-storage", version = "1.0.0" }
cosmwasm-schema = "1.1.5"
contract-derive = { version = "0.1.0", path = "../contract_derive" }

schemars = "0.8.9"
serde = { version = "1.0.103", default-features = false, features = ["derive", "alloc"] }
thiserror = "1.0"

secret-storage-plus = { git = "https://github.com/securesecrets/secret-plus-utils", version = "0.13.4", optional = true }

# Testing
anyhow = { version = "1", optional = true }

chrono = { version = "=0.4.19", optional = true }
base64 = { version = "0.12.3", optional = true }
#query-authentication = {git = "https://github.com/securesecrets/query-authentication", tag = "v1.3.0", optional = true }
query-authentication = { git = "https://github.com/securesecrets/query-authentication", branch = "cosmwasm_v1_upgrade", optional = true }
remain = { version = "0.2.2", optional = true }
subtle = { version = "2.2.3", default-features = false }
sha2 = { version = "0.9.1", default-features = false }
rand_chacha = { version = "0.2.2", default-features = false }
rand_core = { version = "0.5.1", default-features = false }

# for EnumIter
strum = "0.24"
strum_macros = "0.24"
const_format = "0.2.26"
#strum = { version = "0.24", features = ["derive"] }
[target.'cfg(not(target_arch="wasm32"))'.dependencies]
secret-multi-test = { git = "https://github.com/securesecrets/secret-plus-utils", version = "0.13.4", optional = true }<|MERGE_RESOLUTION|>--- conflicted
+++ resolved
@@ -93,10 +93,6 @@
 staking = ["cosmwasm-std/staking"]
 
 stkd = []
-<<<<<<< HEAD
-=======
-mock = []
->>>>>>> 08cef46c
 
 # Protocol Implementation Contracts
 # Used in internal smart contracts
