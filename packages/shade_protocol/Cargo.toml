--- conflicted
+++ resolved
@@ -25,7 +25,6 @@
 errors = []
 flexible_msg = []
 math = []
-
 storage = ["cosmwasm-storage/iterator"]
 storage_plus = ["dep:secret-storage-plus"]
 
@@ -36,18 +35,12 @@
 mint = ["utils", "snip20"]
 mint_router = ["utils", "snip20"]
 oracle = ["snip20"]
-<<<<<<< HEAD
-scrt_staking = ["utils"]
-snip20_staking = ["utils"]
-treasury = ["utils"]
-=======
 scrt_staking= ["utils", "adapter", "treasury"]
 treasury = ["utils", "adapter", "snip20"]
 treasury_manager = ["adapter"]
 rewards_emission = ["adapter"]
 adapter = []
-shd_staking = ["utils"]
->>>>>>> 699b9402
+snip20_staking = ["utils"]
 
 # for quicker tests, cargo test --lib
 # for more explicit tests, cargo test --features=backtraces
@@ -63,11 +56,11 @@
 schemars = "0.7"
 serde = { version = "1.0.103", default-features = false, features = ["derive"] }
 snafu = { version = "0.6.3" }
+# TODO: fix import
+chrono = "0.4.19"
 # Needed for transactions
-chrono = "0.4.19"
-
 query-authentication = { git = "https://github.com/securesecrets/query-authentication", tag = "v1.2.0", optional = true }
 # Used by airdrop
 remain = { version = "0.2.2", optional = true }
 # storage plus implementation
-secret-storage-plus = { git = "https://github.com/securesecrets/secret-storage-plus", tag = "v1.0.0", optional = true }+secret-storage-plus = { git = "https://github.com/securesecrets/secret-storage-plus", tag = "v1.0.0", optional = true }
