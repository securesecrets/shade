[package]
name = "shade-protocol"
version = "0.1.0"
authors = [
  "Guy Garcia <guysebastiangarcia@gmail.com>",
  "Jackson Swenson <jacksonswenson22@gmail.com>",
]
edition = "2018"

[lib]
crate-type = ["cdylib", "rlib"]

[features]
default = ["utils"]
# Templates
dex = ["utils", "math", "snip20", "mint", "secretswap", "sienna", "band"]
band = []
secretswap = ["utils"]
sienna = ["utils", "math"]
snip20 = ["utils"]

# Utils
utils = []
errors = []
flexible_msg = []
math = []
storage = []

# Protocol contracts
airdrop = ["utils", "errors"]
initializer = ["snip20", "utils"]
governance = ["utils"]
mint = ["utils", "snip20"]
mint_router = ["utils", "snip20"]
oracle = ["snip20"]
<<<<<<< HEAD
scrt_staking = ["utils"]
staking = ["governance", "utils"]
=======
scrt_staking= ["utils"]
shd_staking = ["utils"]
>>>>>>> 5d90047d
treasury = ["utils"]

# for quicker tests, cargo test --lib
# for more explicit tests, cargo test --features=backtraces
backtraces = ["cosmwasm-std/backtraces"]
debug-print = ["cosmwasm-std/debug-print"]

[dependencies]
cosmwasm-std = { version = "0.10", package = "secret-cosmwasm-std" }
cosmwasm-storage = { version = "0.10", package = "secret-cosmwasm-storage" }
cosmwasm-math-compat = { path = "../cosmwasm_math_compat" }
cosmwasm-schema = "0.10.1"
secret-toolkit = { version = "0.2" }
schemars = "0.7"
serde = { version = "1.0.103", default-features = false, features = ["derive"] }
snafu = { version = "0.6.3" }
# Needed for airdrop
rs_merkle = { git = "https://github.com/FloppyDisck/rs-merkle", branch = "node_export" }
# Needed for transactions
query-authentication = { git = "https://github.com/securesecrets/query-authentication", tag = "v1.2.0" }
remain = "0.2.2"<|MERGE_RESOLUTION|>--- conflicted
+++ resolved
@@ -33,13 +33,8 @@
 mint = ["utils", "snip20"]
 mint_router = ["utils", "snip20"]
 oracle = ["snip20"]
-<<<<<<< HEAD
 scrt_staking = ["utils"]
-staking = ["governance", "utils"]
-=======
-scrt_staking= ["utils"]
 shd_staking = ["utils"]
->>>>>>> 5d90047d
 treasury = ["utils"]
 
 # for quicker tests, cargo test --lib
