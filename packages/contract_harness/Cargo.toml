[package]
name = "contract_harness"
version = "0.1.0"
authors = [
    "Guy Garcia <guysebastiangarcia@gmail.com>",
    "Kyle Wahlberg <kyle.s.wahlberg@gmail.com>",
]
edition = "2018"

[lib]
crate-type = ["cdylib", "rlib"]

[features]
default = []
mint = ["dep:mint"]
oracle = ["dep:oracle"]
mock_band= ["dep:mock_band"]
governance = ["dep:governance"]
snip20_staking = ["dep:spip_stkd_0"]
scrt_staking = ["dep:scrt_staking"]
snip20 = ["dep:snip20"]
bonds = ["dep:bonds"]
query_auth = ["dep:query_auth"]
admin = ["dep:admin"]
snip20_reference_impl = ["dep:snip20-reference-impl"]
treasury = ["dep:treasury"]
treasury_manager = ["dep:treasury_manager"]
shade-oracles = ["dep:shade-oracles"]
shade-oracles-ensemble = ["dep:shade-oracles-ensemble"]
sky = ["dep:sky"]

[dependencies]
cosmwasm-std = { version = "0.10", package = "secret-cosmwasm-std" }
<<<<<<< HEAD
# fadroma = { branch = "v100", git = "https://github.com/hackbg/fadroma.git", features = [ "ensemble", ] }
#fadroma = { branch = "staking", git = "https://github.com/a-stgeorge/fadroma-staking.git", features = ["ensemble", "scrt"] }
fadroma = { path = "../../../fadroma-staking/crates/fadroma", features = ["ensemble", "scrt"] }

=======
fadroma = { branch = "v100", commit = 76867e0, git = "https://github.com/hackbg/fadroma.git", features = [
  "ensemble",
] }
sky = { version = "0.1.0", path = "../../contracts/sky", optional = true }
serde = { version = "1.0.103", default-features = false, features = ["derive"] }
>>>>>>> 44222581
mint = { version = "0.1.0", path = "../../contracts/mint", optional = true }
oracle = { version = "0.1.0", path = "../../contracts/oracle", optional = true }
mock_band = { version = "0.1.0", path = "../../contracts/mock_band", optional = true }
governance = { version = "0.1.0", path = "../../contracts/governance", optional = true }
spip_stkd_0 = { version = "0.1.0", path = "../../contracts/snip20_staking", optional = true }
snip20 = { version = "0.1.0", path = "../../contracts/snip20", optional = true }
bonds = { version = "0.1.0", path = "../../contracts/bonds", optional = true }
query_auth = { version = "0.1.0", path = "../../contracts/query_auth", optional = true }
scrt_staking = { version = "0.1.0", path = "../../contracts/scrt_staking", optional = true }
snip20-reference-impl = { version = "0.1.0", path = "../../contracts/snip20-reference-impl", optional = true }
treasury = { version = "0.1.0", path = "../../contracts/treasury", optional = true }
treasury_manager = { version = "0.1.0", path = "../../contracts/treasury_manager", optional = true }
shade-oracles = { git = "https://github.com/securesecrets/shade-oracle.git", tag = "0.11", optional = true }
shade-oracles-ensemble = { git = "https://github.com/securesecrets/shade-oracle.git", tag = "0.11", optional = true }
admin = { git = "https://github.com/securesecrets/shadeadmin", tag = "v1.0", optional = true }<|MERGE_RESOLUTION|>--- conflicted
+++ resolved
@@ -31,18 +31,10 @@
 
 [dependencies]
 cosmwasm-std = { version = "0.10", package = "secret-cosmwasm-std" }
-<<<<<<< HEAD
-# fadroma = { branch = "v100", git = "https://github.com/hackbg/fadroma.git", features = [ "ensemble", ] }
-#fadroma = { branch = "staking", git = "https://github.com/a-stgeorge/fadroma-staking.git", features = ["ensemble", "scrt"] }
-fadroma = { path = "../../../fadroma-staking/crates/fadroma", features = ["ensemble", "scrt"] }
+fadroma = { path = "../../../fadroma-staking/crates/fadroma", features = ["ensemble"] }
 
-=======
-fadroma = { branch = "v100", commit = 76867e0, git = "https://github.com/hackbg/fadroma.git", features = [
-  "ensemble",
-] }
 sky = { version = "0.1.0", path = "../../contracts/sky", optional = true }
 serde = { version = "1.0.103", default-features = false, features = ["derive"] }
->>>>>>> 44222581
 mint = { version = "0.1.0", path = "../../contracts/mint", optional = true }
 oracle = { version = "0.1.0", path = "../../contracts/oracle", optional = true }
 mock_band = { version = "0.1.0", path = "../../contracts/mock_band", optional = true }
