[package]
name = "contract_harness"
version = "0.1.0"
authors = [
    "Guy Garcia <guysebastiangarcia@gmail.com>",
    "Kyle Wahlberg <kyle.s.wahlberg@gmail.com>",
]
edition = "2018"

[lib]
crate-type = ["cdylib", "rlib"]

[features]
default = []
mint = ["dep:mint"]
oracle = ["dep:oracle"]
mock_band= ["dep:mock_band"]
governance = ["dep:governance"]
snip20_staking = ["dep:spip_stkd_0"]
scrt_staking = ["dep:scrt_staking"]
snip20 = ["dep:snip20"]
bonds = ["dep:bonds"]
query_auth = ["dep:query_auth"]
admin = ["dep:admin"]
snip20_reference_impl = ["dep:snip20-reference-impl"]
treasury = ["dep:treasury"]
treasury_manager = ["dep:treasury_manager"]
shade-oracles = ["dep:shade-oracles"]
shade-oracles-ensemble = ["dep:shade-oracles-ensemble"]
sky = ["dep:sky"]

[dependencies]
cosmwasm-std = { version = "0.10", package = "secret-cosmwasm-std" }
fadroma = { branch = "v100", commit = 76867e0, git = "https://github.com/hackbg/fadroma.git", features = [
  "ensemble",
] }
<<<<<<< HEAD
sky = { version = "0.1.0", path = "../../contracts/sky", optional = true }
=======
serde = { version = "1.0.103", default-features = false, features = ["derive"] }
>>>>>>> 407091d2
mint = { version = "0.1.0", path = "../../contracts/mint", optional = true }
oracle = { version = "0.1.0", path = "../../contracts/oracle", optional = true }
mock_band = { version = "0.1.0", path = "../../contracts/mock_band", optional = true }
governance = { version = "0.1.0", path = "../../contracts/governance", optional = true }
spip_stkd_0 = { version = "0.1.0", path = "../../contracts/snip20_staking", optional = true }
snip20 = { version = "0.1.0", path = "../../contracts/snip20", optional = true }
bonds = { version = "0.1.0", path = "../../contracts/bonds", optional = true }
query_auth = { version = "0.1.0", path = "../../contracts/query_auth", optional = true }
scrt_staking = { version = "0.1.0", path = "../../contracts/scrt_staking", optional = true }
snip20-reference-impl = { version = "0.1.0", path = "../../contracts/snip20-reference-impl", optional = true }
treasury = { version = "0.1.0", path = "../../contracts/treasury", optional = true }
treasury_manager = { version = "0.1.0", path = "../../contracts/treasury_manager", optional = true }
shade-oracles = { git = "https://github.com/securesecrets/shade-oracle.git", tag = "0.11", optional = true }
shade-oracles-ensemble = { git = "https://github.com/securesecrets/shade-oracle.git", tag = "0.11", optional = true }
admin = { git = "https://github.com/securesecrets/shadeadmin", tag = "v1.0", optional = true }<|MERGE_RESOLUTION|>--- conflicted
+++ resolved
@@ -34,11 +34,8 @@
 fadroma = { branch = "v100", commit = 76867e0, git = "https://github.com/hackbg/fadroma.git", features = [
   "ensemble",
 ] }
-<<<<<<< HEAD
 sky = { version = "0.1.0", path = "../../contracts/sky", optional = true }
-=======
 serde = { version = "1.0.103", default-features = false, features = ["derive"] }
->>>>>>> 407091d2
 mint = { version = "0.1.0", path = "../../contracts/mint", optional = true }
 oracle = { version = "0.1.0", path = "../../contracts/oracle", optional = true }
 mock_band = { version = "0.1.0", path = "../../contracts/mock_band", optional = true }
