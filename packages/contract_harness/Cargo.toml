[package]
name = "contract_harness"
version = "0.1.0"
authors = [
    "Guy Garcia <guysebastiangarcia@gmail.com>",
]
edition = "2018"

[lib]
crate-type = ["cdylib", "rlib"]

[features]
default = []
snip20 = ["dep:snip20-reference-impl"]
mint = ["dep:mint"]
oracle = ["dep:oracle"]
<<<<<<< HEAD
mock_band = ["dep:mock_band"]
treasury = ["dep:treasury"]
treasury_manager = ["dep:treasury_manager"]
scrt_staking = ["dep:scrt_staking"]
=======
mock_band= ["dep:mock_band"]
governance = ["dep:governance"]
snip20_staking = ["dep:spip_stkd_0"]
>>>>>>> 56aa918c

[dependencies]
cosmwasm-std = { version = "0.10", package = "secret-cosmwasm-std" }
fadroma-ensemble = { branch = "v100", git = "https://github.com/hackbg/fadroma.git"}

snip20-reference-impl = { version = "0.1.0", path = "../../contracts/snip20", optional = true }
mint = { version = "0.1.0", path = "../../contracts/mint", optional = true }
oracle = { version = "0.1.0", path = "../../contracts/oracle", optional = true }
mock_band = { version = "0.1.0", path = "../../contracts/mock_band", optional = true }
<<<<<<< HEAD
treasury = { version = "0.1.0", path = "../../contracts/treasury", optional = true }
treasury_manager = { version = "0.1.0", path = "../../contracts/treasury_manager", optional = true }
scrt_staking = { version = "0.1.0", path = "../../contracts/scrt_staking", optional = true }
=======
governance = { version = "0.1.0", path = "../../contracts/governance", optional = true }
spip_stkd_0 = { version = "0.1.0", path = "../../contracts/snip20_staking", optional = true }
>>>>>>> 56aa918c
<|MERGE_RESOLUTION|>--- conflicted
+++ resolved
@@ -14,16 +14,12 @@
 snip20 = ["dep:snip20-reference-impl"]
 mint = ["dep:mint"]
 oracle = ["dep:oracle"]
-<<<<<<< HEAD
 mock_band = ["dep:mock_band"]
 treasury = ["dep:treasury"]
 treasury_manager = ["dep:treasury_manager"]
 scrt_staking = ["dep:scrt_staking"]
-=======
-mock_band= ["dep:mock_band"]
 governance = ["dep:governance"]
 snip20_staking = ["dep:spip_stkd_0"]
->>>>>>> 56aa918c
 
 [dependencies]
 cosmwasm-std = { version = "0.10", package = "secret-cosmwasm-std" }
@@ -33,11 +29,8 @@
 mint = { version = "0.1.0", path = "../../contracts/mint", optional = true }
 oracle = { version = "0.1.0", path = "../../contracts/oracle", optional = true }
 mock_band = { version = "0.1.0", path = "../../contracts/mock_band", optional = true }
-<<<<<<< HEAD
 treasury = { version = "0.1.0", path = "../../contracts/treasury", optional = true }
 treasury_manager = { version = "0.1.0", path = "../../contracts/treasury_manager", optional = true }
 scrt_staking = { version = "0.1.0", path = "../../contracts/scrt_staking", optional = true }
-=======
 governance = { version = "0.1.0", path = "../../contracts/governance", optional = true }
-spip_stkd_0 = { version = "0.1.0", path = "../../contracts/snip20_staking", optional = true }
->>>>>>> 56aa918c
+spip_stkd_0 = { version = "0.1.0", path = "../../contracts/snip20_staking", optional = true }