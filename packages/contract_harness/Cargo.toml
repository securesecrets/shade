--- conflicted
+++ resolved
@@ -22,6 +22,7 @@
 bonds = ["dep:bonds"]
 query_auth = ["dep:query_auth"]
 admin = ["dep:admin"]
+snip20_reference_impl = ["dep:snip20-reference-impl"]
 treasury = ["dep:treasury"]
 treasury_manager = ["dep:treasury_manager"]
 shade-oracles = ["dep:shade-oracles"]
@@ -29,16 +30,8 @@
 sky = ["dep:sky"]
 
 [dependencies]
-<<<<<<< HEAD
 shade-protocol = { version = "0.1.0", path = "../shade_protocol", features = ["ensemble"]}
-=======
-cosmwasm-std = { version = "0.10", package = "secret-cosmwasm-std" }
-fadroma = { branch = "v100", commit = 76867e0, git = "https://github.com/hackbg/fadroma.git", features = [
-  "ensemble",
-] }
 sky = { version = "0.1.0", path = "../../contracts/sky", optional = true }
-serde = { version = "1.0.103", default-features = false, features = ["derive"] }
->>>>>>> 44222581
 mint = { version = "0.1.0", path = "../../contracts/mint", optional = true }
 oracle = { version = "0.1.0", path = "../../contracts/oracle", optional = true }
 mock_band = { version = "0.1.0", path = "../../contracts/mock_band", optional = true }
