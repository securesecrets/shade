--- conflicted
+++ resolved
@@ -17,11 +17,8 @@
 governance = ["dep:governance"]
 snip20_staking = ["dep:spip_stkd_0"]
 snip20 = ["dep:snip20"]
-<<<<<<< HEAD
 bonds = ["dep:bonds"]
-=======
 query_auth = ["dep:query_auth"]
->>>>>>> b1efa73e
 
 [dependencies]
 cosmwasm-std = { version = "0.10", package = "secret-cosmwasm-std" }
@@ -32,8 +29,5 @@
 governance = { version = "0.1.0", path = "../../contracts/governance", optional = true }
 spip_stkd_0 = { version = "0.1.0", path = "../../contracts/snip20_staking", optional = true }
 snip20 = { version = "0.1.0", path = "../../contracts/snip20", optional = true }
-<<<<<<< HEAD
 bonds = { version = "0.1.0", path = "../../contracts/bonds", optional = true }
-=======
-query_auth = { version = "0.1.0", path = "../../contracts/query_auth", optional = true }
->>>>>>> b1efa73e
+query_auth = { version = "0.1.0", path = "../../contracts/query_auth", optional = true }