#[cfg(feature = "mint")]
pub mod mint {
    use crate::implement_harness;
    use mint;

    pub struct Mint;
    implement_harness!(Mint, mint);
}

#[cfg(feature = "oracle")]
pub mod oracle {
    use crate::implement_harness;
    use oracle;

    pub struct Oracle;
    implement_harness!(Oracle, oracle);
}

#[cfg(feature = "mock_band")]
pub mod mock_band {
    use crate::implement_harness;
    use mock_band;

    pub struct MockBand;
    implement_harness!(MockBand, mock_band);
}

#[cfg(feature = "governance")]
pub mod governance {
    use crate::implement_harness;
    use governance;

    pub struct Governance;
    implement_harness!(Governance, governance);
}

#[cfg(feature = "snip20_staking")]
pub mod snip20_staking {
    use crate::implement_harness;
    use spip_stkd_0;

    pub struct Snip20Staking;
    implement_harness!(Snip20Staking, spip_stkd_0);
}

#[cfg(feature = "scrt_staking")]
pub mod scrt_staking {
    use crate::implement_harness;
    use scrt_staking;

    pub struct ScrtStaking;
    implement_harness!(ScrtStaking, scrt_staking);
}

#[cfg(feature = "snip20")]
pub mod snip20 {
    use crate::implement_harness;
    use snip20;

    pub struct Snip20;
    implement_harness!(Snip20, snip20);
}

#[cfg(feature = "bonds")]
pub mod bonds {
    use crate::implement_harness;
    use bonds;

    pub struct Bonds;
    implement_harness!(Bonds, bonds);
}

#[cfg(feature = "query_auth")]
pub mod query_auth {
    use crate::implement_harness;
    use query_auth;

    pub struct QueryAuth;
    implement_harness!(QueryAuth, query_auth);
}

#[cfg(feature = "admin")]
pub mod admin {
    use crate::implement_harness;
    use admin;

    pub struct Admin;
    implement_harness!(Admin, admin);
}

#[cfg(feature = "snip20_reference_impl")]
pub mod snip20_reference_impl {
    use crate::implement_harness;
    use snip20_reference_impl;

    pub struct Snip20ReferenceImpl;
    implement_harness!(Snip20ReferenceImpl, snip20_reference_impl);
}

#[cfg(feature = "treasury_manager")]
pub mod treasury_manager {
    use crate::implement_harness;
    use treasury_manager;

    pub struct TreasuryManager;
    implement_harness!(TreasuryManager, treasury_manager);
}

#[cfg(feature = "treasury")]
pub mod treasury {
    use crate::implement_harness;
    use treasury;

    pub struct Treasury;
<<<<<<< HEAD
    harness_macro::implement_harness!(Treasury, treasury);
}

#[cfg(feature = "sky")]
pub mod sky {
    use crate::harness_macro;
    use sky;

    pub struct Sky;
    harness_macro::implement_harness!(Sky, sky);
}

#[cfg(feature = "shadeswap_exchange")]
pub mod shadeswap_exchange {
    use crate::harness_macro;
    use amm_pair;

    pub struct ShadeswapExchange;
    harness_macro::implement_harness!(ShadeswapExchange, exchange);
}

#[cfg(feature = "shadeswap_factory")]
pub mod shadeswap_factory {
    use crate::harness_macro;
    use factory;

    pub struct ShadeswapFactory;
    harness_macro::implement_harness_fadroma!(ShadeswapFactory, factory);
}

#[cfg(feature = "shadeswap_lp_token")]
pub mod shadeswap_lp_token {
    use crate::harness_macro;
    use lp_token;

    pub struct ShadeswapLpToken;
    harness_macro::implement_harness!(ShadeswapLpToken, lp_token);
}
#[cfg(feature = "mock_shdswp")]
pub mod mock_shdswp {
    use crate::harness_macro;
    use mock_shade_pair;

    pub struct MockShdSwp;
    harness_macro::implement_harness!(MockShdSwp, mock_shade_pair);
=======
    implement_harness!(Treasury, treasury);
>>>>>>> ca07cf93
}<|MERGE_RESOLUTION|>--- conflicted
+++ resolved
@@ -112,7 +112,6 @@
     use treasury;
 
     pub struct Treasury;
-<<<<<<< HEAD
     harness_macro::implement_harness!(Treasury, treasury);
 }
 
@@ -158,7 +157,4 @@
 
     pub struct MockShdSwp;
     harness_macro::implement_harness!(MockShdSwp, mock_shade_pair);
-=======
-    implement_harness!(Treasury, treasury);
->>>>>>> ca07cf93
 }