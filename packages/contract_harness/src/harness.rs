#[cfg(feature = "mint")]
pub mod mint {
    use crate::implement_harness;
    use mint;

    pub struct Mint;
    implement_harness!(Mint, mint);
}

#[cfg(feature = "oracle")]
pub mod oracle {
    use crate::implement_harness;
    use oracle;

    pub struct Oracle;
    implement_harness!(Oracle, oracle);
}

#[cfg(feature = "mock_band")]
pub mod mock_band {
    use crate::implement_harness;
    use mock_band;

    pub struct MockBand;
    implement_harness!(MockBand, mock_band);
}

#[cfg(feature = "governance")]
pub mod governance {
    use crate::implement_harness;
    use governance;

    pub struct Governance;
    implement_harness!(Governance, governance);
}

#[cfg(feature = "snip20_staking")]
pub mod snip20_staking {
    use crate::implement_harness;
    use spip_stkd_0;

    pub struct Snip20Staking;
    implement_harness!(Snip20Staking, spip_stkd_0);
}

#[cfg(feature = "scrt_staking")]
pub mod scrt_staking {
    use crate::implement_harness;
    use scrt_staking;

    pub struct ScrtStaking;
    implement_harness!(ScrtStaking, scrt_staking);
}

#[cfg(feature = "snip20")]
pub mod snip20 {
    use crate::implement_harness;
    use snip20;

    pub struct Snip20;
    implement_harness!(Snip20, snip20);
}

#[cfg(feature = "bonds")]
pub mod bonds {
    use crate::implement_harness;
    use bonds;

    pub struct Bonds;
    implement_harness!(Bonds, bonds);
}

#[cfg(feature = "query_auth")]
pub mod query_auth {
    use crate::implement_harness;
    use query_auth;

    pub struct QueryAuth;
    implement_harness!(QueryAuth, query_auth);
}

#[cfg(feature = "admin")]
pub mod admin {
    use crate::implement_harness;
    use admin;

    pub struct Admin;
    implement_harness!(Admin, admin);
}

<<<<<<< HEAD
=======
#[cfg(feature = "snip20_reference_impl")]
pub mod snip20_reference_impl {
    use crate::implement_harness;
    use snip20_reference_impl;

    pub struct Snip20ReferenceImpl;
    implement_harness!(Snip20ReferenceImpl, snip20_reference_impl);
}

>>>>>>> 44222581
#[cfg(feature = "treasury_manager")]
pub mod treasury_manager {
    use crate::implement_harness;
    use treasury_manager;

    pub struct TreasuryManager;
    implement_harness!(TreasuryManager, treasury_manager);
}

#[cfg(feature = "treasury")]
pub mod treasury {
    use crate::implement_harness;
    use treasury;

    pub struct Treasury;
    implement_harness!(Treasury, treasury);
}

#[cfg(feature = "sky")]
pub mod sky {
    use crate::harness_macro;
    use sky;

    pub struct Sky;
    harness_macro::implement_harness!(Sky, sky);
}

#[cfg(feature = "shadeswap_exchange")]
pub mod shadeswap_exchange {
    use crate::harness_macro;
    use amm_pair;

    pub struct ShadeswapExchange;
    harness_macro::implement_harness!(ShadeswapExchange, exchange);
}

#[cfg(feature = "shadeswap_factory")]
pub mod shadeswap_factory {
    use crate::harness_macro;
    use factory;

    pub struct ShadeswapFactory;
    harness_macro::implement_harness_fadroma!(ShadeswapFactory, factory);
}

#[cfg(feature = "shadeswap_lp_token")]
pub mod shadeswap_lp_token {
    use crate::harness_macro;
    use lp_token;

    pub struct ShadeswapLpToken;
    harness_macro::implement_harness!(ShadeswapLpToken, lp_token);
}
#[cfg(feature = "mock_shdswp")]
pub mod mock_shdswp {
    use crate::harness_macro;
    use mock_shade_pair;

    pub struct MockShdSwp;
    harness_macro::implement_harness!(MockShdSwp, mock_shade_pair);
}<|MERGE_RESOLUTION|>--- conflicted
+++ resolved
@@ -88,18 +88,6 @@
     implement_harness!(Admin, admin);
 }
 
-<<<<<<< HEAD
-=======
-#[cfg(feature = "snip20_reference_impl")]
-pub mod snip20_reference_impl {
-    use crate::implement_harness;
-    use snip20_reference_impl;
-
-    pub struct Snip20ReferenceImpl;
-    implement_harness!(Snip20ReferenceImpl, snip20_reference_impl);
-}
-
->>>>>>> 44222581
 #[cfg(feature = "treasury_manager")]
 pub mod treasury_manager {
     use crate::implement_harness;
