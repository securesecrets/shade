--- conflicted
+++ resolved
@@ -34,7 +34,6 @@
     harness_macro::implement_harness!(MockBand, mock_band);
 }
 
-<<<<<<< HEAD
 #[cfg(feature = "treasury")]
 pub mod treasury {
     use treasury;
@@ -60,7 +59,7 @@
 
     pub struct ScrtStaking;
     harness_macro::implement_harness!(ScrtStaking, scrt_staking);
-=======
+
 #[cfg(feature = "governance")]
 pub mod governance {
     use crate::harness_macro;
@@ -77,5 +76,4 @@
 
     pub struct Snip20Staking;
     harness_macro::implement_harness!(Snip20Staking, spip_stkd_0);
->>>>>>> 56aa918c
 }