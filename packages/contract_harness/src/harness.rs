#[cfg(feature = "mint")]
pub mod mint {
    use crate::harness_macro;
    use mint;

    pub struct Mint;
    harness_macro::implement_harness!(Mint, mint);
}

#[cfg(feature = "oracle")]
pub mod oracle {
    use crate::harness_macro;
    use oracle;

    pub struct Oracle;
    harness_macro::implement_harness!(Oracle, oracle);
}

#[cfg(feature = "mock_band")]
pub mod mock_band {
    use crate::harness_macro;
    use mock_band;

    pub struct MockBand;
    harness_macro::implement_harness!(MockBand, mock_band);
}

#[cfg(feature = "governance")]
pub mod governance {
    use crate::harness_macro;
    use governance;

    pub struct Governance;
    harness_macro::implement_harness!(Governance, governance);
}

#[cfg(feature = "snip20_staking")]
pub mod snip20_staking {
    use crate::harness_macro;
    use spip_stkd_0;

    pub struct Snip20Staking;
    harness_macro::implement_harness!(Snip20Staking, spip_stkd_0);
}

#[cfg(feature = "scrt_staking")]
pub mod scrt_staking {
    use crate::harness_macro;
    use scrt_staking;

    pub struct ScrtStaking;
    harness_macro::implement_harness!(ScrtStaking, scrt_staking);
}

#[cfg(feature = "snip20")]
pub mod snip20 {
    use crate::harness_macro;
    use snip20;

    pub struct Snip20;
    harness_macro::implement_harness!(Snip20, snip20);
}

<<<<<<< HEAD
#[cfg(feature = "query_auth")]
pub mod query_auth {
    use crate::harness_macro;
    use query_auth;

    pub struct QueryAuth;
    harness_macro::implement_harness!(QueryAuth, query_auth);
=======
#[cfg(feature = "snip20_reference_impl")]
pub mod snip20_reference_impl {
    use crate::harness_macro;
    use snip20_reference_impl;

    pub struct Snip20ReferenceImpl;
    harness_macro::implement_harness!(Snip20ReferenceImpl, snip20_reference_impl);
}

#[cfg(feature = "treasury_manager")]
pub mod treasury_manager {
    use crate::harness_macro;
    use treasury_manager;

    pub struct TreasuryManager;
    harness_macro::implement_harness!(TreasuryManager, treasury_manager);
}

#[cfg(feature = "treasury")]
pub mod treasury {
    use crate::harness_macro;
    use treasury;

    pub struct Treasury;
    harness_macro::implement_harness!(Treasury, treasury);
>>>>>>> 5a01aeee
}<|MERGE_RESOLUTION|>--- conflicted
+++ resolved
@@ -61,15 +61,6 @@
     harness_macro::implement_harness!(Snip20, snip20);
 }
 
-<<<<<<< HEAD
-#[cfg(feature = "query_auth")]
-pub mod query_auth {
-    use crate::harness_macro;
-    use query_auth;
-
-    pub struct QueryAuth;
-    harness_macro::implement_harness!(QueryAuth, query_auth);
-=======
 #[cfg(feature = "snip20_reference_impl")]
 pub mod snip20_reference_impl {
     use crate::harness_macro;
@@ -95,5 +86,13 @@
 
     pub struct Treasury;
     harness_macro::implement_harness!(Treasury, treasury);
->>>>>>> 5a01aeee
+}
+
+#[cfg(feature = "query_auth")]
+pub mod query_auth {
+    use crate::harness_macro;
+    use query_auth;
+
+    pub struct QueryAuth;
+    harness_macro::implement_harness!(QueryAuth, query_auth);
 }