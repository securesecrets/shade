--- conflicted
+++ resolved
@@ -48,11 +48,7 @@
     println!("\tEpoch information");
     let msg = mint::QueryMsg::GetMintLimit {};
 
-<<<<<<< HEAD
-    let query: micro_mint::QueryAnswer = query(minter, &msg, None).unwrap();
-=======
     let query: mint::QueryAnswer = query_contract(minter, &msg).unwrap();
->>>>>>> 038a0506
 
     if let mint::QueryAnswer::MintLimit { limit } = query {
         println!(
