--- conflicted
+++ resolved
@@ -13,11 +13,7 @@
 pub const MOCK_BAND_FILE: &str = "../../compiled/mock_band.wasm.gz";
 pub const ORACLE_FILE: &str = "../../compiled/oracle.wasm.gz";
 pub const INITIALIZER_FILE: &str = "../../compiled/initializer.wasm.gz";
-<<<<<<< HEAD
-pub const MICRO_MINT_FILE: &str = "../../compiled/mint.wasm.gz";
-=======
 pub const MINT_FILE: &str = "../../compiled/mint.wasm.gz";
->>>>>>> e933e487
 pub const STAKING_FILE: &str = "../../compiled/staking.wasm.gz";
 pub const SHD_STAKING_FILE: &str = "../../compiled/shd_staking.wasm.gz";
 
@@ -53,14 +49,6 @@
     println!("\tEpoch information");
     let msg = mint::QueryMsg::Limit {};
 
-<<<<<<< HEAD
-    let query: mint::QueryAnswer = query_contract(minter, &msg).unwrap();
-
-    if let mint::QueryAnswer::Limit { limit, minted, last_refresh } = query {
-        println!(
-            "\tLast Refresh: {}\n\tCapacity: {}\n\tTotal Minted: {}\n\t",
-            last_refresh, limit, minted
-=======
     let query: mint::QueryAnswer = query(minter, &msg, None).unwrap();
 
     if let mint::QueryAnswer::Limit {
@@ -72,7 +60,6 @@
         println!(
             "\tLast Refresh: {}\n\tMinted/Limit: {}/{}",
             last_refresh, minted, limit
->>>>>>> e933e487
         );
     }
 }
