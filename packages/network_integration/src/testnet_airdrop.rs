--- conflicted
+++ resolved
@@ -76,29 +76,6 @@
     fs::write("merkle_tree.json", serde_json::to_string(&stored_tree)?)
         .expect("Could not store merkle tree");
 
-<<<<<<< HEAD
-    // Initialize snip20
-    print_header("Initializing Snip20");
-
-    let snip_init_msg = snip20::InitMsg {
-        name: "Shade".to_string(),
-        admin: None,
-        symbol: "SHD".to_string(),
-        decimals: 8,
-        initial_balances: Some(vec![InitialBalance {
-            address: HumanAddr::from(account_addr.clone()),
-            amount: args.initial_amount,
-        }]),
-        prng_seed: Default::default(),
-        config: Some(InitConfig {
-            public_total_supply: Some(true),
-            enable_deposit: Some(false),
-            enable_redeem: Some(false),
-            enable_mint: Some(true),
-            enable_burn: Some(true),
-        }),
-    };
-=======
     let snip: NetContract;
 
     if args.shade.is_none() {
@@ -142,7 +119,6 @@
             code_hash: args.shade.clone().unwrap().code_hash,
         }
     }
->>>>>>> 7e2f228b
 
     print_contract(&snip);
 
