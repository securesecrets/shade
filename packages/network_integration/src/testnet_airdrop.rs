use cosmwasm_std::{Binary, HumanAddr, Uint128};
use network_integration::utils::{
<<<<<<< HEAD
    AIRDROP_FILE,
    GAS,
    generate_label,
    print_contract,
    print_header,
    SNIP20_FILE,
    STORE_GAS,
=======
    generate_label, print_contract, print_header, AIRDROP_FILE, GAS, SNIP20_FILE, STORE_GAS,
>>>>>>> 070a13fb
};
use rs_merkle::{algorithms::Sha256, Hasher, MerkleTree};
use secretcli::secretcli::{account_address, test_contract_handle, test_inst_init};
use serde::{Deserialize, Serialize};
use serde_json::Result;
use shade_protocol::{
    airdrop,
    airdrop::claim_info::RequiredTask,
    snip20,
    snip20::{InitConfig, InitialBalance},
};
use std::{env, fs};
use shade_protocol::utils::asset::Contract;

#[derive(Serialize, Deserialize)]
pub struct Reward {
    pub address: String,
    pub amount: String,
}

#[derive(Serialize, Deserialize)]
pub struct Args {
    db_path: String,
    initial_amount: Uint128,
    max_amount: Uint128,
    admin: String,
    start_date: u64,
    end_date: u64,
    decay_start: u64,
}

fn main() -> Result<()> {
    let bin_args: Vec<String> = env::args().collect();
    let args_file = fs::read_to_string(&bin_args.get(1).expect("No argument provided"))
        .expect("Unable to read args");
    let args: Args = serde_json::from_str(&args_file)?;

    let account_addr = account_address(&args.admin)?;

    print_header("Importing DB");
    let file_data = fs::read_to_string(args.db_path).expect("Unable to read db");
    let rewards: Vec<Reward> = serde_json::from_str(&file_data)?;

    print_header("Converting into merkle tree");
    let raw_leaves: Vec<String> = rewards
        .iter()
        .map(|x| x.address.clone() + &x.amount)
        .collect();
    let leaves: Vec<[u8; 32]> = raw_leaves
        .iter()
        .map(|x| Sha256::hash(x.as_bytes()))
        .collect();

    let merkle_tree = MerkleTree::<Sha256>::from_leaves(&leaves);
    let root = merkle_tree.root().unwrap();

    // Store the tree
    print_header("Storing tree");
    let mut stored_tree: Vec<Vec<Binary>> = vec![];
    for layer in merkle_tree.layers().iter() {
        let mut new_layer: Vec<Binary> = vec![];
        for node in layer.iter() {
            new_layer.push(Binary(node.to_vec()));
        }
        stored_tree.push(new_layer);
    }
    println!("Merkle tree height: {}", merkle_tree.layers().len());
    //let serialized = to_binary(&stored_tree).unwrap();
    fs::write("merkle_tree.json", serde_json::to_string(&stored_tree)?)
        .expect("Could not store merkle tree");

    // Initialize snip20
    print_header("Initializing Snip20");

    let snip_init_msg = snip20::InitMsg {
        name: "SHD".to_string(),
        admin: None,
        symbol: "SHADE".to_string(),
        decimals: 6,
        initial_balances: Some(vec![InitialBalance {
            address: HumanAddr::from(account_addr.clone()),
            amount: args.initial_amount,
        }]),
        prng_seed: Default::default(),
        config: Some(InitConfig {
            public_total_supply: Some(true),
            enable_deposit: Some(false),
            enable_redeem: Some(false),
            enable_mint: Some(true),
            enable_burn: Some(true),
        }),
    };

    let snip = test_inst_init(
        &snip_init_msg,
        SNIP20_FILE,
        &*generate_label(8),
        &args.admin,
        Some(STORE_GAS),
        Some(GAS),
        None,
    )?;
    print_contract(&snip);

    // Initialize airdrop
    print_header("Initializing airdrop");

    let airdrop_init_msg = airdrop::InitMsg {
        admin: None,
        dump_address: Some(HumanAddr::from(account_addr.clone())),
        airdrop_token: Contract {
            address: HumanAddr::from(snip.address.clone()),
            code_hash: snip.code_hash.clone(),
        },
        airdrop_amount: args.initial_amount,
        start_date: Some(args.start_date),
        end_date: Some(args.end_date),
        decay_start: Some(args.decay_start),
        merkle_root: Binary(root.to_vec()),
        total_accounts: leaves.len() as u32,
        max_amount: args.max_amount,
        default_claim: Uint128(20),
        task_claim: vec![RequiredTask {
            address: HumanAddr::from(account_addr),
            percent: Uint128(50),
        }],
        query_rounding: Uint128(10000000000),
    };

    let airdrop = test_inst_init(
        &airdrop_init_msg,
        AIRDROP_FILE,
        &*generate_label(8),
        &args.admin,
        Some(STORE_GAS),
        Some(GAS),
        None,
    )?;

    print_contract(&airdrop);

    print_header("Funding airdrop");
    test_contract_handle(
        &snip20::HandleMsg::Send {
            recipient: HumanAddr::from(airdrop.address),
            amount: args.initial_amount,
            msg: None,
            memo: None,
            padding: None,
        },
        &snip,
        &args.admin,
        Some(GAS),
        None,
        None,
    )?;

    Ok(())
}<|MERGE_RESOLUTION|>--- conflicted
+++ resolved
@@ -1,16 +1,6 @@
 use cosmwasm_std::{Binary, HumanAddr, Uint128};
 use network_integration::utils::{
-<<<<<<< HEAD
-    AIRDROP_FILE,
-    GAS,
-    generate_label,
-    print_contract,
-    print_header,
-    SNIP20_FILE,
-    STORE_GAS,
-=======
     generate_label, print_contract, print_header, AIRDROP_FILE, GAS, SNIP20_FILE, STORE_GAS,
->>>>>>> 070a13fb
 };
 use rs_merkle::{algorithms::Sha256, Hasher, MerkleTree};
 use secretcli::secretcli::{account_address, test_contract_handle, test_inst_init};
