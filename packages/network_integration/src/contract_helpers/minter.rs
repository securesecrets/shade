--- conflicted
+++ resolved
@@ -2,17 +2,11 @@
 use cosmwasm_std::{HumanAddr, Uint128, to_binary};
 use shade_protocol::{snip20, micro_mint, mint, asset::Contract};
 use crate::{utils::{print_header, print_contract, print_epoch_info, print_vec,
-<<<<<<< HEAD
                     STORE_GAS, GAS, VIEW_KEY, ACCOUNT_KEY, MICRO_MINT_FILE},
             contract_helpers::governance::{init_contract, get_contract, add_contract,
                                            create_and_trigger_proposal, trigger_latest_proposal}};
-=======
-                    GAS, VIEW_KEY},
-            contract_helpers::governance::{init_contract, get_contract,
-                                           create_and_trigger_proposal}};
->>>>>>> 47ee8b2c
 use secretcli::{cli_types::NetContract,
-                secretcli::{query_contract, test_contract_handle}};
+                secretcli::{query_contract, test_contract_handle, test_inst_init}};
 
 pub fn initialize_minter(governance: &NetContract, contract_name: String,
                          native_asset: &Contract) -> Result<NetContract> {
