use crate::{
    contract_helpers::governance::{create_and_trigger_proposal, get_contract, init_with_gov},
    utils::{
        print_contract, print_epoch_info, print_header, print_vec, GAS, MINT_FILE, VIEW_KEY,
    },
};
use cosmwasm_std::{to_binary, HumanAddr, Uint128};
use secretcli::{
    cli_types::NetContract,
    secretcli::{query, handle},
};
use serde_json::Result;
use secretcli::secretcli::Report;
use shade_protocol::utils::asset::Contract;
use shade_protocol::{mint, snip20};

pub fn initialize_minter(
    governance: &NetContract,
    contract_name: String,
    native_asset: &Contract,
    report: &mut Vec<Report>
) -> Result<NetContract> {
<<<<<<< HEAD

    let minter = init_contract(
=======
    let minter = init_with_gov(
>>>>>>> 739c8720
        governance,
        contract_name,
        MINT_FILE,
        mint::InitMsg {
            admin: Some(HumanAddr::from(governance.address.clone())),
            native_asset: native_asset.clone(),
            oracle: get_contract(governance, "oracle".to_string())?,
            peg: None,
            treasury: None,
            secondary_burn: None,
<<<<<<< HEAD
            limit: Some(mint::Limit::Daily {
                annual_limit: Uint128(1_000_000_000_000),
                days: Uint128(1),
            }),
=======
            /*
            start_epoch: None,
            epoch_frequency: Some(Uint128(120)),
            epoch_mint_limit: Some(Uint128(1000000000)),
            */
            limit: None
>>>>>>> 739c8720
        },
        report
    )?;

    print_contract(&minter);

    print_epoch_info(&minter);

    Ok(minter)
}

pub fn setup_minters(
    governance: &NetContract,
    mint_shade: &NetContract,
    mint_silk: &NetContract,
    shade: &Contract,
    silk: &Contract,
    sscrt: &NetContract,
    report: &mut Vec<Report>
) -> Result<()> {
    print_header("Registering allowed tokens in mint contracts");
    create_and_trigger_proposal(
        governance,
        "shade_minter".to_string(),
        mint::HandleMsg::RegisterAsset {
            contract: Contract {
                address: HumanAddr::from(sscrt.address.clone()),
                code_hash: sscrt.code_hash.clone(),
            },
            capture: Some(Uint128(1000)),
<<<<<<< HEAD
            unlimited: Some(false),
=======
            unlimited: None
>>>>>>> 739c8720
        },
        Some("Register asset"),
        report
    )?;
    create_and_trigger_proposal(
        governance,
        "shade_minter".to_string(),
        mint::HandleMsg::RegisterAsset {
            contract: silk.clone(),
            capture: Some(Uint128(1000)),
<<<<<<< HEAD
            unlimited: Some(true),
=======
            unlimited: None
>>>>>>> 739c8720
        },
        Some("Register asset"),
        report
    )?;
    create_and_trigger_proposal(
        governance,
        "silk_minter".to_string(),
        mint::HandleMsg::RegisterAsset {
            contract: shade.clone(),
            capture: Some(Uint128(1000)),
<<<<<<< HEAD
            unlimited: Some(true),
=======
            unlimited: None
>>>>>>> 739c8720
        },
        Some("Register asset"),
        report
    )?;

    print_header("Adding allowed minters in Snip20s");

    create_and_trigger_proposal(
        governance,
        "shade".to_string(),
        snip20::HandleMsg::SetMinters {
            minters: vec![HumanAddr::from(mint_shade.address.clone())],
            padding: None,
        },
        Some("Set minters"),
        report
    )?;

    {
        let msg = snip20::QueryMsg::Minters {};

        let query: snip20::QueryAnswer = query(&NetContract {
            label: "".to_string(),
            id: "".to_string(),
            address: shade.address.clone().to_string(),
            code_hash: shade.code_hash.clone(),
        }, &msg, None)?;

        if let snip20::QueryAnswer::Minters { minters } = query {
            print_vec("Shade minters: ", minters);
        }
    }

    create_and_trigger_proposal(
        governance,
        "silk".to_string(),
        snip20::HandleMsg::SetMinters {
            minters: vec![HumanAddr::from(mint_silk.address.clone())],
            padding: None,
        },
        Some("Set minters"),
        report
    )?;

    {
        let msg = snip20::QueryMsg::Minters {};

        let query: snip20::QueryAnswer = query(&NetContract {
            label: "".to_string(),
            id: "".to_string(),
            address: silk.address.clone().to_string(),
            code_hash: silk.code_hash.clone(),
        }, &msg, None)?;
        if let snip20::QueryAnswer::Minters { minters } = query {
            print_vec("Silk minters: ", minters);
        }
    }

    Ok(())
}

pub fn get_balance(contract: &NetContract, from: String) -> Uint128 {
    let msg = snip20::QueryMsg::Balance {
        address: HumanAddr::from(from),
        key: String::from(VIEW_KEY),
    };

    let balance: snip20::QueryAnswer = query(contract, &msg, None).unwrap();

    if let snip20::QueryAnswer::Balance { amount } = balance {
        return amount;
    }

    Uint128(0)
}

pub fn mint(
    snip: &NetContract,
    sender: &str,
    minter: String,
    amount: Uint128,
    minimum_expected: Uint128,
    backend: &str,
    report: &mut Vec<Report>
) {
    let msg = snip20::HandleMsg::Send {
        recipient: HumanAddr::from(minter),
        amount,
        msg: Some(
            to_binary(&mint::MintMsgHook {
                minimum_expected_amount: minimum_expected,
            })
            .unwrap(),
        ),
        memo: None,
        padding: None,
    };

    handle(&msg, snip, sender, Some(GAS), Some(backend), None, report, None).unwrap();
}<|MERGE_RESOLUTION|>--- conflicted
+++ resolved
@@ -20,12 +20,8 @@
     native_asset: &Contract,
     report: &mut Vec<Report>
 ) -> Result<NetContract> {
-<<<<<<< HEAD
 
-    let minter = init_contract(
-=======
     let minter = init_with_gov(
->>>>>>> 739c8720
         governance,
         contract_name,
         MINT_FILE,
@@ -36,19 +32,10 @@
             peg: None,
             treasury: None,
             secondary_burn: None,
-<<<<<<< HEAD
             limit: Some(mint::Limit::Daily {
                 annual_limit: Uint128(1_000_000_000_000),
                 days: Uint128(1),
             }),
-=======
-            /*
-            start_epoch: None,
-            epoch_frequency: Some(Uint128(120)),
-            epoch_mint_limit: Some(Uint128(1000000000)),
-            */
-            limit: None
->>>>>>> 739c8720
         },
         report
     )?;
@@ -79,11 +66,7 @@
                 code_hash: sscrt.code_hash.clone(),
             },
             capture: Some(Uint128(1000)),
-<<<<<<< HEAD
             unlimited: Some(false),
-=======
-            unlimited: None
->>>>>>> 739c8720
         },
         Some("Register asset"),
         report
@@ -94,11 +77,7 @@
         mint::HandleMsg::RegisterAsset {
             contract: silk.clone(),
             capture: Some(Uint128(1000)),
-<<<<<<< HEAD
             unlimited: Some(true),
-=======
-            unlimited: None
->>>>>>> 739c8720
         },
         Some("Register asset"),
         report
@@ -109,11 +88,7 @@
         mint::HandleMsg::RegisterAsset {
             contract: shade.clone(),
             capture: Some(Uint128(1000)),
-<<<<<<< HEAD
             unlimited: Some(true),
-=======
-            unlimited: None
->>>>>>> 739c8720
         },
         Some("Register asset"),
         report
