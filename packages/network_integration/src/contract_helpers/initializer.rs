--- conflicted
+++ resolved
@@ -7,13 +7,8 @@
             contract_helpers::governance::add_contract,
             contract_helpers::minter::get_balance};
 use secretcli::{cli_types::NetContract,
-<<<<<<< HEAD
                 secretcli::{query_contract, test_contract_handle,
                             test_inst_init, list_contracts_by_code}};
-=======
-                secretcli::{test_contract_handle, test_inst_init}};
-use secretcli::secretcli::list_contracts_by_code;
->>>>>>> 47ee8b2c
 
 pub fn initialize_initializer(
     governance: &NetContract, sscrt: &NetContract, account: String) -> Result<()> {
