--- conflicted
+++ resolved
@@ -3,17 +3,7 @@
 use shade_protocol::{governance, governance::GOVERNANCE_SELF};
 
 use crate::utils::{
-<<<<<<< HEAD
-    ACCOUNT_KEY,
-    GAS,
-    generate_label,
-    print_contract,
-    print_header,
-    print_warning,
-    STORE_GAS,
-=======
     generate_label, print_contract, print_header, print_warning, ACCOUNT_KEY, GAS, STORE_GAS,
->>>>>>> 070a13fb
 };
 
 use secretcli::{
