[package]
name = "network-integration"
version = "0.1.0"
authors = ["Guy Garcia <guysebastiangarcia@gmail.com>"]
edition = "2018"

[[bin]]
name = "launch_shade"
path = "src/launch/shade.rs"

[[bin]]
name = "launch_airdrop"
path = "src/launch/airdrop.rs"

[lib]
crate-type = ["cdylib", "rlib"]

[features]
default = []

[dependencies]
colored = "2.0.0"
chrono = "0.4.19"
<<<<<<< HEAD
shade-protocol = { version = "0.1.0", path = "../shade_protocol" }
cosmwasm-math-compat = { path = "../cosmwasm_math_compat" }
=======
shade-protocol = { version = "0.1.0", path = "../shade_protocol", features = ["dex", "airdrop", "initializer", "governance", "mint", "mint_router", "oracle", "scrt_staking", "staking", "treasury"] }
>>>>>>> badbaa5f
secretcli = { version = "0.1.0", path = "../secretcli" }
serde = { version = "1.0.103", default-features = false, features = ["derive"] }
serde_json = { version = "1.0.67" }
getrandom = { version = "0.2", features = [
  "js",
] } # Prevents wasm from freaking out when running make
rand = { version = "0.8.4" }
cosmwasm-std = { version = "0.10", package = "secret-cosmwasm-std" }
rs_merkle = { git = "https://github.com/FloppyDisck/rs-merkle", branch = "node_export" }
query-authentication = { git = "https://github.com/securesecrets/query-authentication", tag = "v1.2.0" }<|MERGE_RESOLUTION|>--- conflicted
+++ resolved
@@ -21,12 +21,19 @@
 [dependencies]
 colored = "2.0.0"
 chrono = "0.4.19"
-<<<<<<< HEAD
-shade-protocol = { version = "0.1.0", path = "../shade_protocol" }
 cosmwasm-math-compat = { path = "../cosmwasm_math_compat" }
-=======
-shade-protocol = { version = "0.1.0", path = "../shade_protocol", features = ["dex", "airdrop", "initializer", "governance", "mint", "mint_router", "oracle", "scrt_staking", "staking", "treasury"] }
->>>>>>> badbaa5f
+shade-protocol = { version = "0.1.0", path = "../shade_protocol", features = [
+  "dex",
+  "airdrop",
+  "initializer",
+  "governance",
+  "mint",
+  "mint_router",
+  "oracle",
+  "scrt_staking",
+  "staking",
+  "treasury",
+] }
 secretcli = { version = "0.1.0", path = "../secretcli" }
 serde = { version = "1.0.103", default-features = false, features = ["derive"] }
 serde_json = { version = "1.0.67" }
