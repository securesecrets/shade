--- conflicted
+++ resolved
@@ -4,22 +4,15 @@
 use secretcli::{cli_types::NetContract,
                 secretcli::{account_address, query_contract, test_contract_handle,
                             test_inst_init, list_contracts_by_code}};
-<<<<<<< HEAD
-use shade_protocol::{snip20::{InitConfig, InitialBalance}, snip20, governance,
-                     micro_mint, band, oracle, asset::Contract, airdrop};
-=======
 use shade_protocol::{snip20::{InitConfig, InitialBalance}, snip20, governance, staking,
-                     micro_mint, band, oracle, asset::Contract};
->>>>>>> 414ce659
+                     micro_mint, band, oracle, asset::Contract, airdrop, airdrop::Reward};
 use network_integration::{utils::{print_header, print_warning, generate_label, print_contract,
                              STORE_GAS, GAS, VIEW_KEY, ACCOUNT_KEY, print_vec},
                      contract_helpers::{initializer::initialize_initializer,
                                         governance::{init_contract, get_contract, add_contract,
                                                      create_proposal, trigger_latest_proposal},
-                                        minter::{initialize_minter, setup_minters}}};
-<<<<<<< HEAD
-use network_integration::contract_helpers::minter::get_balance;
-use shade_protocol::airdrop::Reward;
+                                        minter::{initialize_minter, setup_minters, get_balance},
+                                        stake::setup_staker}};
 
 #[test]
 fn run_airdrop() -> Result<()> {
@@ -127,9 +120,6 @@
 
     Ok(())
 }
-=======
-use network_integration::contract_helpers::stake::setup_staker;
->>>>>>> 414ce659
 
 #[test]
 fn run_testnet() -> Result<()> {
