use colored::*;
use serde_json::Result;
use cosmwasm_std::{HumanAddr, Uint128, to_binary};
use secretcli::{cli_types::NetContract,
                secretcli::{account_address, query_contract, test_contract_handle,
                            test_inst_init, list_contracts_by_code}};
use shade_protocol::{snip20::{InitConfig, InitialBalance}, snip20, governance, staking,
                     micro_mint, band, oracle, asset::Contract, airdrop, airdrop::Reward};
use network_integration::{utils::{print_header, print_warning, generate_label, print_contract,
                             STORE_GAS, GAS, VIEW_KEY, ACCOUNT_KEY, print_vec},
                     contract_helpers::{initializer::initialize_initializer,
                                        governance::{init_contract, get_contract, add_contract,
<<<<<<< HEAD
                                                     create_and_trigger_proposal, trigger_latest_proposal},
                                        minter::{initialize_minter, setup_minters}}};
use network_integration::contract_helpers::stake::setup_staker;
use network_integration::contract_helpers::governance::{create_proposal, get_latest_proposal};
use shade_protocol::governance::{UserVote, Vote, ProposalStatus};
use std::{thread, time};
use shade_protocol::generic_response::ResponseStatus;
=======
                                                     create_proposal, trigger_latest_proposal},
                                        minter::{initialize_minter, setup_minters, get_balance},
                                        stake::setup_staker}};

#[test]
fn run_airdrop() -> Result<()> {
    let account = account_address(ACCOUNT_KEY)?;

    /// Initialize dummy snip20
    print_header("\nInitializing snip20");

    let snip_init_msg = snip20::InitMsg {
        name: "test".to_string(),
        admin: None,
        symbol: "TEST".to_string(),
        decimals: 6,
        initial_balances: None,
        prng_seed: Default::default(),
        config: Some(InitConfig {
            public_total_supply: Some(true),
            enable_deposit: Some(true),
            enable_redeem: Some(true),
            enable_mint: Some(true),
            enable_burn: Some(false)
        })
    };

    let snip = test_inst_init(&snip_init_msg, "../../compiled/snip20.wasm.gz", &*generate_label(8),
                               ACCOUNT_KEY, Some(STORE_GAS), Some(GAS),
                               Some("test"))?;
    print_contract(&snip);

    {
        let msg = snip20::HandleMsg::SetViewingKey { key: String::from(VIEW_KEY), padding: None };

        test_contract_handle(&msg, &snip, ACCOUNT_KEY, Some(GAS),
                             Some("test"), None)?;
    }

    /// Assert that we start with nothing
    assert_eq!(Uint128(0), get_balance(&snip, account.clone()));

    let expected_airdrop = Uint128(1000000);

    print_header("Initializing airdrop");

    let airdrop_init_msg = airdrop::InitMsg {
        admin: None,
        airdrop_snip20: Contract {
            address: HumanAddr::from(snip.address.clone()),
            code_hash: snip.code_hash.clone()
        },
        start_time: None,
        end_time: None,
        rewards: vec![Reward {
            address: HumanAddr::from(account.clone()),
            amount: expected_airdrop
        }]
    };

    let airdrop = test_inst_init(&airdrop_init_msg, "../../compiled/airdrop.wasm.gz", &*generate_label(8),
                              ACCOUNT_KEY, Some(STORE_GAS), Some(GAS),
                              Some("test"))?;
    print_contract(&airdrop);

    /// Query that airdrop is allowed
    {
        let msg = airdrop::QueryMsg::GetEligibility {
            address: HumanAddr::from(account.clone())
        };

        let query: airdrop::QueryAnswer = query_contract(&airdrop, msg)?;

        if let airdrop::QueryAnswer::Eligibility { amount, claimed } = query {
            assert_eq!(amount, expected_airdrop);
            assert_eq!(claimed, false);
        }
    }

    /// Register airdrop as allowed minter
    test_contract_handle(&snip20::HandleMsg::SetMinters {
        minters: vec![HumanAddr::from(airdrop.address.clone())], padding: None },
                         &snip, ACCOUNT_KEY, Some(GAS),
                         Some("test"), None)?;

    print_header("Claiming airdrop");
    /// Claim airdrop
    test_contract_handle(&airdrop::HandleMsg::Claim {},
                         &airdrop, ACCOUNT_KEY, Some(GAS),
                         Some("test"), None)?;

    /// Assert that we claimed
    assert_eq!(expected_airdrop, get_balance(&snip, account.clone()));

    /// Query that airdrop is claimed
    {
        let msg = airdrop::QueryMsg::GetEligibility {
            address: HumanAddr::from(account.clone())
        };

        let query: airdrop::QueryAnswer = query_contract(&airdrop, msg)?;

        if let airdrop::QueryAnswer::Eligibility { amount, claimed } = query {
            assert_eq!(amount, expected_airdrop);
            assert_eq!(claimed, true);
        }
    }

    Ok(())
}
>>>>>>> 3656dc65

#[test]
fn run_testnet() -> Result<()> {
    let account = account_address(ACCOUNT_KEY)?;

    println!("Using Account: {}", account.blue());

    /// Initialize sSCRT
    print_header("Initializing sSCRT");

    let sscrt_init_msg = snip20::InitMsg {
        name: "sSCRT".to_string(),
        admin: None,
        symbol: "SSCRT".to_string(),
        decimals: 6,
        initial_balances: None,
        prng_seed: Default::default(),
        config: Some(InitConfig {
            public_total_supply: Some(true),
            enable_deposit: Some(true),
            enable_redeem: Some(true),
            enable_mint: Some(true),
            enable_burn: Some(false)
        })
    };

    let s_sCRT = test_inst_init(&sscrt_init_msg, "../../compiled/snip20.wasm.gz", &*generate_label(8),
                                ACCOUNT_KEY, Some(STORE_GAS), Some(GAS),
                                Some("test"))?;
    print_contract(&s_sCRT);

    {
        let msg = snip20::HandleMsg::SetViewingKey { key: String::from(VIEW_KEY), padding: None };

        test_contract_handle(&msg, &s_sCRT, ACCOUNT_KEY, Some(GAS),
                             Some("test"), None)?;
    }

    println!("\n\tDepositing 1000000000uscrt");

    {

        let msg = snip20::HandleMsg::Deposit { padding: None };

        test_contract_handle(&msg, &s_sCRT, ACCOUNT_KEY, Some(GAS),
                             Some("test"), Some("1000000000uscrt"))?;
    }

    // Initialize Governance
    print_header("Initializing Governance");

    let governance_init_msg = governance::InitMsg {
        admin: None,
        // The next governance votes will not require voting
        staker: None,
        // Minutes
        proposal_deadline: 180,
        // 5 shade is the minimum
        quorum: Uint128(5000000)
    };

    let governance = test_inst_init(&governance_init_msg, "../../compiled/governance.wasm.gz", &*generate_label(8),
                                    ACCOUNT_KEY, Some(STORE_GAS), Some(GAS),
                                    Some("test"))?;

    print_contract(&governance);

    // Initialize initializer and snip20s
    initialize_initializer(&governance, &s_sCRT, account.clone())?;

    // Print Contracts so far
    print_warning("Governance contracts so far");
    {
        let msg = governance::QueryMsg::GetSupportedContracts {};

        let query: governance::QueryAnswer = query_contract(&governance, &msg)?;

        if let governance::QueryAnswer::SupportedContracts { contracts } = query {
            print_vec("Contracts: ", contracts);
        }
    }
    // Set Snip20s
    print_warning("Getting Shade contract from governance");
    let shade = get_contract(&governance, "shade".to_string())?;
    print_warning("Getting Silk contract from governance");
    let silk = get_contract(&governance, "silk".to_string())?;

    // Initialize Band Mock
    let band = init_contract(&governance, "band_mock".to_string(),
                             "../../compiled/mock_band.wasm.gz",
                             band::InitMsg {})?;

    // Initialize Oracle
    let oracle = init_contract(&governance, "oracle".to_string(),
                               "../../compiled/oracle.wasm.gz",
                               oracle::InitMsg {
                                   admin: None,
                                   band: Contract {
                                       address: HumanAddr::from(band.address),
                                       code_hash: band.code_hash },
                                   sscrt: Contract {
                                       address: HumanAddr::from(s_sCRT.address.clone()),
                                       code_hash: s_sCRT.code_hash.clone() } })?;

    // Initialize Mint-Shade
    let mint_shade = initialize_minter(&governance, "shade_minter".to_string(),
                                       &shade)?;

    // Initialize Mint-Silk
    let mint_silk = initialize_minter(&governance, "silk_minter".to_string(),
                                      &silk)?;

    // Setup mint contracts
    // This also tests that governance can update allowed contracts
    setup_minters(&governance, &mint_shade, &mint_silk, &shade, &silk, &s_sCRT)?;

    // Initialize staking
    let staker = setup_staker(&governance, &shade, account.clone())?;

    // Set governance to require voting
    print_warning("Enabling governance voting");
    create_and_trigger_proposal(&governance, governance::GOVERNANCE_SELF.to_string(),
                                governance::HandleMsg::UpdateConfig {
                        admin: None,
                        staker: Some(Contract {
                            address: HumanAddr::from(staker.address.clone()),
                            code_hash: staker.code_hash.clone() }),
                        proposal_deadline: None,
                        minimum_votes: None
                    }, Some("Remove control from admin and initialize governance"))?;

    // Proposal admin command
    print_header("Creating proposal expected to fail");
    let admin_command = "{\"update_config\":{\"unbond_time\": {}, \"admin\": null}}";

    // Create a proposal and vote half of the votes
    create_proposal(&governance, governance::GOVERNANCE_SELF.to_string(),
                    governance::HandleMsg::AddAdminCommand {
                        name: "stake_unbond_time".to_string(),
                        proposal: admin_command.to_string() },
                    Some("Staker unbond time can be updated by admin whenever"))?;

    print_warning("Voting on proposal");
    {
        let proposal = get_latest_proposal(&governance)?;

        // Vote on proposal
        test_contract_handle(&staking::HandleMsg::Vote {
            proposal_id: proposal,
            votes: vec![UserVote { vote: Vote::Yes, weight: 50 }]},
                             &staker, ACCOUNT_KEY, Some(GAS),
                             Some("test"), None)?;

        // Verify that the proposal votes were properly done
        {
            let msg = governance::QueryMsg::GetProposalVotes {
                proposal_id: proposal
            };

            let query: governance::QueryAnswer = query_contract(&governance, msg)?;

            if let governance::QueryAnswer::ProposalVotes { status } = query {
                assert_eq!(status.abstain, Uint128(0));
                assert_eq!(status.no, Uint128(0));
                assert_eq!(status.yes, Uint128(2500000));
            } else {
                assert!(false, "Query returned unexpected response")
            }
        }

        // Try to trigger the proposal before the time limit is reached
        trigger_latest_proposal(&governance)?;

        // Query its status
        {
            let msg = governance::QueryMsg::GetProposal { proposal_id: proposal };

            let query: governance::QueryAnswer = query_contract(&governance, msg)?;

            if let governance::QueryAnswer::Proposal { proposal } = query {
                assert_eq!(proposal.vote_status, ProposalStatus::InProgress);
            } else {
                assert!(false, "Query returned unexpected response")
            }
        }

        // Wait for the time limit and try to trigger it
        thread::sleep(time::Duration::from_secs(180));
        trigger_latest_proposal(&governance)?;

        // Query its status and expect it to break
        {
            let msg = governance::QueryMsg::GetProposal { proposal_id: proposal };

            let query: governance::QueryAnswer = query_contract(&governance, msg)?;

            if let governance::QueryAnswer::Proposal { proposal } = query {
                assert_eq!(proposal.vote_status, ProposalStatus::Expired);
            } else {
                assert!(false, "Query returned unexpected response")
            }
        }
    }

    print_header("Creating admin command");
    create_proposal(&governance, governance::GOVERNANCE_SELF.to_string(),
                    governance::HandleMsg::AddAdminCommand {
                        name: "stake_unbond_time".to_string(),
                        proposal: admin_command.to_string() },
                    Some("Staker unbond time can be updated by admin whenever"))?;

    print_warning("Voting on proposal");
    {
        let proposal = get_latest_proposal(&governance)?;

        // Vote on proposal
        test_contract_handle(&staking::HandleMsg::Vote {
            proposal_id: proposal,
            votes: vec![UserVote { vote: Vote::Yes, weight: 50 },
                        UserVote { vote: Vote::No, weight: 25 },
                        UserVote { vote: Vote::Abstain, weight: 25 }]},
                             &staker, ACCOUNT_KEY, Some(GAS),
                             Some("test"), None)?;

        // Wait for the time limit and try to trigger it
        thread::sleep(time::Duration::from_secs(180));
        trigger_latest_proposal(&governance)?;

        // Query its status and expect it to finish
        {
            let msg = governance::QueryMsg::GetProposal { proposal_id: proposal };

            let query: governance::QueryAnswer = query_contract(&governance, msg)?;

            if let governance::QueryAnswer::Proposal { proposal } = query {
                assert_eq!(proposal.vote_status, ProposalStatus::Accepted);
                assert_eq!(proposal.run_status, Some(ResponseStatus::Success));
            } else {
                assert!(false, "Query returned unexpected response")
            }
        }
    }

    // Trigger the admin command
    print_warning("Triggering admin command");
        test_contract_handle(&governance::HandleMsg::TriggerAdminCommand {
            target: "staking".to_string(),
            command: "stake_unbond_time".to_string(),
            variables: vec!["240".to_string()],
            description: "Extending unbond time for staking contract".to_string()
        }, &governance, ACCOUNT_KEY, Some(GAS),
                             Some("test"), None)?;

    // Check that admin command did something
    {
        let msg = staking::QueryMsg::Config {};

        let query: staking::QueryAnswer = query_contract(&staker, msg)?;

        if let staking::QueryAnswer::Config { config } = query {
            assert_eq!(config.unbond_time, 240);
        } else {
            assert!(false, "Query returned unexpected response")
        }
    }


    Ok(())
}<|MERGE_RESOLUTION|>--- conflicted
+++ resolved
@@ -5,23 +5,17 @@
                 secretcli::{account_address, query_contract, test_contract_handle,
                             test_inst_init, list_contracts_by_code}};
 use shade_protocol::{snip20::{InitConfig, InitialBalance}, snip20, governance, staking,
-                     micro_mint, band, oracle, asset::Contract, airdrop, airdrop::Reward};
+                     micro_mint, band, oracle, asset::Contract, airdrop, airdrop::Reward,
+                     governance::{UserVote, Vote, ProposalStatus}, generic_response::ResponseStatus};
 use network_integration::{utils::{print_header, print_warning, generate_label, print_contract,
                              STORE_GAS, GAS, VIEW_KEY, ACCOUNT_KEY, print_vec},
                      contract_helpers::{initializer::initialize_initializer,
                                         governance::{init_contract, get_contract, add_contract,
-<<<<<<< HEAD
+                                                     create_proposal, get_latest_proposal,
                                                      create_and_trigger_proposal, trigger_latest_proposal},
-                                        minter::{initialize_minter, setup_minters}}};
-use network_integration::contract_helpers::stake::setup_staker;
-use network_integration::contract_helpers::governance::{create_proposal, get_latest_proposal};
-use shade_protocol::governance::{UserVote, Vote, ProposalStatus};
-use std::{thread, time};
-use shade_protocol::generic_response::ResponseStatus;
-=======
-                                                     create_proposal, trigger_latest_proposal},
                                         minter::{initialize_minter, setup_minters, get_balance},
                                         stake::setup_staker}};
+use std::{thread, time};
 
 #[test]
 fn run_airdrop() -> Result<()> {
@@ -129,7 +123,6 @@
 
     Ok(())
 }
->>>>>>> 3656dc65
 
 #[test]
 fn run_testnet() -> Result<()> {
