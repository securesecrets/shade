--- conflicted
+++ resolved
@@ -12,8 +12,4 @@
 schemars = "0.7"
 serde = { version = "1.0.103", default-features = false, features = ["derive"] }
 snafu = { version = "0.6.3" }
-<<<<<<< HEAD
-uint = "^0.9.1"
-=======
-uint = "^0.9.3"
->>>>>>> 407091d2
+uint = "^0.9.3"