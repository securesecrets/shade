--- conflicted
+++ resolved
@@ -25,10 +25,6 @@
     },
 };
 
-<<<<<<< HEAD
-use snip20_reference_impl;
-=======
->>>>>>> 56aa918c
 use mock_band;
 use oracle;
 use snip20_reference_impl;
@@ -43,18 +39,6 @@
     ensemble::{ContractEnsemble, ContractHarness, MockDeps, MockEnv},
     ContractLink,
 };
-<<<<<<< HEAD
-
-use contract_harness::harness::{
-    mint::Mint,
-    mock_band::MockBand,
-    oracle::Oracle,
-    snip20::Snip20,
-};
-
-fn test_ensemble(offer_price: Uint128, offer_amount: Uint128, mint_price: Uint128, expected_amount: Uint128) {
-=======
->>>>>>> 56aa918c
 
 fn test_ensemble(
     offer_price: Uint128,
