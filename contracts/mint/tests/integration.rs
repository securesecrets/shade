use cosmwasm_math_compat as compat;
use cosmwasm_std::{
    coins,
    from_binary,
    to_binary,
    Binary,
    Env,
    Extern,
    HandleResponse,
    HumanAddr,
    InitResponse,
    StdError,
    StdResult,
    Uint128,
};

use shade_protocol::{
    contract_interfaces::{
        mint::mint::{HandleMsg, InitMsg, QueryAnswer, QueryMsg},
        oracles::band::{BandQuery, ReferenceData},
    },
    utils::{
        asset::Contract,
        price::{normalize_price, translate_price},
    },
};

use mock_band;
use oracle;
use snip20_reference_impl;

use mint::{
    contract::{handle, init, query},
    handle::{calculate_mint, calculate_portion, try_burn},
};

use fadroma::{
    ensemble::{ContractEnsemble, ContractHarness, MockDeps, MockEnv},
    ContractLink,
};
<<<<<<< HEAD

pub struct Mint;

impl ContractHarness for Mint {
    // Use the method from the default implementation
    fn init(&self, deps: &mut MockDeps, env: Env, msg: Binary) -> StdResult<InitResponse> {
        init(
            deps,
            env,
            from_binary(&msg)?,
            //mint::DefaultImpl,
        )
    }

    fn handle(&self, deps: &mut MockDeps, env: Env, msg: Binary) -> StdResult<HandleResponse> {
        handle(
            deps,
            env,
            from_binary(&msg)?,
            //mint::DefaultImpl,
        )
    }

    // Override with some hardcoded value for the ease of testing
    fn query(&self, deps: &MockDeps, msg: Binary) -> StdResult<Binary> {
        query(
            deps,
            from_binary(&msg)?,
            //mint::DefaultImpl,
        )
    }
}

pub struct MockBand;

impl ContractHarness for MockBand {
    // Use the method from the default implementation
    fn init(&self, deps: &mut MockDeps, env: Env, msg: Binary) -> StdResult<InitResponse> {
        mock_band::contract::init(
            deps,
            env,
            from_binary(&msg)?,
            //mint::DefaultImpl,
        )
    }

    fn handle(&self, deps: &mut MockDeps, env: Env, msg: Binary) -> StdResult<HandleResponse> {
        mock_band::contract::handle(
            deps,
            env,
            from_binary(&msg)?,
            //mint::DefaultImpl,
        )
    }

    // Override with some hardcoded value for the ease of testing
    fn query(&self, deps: &MockDeps, msg: Binary) -> StdResult<Binary> {
        mock_band::contract::query(
            deps,
            from_binary(&msg)?,
            //mint::DefaultImpl,
        )
    }
}

pub struct Snip20;

impl ContractHarness for Snip20 {
    // Use the method from the default implementation
    fn init(&self, deps: &mut MockDeps, env: Env, msg: Binary) -> StdResult<InitResponse> {
        snip20_reference_impl::contract::init(
            deps,
            env,
            from_binary(&msg)?,
            //mint::DefaultImpl,
        )
    }

    fn handle(&self, deps: &mut MockDeps, env: Env, msg: Binary) -> StdResult<HandleResponse> {
        snip20_reference_impl::contract::handle(
            deps,
            env,
            from_binary(&msg)?,
            //mint::DefaultImpl,
        )
    }

    // Override with some hardcoded value for the ease of testing
    fn query(&self, deps: &MockDeps, msg: Binary) -> StdResult<Binary> {
        snip20_reference_impl::contract::query(
            deps,
            from_binary(&msg)?,
            //mint::DefaultImpl,
        )
    }
}

pub struct Oracle;

impl ContractHarness for Oracle {
    // Use the method from the default implementation
    fn init(&self, deps: &mut MockDeps, env: Env, msg: Binary) -> StdResult<InitResponse> {
        oracle::contract::init(
            deps,
            env,
            from_binary(&msg)?,
            //mint::DefaultImpl,
        )
    }

    fn handle(&self, deps: &mut MockDeps, env: Env, msg: Binary) -> StdResult<HandleResponse> {
        oracle::contract::handle(
            deps,
            env,
            from_binary(&msg)?,
            //mint::DefaultImpl,
        )
    }

    // Override with some hardcoded value for the ease of testing
    fn query(&self, deps: &MockDeps, msg: Binary) -> StdResult<Binary> {
        oracle::contract::query(
            deps,
            from_binary(&msg)?,
            //mint::DefaultImpl,
        )
    }
}
=======
use contract_harness::harness::mint::Mint;
use contract_harness::harness::mock_band::MockBand;
use contract_harness::harness::oracle::Oracle;
use contract_harness::harness::snip20::Snip20;
>>>>>>> 4a131c7f

fn test_ensemble(
    offer_price: Uint128,
    offer_amount: Uint128,
    mint_price: Uint128,
    expected_amount: Uint128,
) {
    let mut ensemble = ContractEnsemble::new(50);

    let reg_oracle = ensemble.register(Box::new(Oracle));
    let reg_mint = ensemble.register(Box::new(Mint));
    let reg_snip20 = ensemble.register(Box::new(Snip20));
    let reg_band = ensemble.register(Box::new(MockBand));

    let sscrt = ensemble
        .instantiate(
            reg_snip20.id,
            &snip20_reference_impl::msg::InitMsg {
                name: "secretSCRT".into(),
                admin: Some("admin".into()),
                symbol: "SSCRT".into(),
                decimals: 6,
                initial_balances: None,
                prng_seed: to_binary("").ok().unwrap(),
                config: None,
            },
            MockEnv::new("admin", ContractLink {
                address: HumanAddr("sscrt".into()),
                code_hash: reg_snip20.code_hash.clone(),
            }),
        )
        .unwrap();

    let shade = ensemble
        .instantiate(
            reg_snip20.id,
            &snip20_reference_impl::msg::InitMsg {
                name: "Shade".into(),
                admin: Some("admin".into()),
                symbol: "SHD".into(),
                decimals: 8,
                initial_balances: None,
                prng_seed: to_binary("").ok().unwrap(),
                config: None,
            },
            MockEnv::new("admin", ContractLink {
                address: HumanAddr("shade".into()),
                code_hash: reg_snip20.code_hash.clone(),
            }),
        )
        .unwrap();

    let band = ensemble
        .instantiate(
            reg_band.id,
            &shade_protocol::contract_interfaces::oracles::band::InitMsg {},
            MockEnv::new("admin", ContractLink {
                address: HumanAddr("band".into()),
                code_hash: reg_band.code_hash.clone(),
            }),
        )
        .unwrap();

    let oracle = ensemble
        .instantiate(
            reg_oracle.id,
            &shade_protocol::contract_interfaces::oracles::oracle::InitMsg {
                admin: Some(HumanAddr("admin".into())),
                band: Contract {
                    address: band.address.clone(),
                    code_hash: band.code_hash.clone(),
                },
                sscrt: Contract {
                    address: sscrt.address.clone(),
                    code_hash: sscrt.code_hash.clone(),
                },
            },
            MockEnv::new("admin", ContractLink {
                address: HumanAddr("oracle".into()),
                code_hash: reg_oracle.code_hash.clone(),
            }),
        )
        .unwrap();

    let mint = ensemble
        .instantiate(
            reg_mint.id,
            &shade_protocol::contract_interfaces::mint::mint::InitMsg {
                admin: Some(HumanAddr("admin".into())),
                oracle: Contract {
                    address: oracle.address.clone(),
                    code_hash: oracle.code_hash.clone(),
                },
                native_asset: Contract {
                    address: shade.address.clone(),
                    code_hash: shade.code_hash.clone(),
                },
                peg: None,
                treasury: HumanAddr("admin".into()),
                secondary_burn: None,
                limit: None,
            },
            MockEnv::new("admin", ContractLink {
                address: HumanAddr("mint".into()),
                code_hash: reg_mint.code_hash,
            }),
        )
        .unwrap();

    // Setup price feeds
    ensemble
        .execute(
            &mock_band::contract::HandleMsg::MockPrice {
                symbol: "SCRT".into(),
                price: offer_price,
            },
            MockEnv::new("admin", band.clone()),
        )
        .unwrap();
    ensemble
        .execute(
            &mock_band::contract::HandleMsg::MockPrice {
                symbol: "SHD".into(),
                price: mint_price,
            },
            MockEnv::new("admin", band.clone()),
        )
        .unwrap();

    // Register sSCRT burn
    ensemble
        .execute(
            &shade_protocol::contract_interfaces::mint::mint::HandleMsg::RegisterAsset {
                contract: Contract {
                    address: sscrt.address.clone(),
                    code_hash: sscrt.code_hash.clone(),
                },
                capture: None,
                fee: None,
                unlimited: None,
            },
            MockEnv::new("admin", mint.clone()),
        )
        .unwrap();

    // Check mint query
    let (asset, amount) = match ensemble
        .query(
            mint.address.clone(),
            &shade_protocol::contract_interfaces::mint::mint::QueryMsg::Mint {
                offer_asset: sscrt.address.clone(),
                amount: compat::Uint128::new(offer_amount.u128()),
            },
        )
        .unwrap()
    {
        shade_protocol::contract_interfaces::mint::mint::QueryAnswer::Mint { asset, amount } => {
            (asset, amount)
        }
        _ => (
            Contract {
                address: HumanAddr("".into()),
                code_hash: "".into(),
            },
            compat::Uint128::new(0),
        ),
    };

    assert_eq!(asset, Contract {
        address: shade.address.clone(),
        code_hash: shade.code_hash.clone(),
    });

    assert_eq!(amount, compat::Uint128::new(expected_amount.u128()));
}

macro_rules! mint_int_tests {
    ($($name:ident: $value:expr,)*) => {
        $(
            #[test]
            fn $name() {
                let (offer_price, offer_amount, mint_price, expected_amount) = $value;
                test_ensemble(offer_price, offer_amount, mint_price, expected_amount);
            }
        )*
    }
}
mint_int_tests! {
    mint_int_0: (
        Uint128(10u128.pow(18)), // $1
        Uint128(10u128.pow(6)), // 1sscrt
        Uint128(10u128.pow(18)), // $1
        Uint128(10u128.pow(8)), // 1 SHD
    ),
    mint_int_1: (
        Uint128(2 * 10u128.pow(18)), // $2
        Uint128(10u128.pow(6)), // 1 sscrt
        Uint128(10u128.pow(18)), // $1
        Uint128(2 * 10u128.pow(8)), // 2 SHD
    ),
    mint_int_2: (
        Uint128(1 * 10u128.pow(18)), // $1
        Uint128(4 * 10u128.pow(6)), // 4 sscrt
        Uint128(10u128.pow(18)), // $1
        Uint128(4 * 10u128.pow(8)), // 4 SHD
    ),
    mint_int_3: (
        Uint128(10 * 10u128.pow(18)), // $10
        Uint128(30 * 10u128.pow(6)), // 30 sscrt
        Uint128(5 * 10u128.pow(18)), // $5
        Uint128(60 * 10u128.pow(8)), // 60 SHD
    ),
}<|MERGE_RESOLUTION|>--- conflicted
+++ resolved
@@ -1,33 +1,23 @@
 use cosmwasm_math_compat as compat;
 use cosmwasm_std::{
-    coins,
-    from_binary,
-    to_binary,
-    Binary,
-    Env,
-    Extern,
-    HandleResponse,
-    HumanAddr,
-    InitResponse,
-    StdError,
-    StdResult,
-    Uint128,
+    coins, from_binary, to_binary,
+    Extern, HumanAddr, StdError,
+    Binary, StdResult, HandleResponse, Env,
+    InitResponse, Uint128,
 };
 
 use shade_protocol::{
-    contract_interfaces::{
-        mint::mint::{HandleMsg, InitMsg, QueryAnswer, QueryMsg},
-        oracles::band::{BandQuery, ReferenceData},
-    },
+    mint::{HandleMsg, InitMsg, QueryAnswer, QueryMsg},
     utils::{
         asset::Contract,
         price::{normalize_price, translate_price},
     },
-};
-
+    band::{ ReferenceData, BandQuery },
+};
+
+use snip20_reference_impl;
+use oracle;
 use mock_band;
-use oracle;
-use snip20_reference_impl;
 
 use mint::{
     contract::{handle, init, query},
@@ -35,151 +25,19 @@
 };
 
 use fadroma::{
-    ensemble::{ContractEnsemble, ContractHarness, MockDeps, MockEnv},
-    ContractLink,
-};
-<<<<<<< HEAD
-
-pub struct Mint;
-
-impl ContractHarness for Mint {
-    // Use the method from the default implementation
-    fn init(&self, deps: &mut MockDeps, env: Env, msg: Binary) -> StdResult<InitResponse> {
-        init(
-            deps,
-            env,
-            from_binary(&msg)?,
-            //mint::DefaultImpl,
-        )
-    }
-
-    fn handle(&self, deps: &mut MockDeps, env: Env, msg: Binary) -> StdResult<HandleResponse> {
-        handle(
-            deps,
-            env,
-            from_binary(&msg)?,
-            //mint::DefaultImpl,
-        )
-    }
-
-    // Override with some hardcoded value for the ease of testing
-    fn query(&self, deps: &MockDeps, msg: Binary) -> StdResult<Binary> {
-        query(
-            deps,
-            from_binary(&msg)?,
-            //mint::DefaultImpl,
-        )
-    }
-}
-
-pub struct MockBand;
-
-impl ContractHarness for MockBand {
-    // Use the method from the default implementation
-    fn init(&self, deps: &mut MockDeps, env: Env, msg: Binary) -> StdResult<InitResponse> {
-        mock_band::contract::init(
-            deps,
-            env,
-            from_binary(&msg)?,
-            //mint::DefaultImpl,
-        )
-    }
-
-    fn handle(&self, deps: &mut MockDeps, env: Env, msg: Binary) -> StdResult<HandleResponse> {
-        mock_band::contract::handle(
-            deps,
-            env,
-            from_binary(&msg)?,
-            //mint::DefaultImpl,
-        )
-    }
-
-    // Override with some hardcoded value for the ease of testing
-    fn query(&self, deps: &MockDeps, msg: Binary) -> StdResult<Binary> {
-        mock_band::contract::query(
-            deps,
-            from_binary(&msg)?,
-            //mint::DefaultImpl,
-        )
-    }
-}
-
-pub struct Snip20;
-
-impl ContractHarness for Snip20 {
-    // Use the method from the default implementation
-    fn init(&self, deps: &mut MockDeps, env: Env, msg: Binary) -> StdResult<InitResponse> {
-        snip20_reference_impl::contract::init(
-            deps,
-            env,
-            from_binary(&msg)?,
-            //mint::DefaultImpl,
-        )
-    }
-
-    fn handle(&self, deps: &mut MockDeps, env: Env, msg: Binary) -> StdResult<HandleResponse> {
-        snip20_reference_impl::contract::handle(
-            deps,
-            env,
-            from_binary(&msg)?,
-            //mint::DefaultImpl,
-        )
-    }
-
-    // Override with some hardcoded value for the ease of testing
-    fn query(&self, deps: &MockDeps, msg: Binary) -> StdResult<Binary> {
-        snip20_reference_impl::contract::query(
-            deps,
-            from_binary(&msg)?,
-            //mint::DefaultImpl,
-        )
-    }
-}
-
-pub struct Oracle;
-
-impl ContractHarness for Oracle {
-    // Use the method from the default implementation
-    fn init(&self, deps: &mut MockDeps, env: Env, msg: Binary) -> StdResult<InitResponse> {
-        oracle::contract::init(
-            deps,
-            env,
-            from_binary(&msg)?,
-            //mint::DefaultImpl,
-        )
-    }
-
-    fn handle(&self, deps: &mut MockDeps, env: Env, msg: Binary) -> StdResult<HandleResponse> {
-        oracle::contract::handle(
-            deps,
-            env,
-            from_binary(&msg)?,
-            //mint::DefaultImpl,
-        )
-    }
-
-    // Override with some hardcoded value for the ease of testing
-    fn query(&self, deps: &MockDeps, msg: Binary) -> StdResult<Binary> {
-        oracle::contract::query(
-            deps,
-            from_binary(&msg)?,
-            //mint::DefaultImpl,
-        )
-    }
-}
-=======
+    ContractLink, 
+    ensemble::{
+       MockEnv, MockDeps, 
+       ContractHarness, ContractEnsemble,
+    },
+};
 use contract_harness::harness::mint::Mint;
 use contract_harness::harness::mock_band::MockBand;
 use contract_harness::harness::oracle::Oracle;
 use contract_harness::harness::snip20::Snip20;
->>>>>>> 4a131c7f
-
-fn test_ensemble(
-    offer_price: Uint128,
-    offer_amount: Uint128,
-    mint_price: Uint128,
-    expected_amount: Uint128,
-) {
+
+fn test_ensemble(offer_price: Uint128, offer_amount: Uint128, mint_price: Uint128, expected_amount: Uint128) {
+
     let mut ensemble = ContractEnsemble::new(50);
 
     let reg_oracle = ensemble.register(Box::new(Oracle));
@@ -187,158 +45,156 @@
     let reg_snip20 = ensemble.register(Box::new(Snip20));
     let reg_band = ensemble.register(Box::new(MockBand));
 
-    let sscrt = ensemble
-        .instantiate(
-            reg_snip20.id,
-            &snip20_reference_impl::msg::InitMsg {
-                name: "secretSCRT".into(),
-                admin: Some("admin".into()),
-                symbol: "SSCRT".into(),
-                decimals: 6,
-                initial_balances: None,
-                prng_seed: to_binary("").ok().unwrap(),
-                config: None,
-            },
-            MockEnv::new("admin", ContractLink {
+    let sscrt = ensemble.instantiate(
+        reg_snip20.id,
+        &snip20_reference_impl::msg::InitMsg {
+            name: "secretSCRT".into(),
+            admin: Some("admin".into()),
+            symbol: "SSCRT".into(),
+            decimals: 6,
+            initial_balances: None,
+            prng_seed: to_binary("").ok().unwrap(),
+            config: None,
+        },
+        MockEnv::new(
+            "admin",
+            ContractLink {
                 address: HumanAddr("sscrt".into()),
                 code_hash: reg_snip20.code_hash.clone(),
-            }),
-        )
-        .unwrap();
-
-    let shade = ensemble
-        .instantiate(
-            reg_snip20.id,
-            &snip20_reference_impl::msg::InitMsg {
-                name: "Shade".into(),
-                admin: Some("admin".into()),
-                symbol: "SHD".into(),
-                decimals: 8,
-                initial_balances: None,
-                prng_seed: to_binary("").ok().unwrap(),
-                config: None,
-            },
-            MockEnv::new("admin", ContractLink {
+            }
+        )
+    ).unwrap();
+
+    let shade = ensemble.instantiate(
+        reg_snip20.id,
+        &snip20_reference_impl::msg::InitMsg {
+            name: "Shade".into(),
+            admin: Some("admin".into()),
+            symbol: "SHD".into(),
+            decimals: 8,
+            initial_balances: None,
+            prng_seed: to_binary("").ok().unwrap(),
+            config: None,
+        },
+        MockEnv::new(
+            "admin",
+            ContractLink {
                 address: HumanAddr("shade".into()),
                 code_hash: reg_snip20.code_hash.clone(),
-            }),
-        )
-        .unwrap();
-
-    let band = ensemble
-        .instantiate(
-            reg_band.id,
-            &shade_protocol::contract_interfaces::oracles::band::InitMsg {},
-            MockEnv::new("admin", ContractLink {
+            }
+        )
+    ).unwrap();
+
+    let band = ensemble.instantiate(
+        reg_band.id,
+        &shade_protocol::band::InitMsg { },
+        MockEnv::new(
+            "admin",
+            ContractLink {
                 address: HumanAddr("band".into()),
                 code_hash: reg_band.code_hash.clone(),
-            }),
-        )
-        .unwrap();
-
-    let oracle = ensemble
-        .instantiate(
-            reg_oracle.id,
-            &shade_protocol::contract_interfaces::oracles::oracle::InitMsg {
-                admin: Some(HumanAddr("admin".into())),
-                band: Contract {
-                    address: band.address.clone(),
-                    code_hash: band.code_hash.clone(),
-                },
-                sscrt: Contract {
-                    address: sscrt.address.clone(),
-                    code_hash: sscrt.code_hash.clone(),
-                },
-            },
-            MockEnv::new("admin", ContractLink {
+            }
+        )
+    ).unwrap();
+
+    let oracle = ensemble.instantiate(
+        reg_oracle.id,
+        &shade_protocol::oracle::InitMsg {
+            admin: Some(HumanAddr("admin".into())),
+            band: Contract {
+                address: band.address.clone(),
+                code_hash: band.code_hash.clone(),
+            },
+            sscrt: Contract {
+                address: sscrt.address.clone(),
+                code_hash: sscrt.code_hash.clone(),
+            },
+        },
+        MockEnv::new(
+            "admin",
+            ContractLink {
                 address: HumanAddr("oracle".into()),
                 code_hash: reg_oracle.code_hash.clone(),
-            }),
-        )
-        .unwrap();
-
-    let mint = ensemble
-        .instantiate(
-            reg_mint.id,
-            &shade_protocol::contract_interfaces::mint::mint::InitMsg {
-                admin: Some(HumanAddr("admin".into())),
-                oracle: Contract {
-                    address: oracle.address.clone(),
-                    code_hash: oracle.code_hash.clone(),
-                },
-                native_asset: Contract {
-                    address: shade.address.clone(),
-                    code_hash: shade.code_hash.clone(),
-                },
-                peg: None,
-                treasury: HumanAddr("admin".into()),
-                secondary_burn: None,
-                limit: None,
-            },
-            MockEnv::new("admin", ContractLink {
+            }
+        )
+    ).unwrap();
+
+    let mint = ensemble.instantiate(
+        reg_mint.id,
+        &shade_protocol::mint::InitMsg {
+            admin: Some(HumanAddr("admin".into())),
+            oracle: Contract {
+                address: oracle.address.clone(),
+                code_hash: oracle.code_hash.clone(),
+            },
+            native_asset: Contract {
+                address: shade.address.clone(), 
+                code_hash: shade.code_hash.clone(),
+            },
+            peg: None,
+            treasury: HumanAddr("admin".into()),
+            secondary_burn: None,
+            limit: None,
+        },
+        MockEnv::new(
+            "admin",
+            ContractLink {
                 address: HumanAddr("mint".into()),
                 code_hash: reg_mint.code_hash,
-            }),
-        )
-        .unwrap();
+            }
+        )
+    ).unwrap();
 
     // Setup price feeds
-    ensemble
-        .execute(
-            &mock_band::contract::HandleMsg::MockPrice {
-                symbol: "SCRT".into(),
-                price: offer_price,
-            },
-            MockEnv::new("admin", band.clone()),
-        )
-        .unwrap();
-    ensemble
-        .execute(
-            &mock_band::contract::HandleMsg::MockPrice {
-                symbol: "SHD".into(),
-                price: mint_price,
-            },
-            MockEnv::new("admin", band.clone()),
-        )
-        .unwrap();
+    ensemble.execute(
+        &mock_band::contract::HandleMsg::MockPrice {
+            symbol: "SCRT".into(),
+            price: offer_price,
+        },
+        MockEnv::new(
+            "admin", 
+            band.clone(),
+        ),
+    ).unwrap();
+    ensemble.execute(
+        &mock_band::contract::HandleMsg::MockPrice {
+            symbol: "SHD".into(),
+            price: mint_price,
+        },
+        MockEnv::new(
+            "admin", 
+            band.clone(),
+        ),
+    ).unwrap();
 
     // Register sSCRT burn
-    ensemble
-        .execute(
-            &shade_protocol::contract_interfaces::mint::mint::HandleMsg::RegisterAsset {
-                contract: Contract {
-                    address: sscrt.address.clone(),
-                    code_hash: sscrt.code_hash.clone(),
-                },
-                capture: None,
-                fee: None,
-                unlimited: None,
-            },
-            MockEnv::new("admin", mint.clone()),
-        )
-        .unwrap();
+    ensemble.execute(
+        &shade_protocol::mint::HandleMsg::RegisterAsset {
+            contract: Contract {
+                address: sscrt.address.clone(),
+                code_hash: sscrt.code_hash.clone(),
+            },
+            capture: None,
+            fee: None,
+            unlimited: None,
+        },
+        MockEnv::new(
+            "admin", 
+            mint.clone(),
+        ),
+    ).unwrap();
 
     // Check mint query
-    let (asset, amount) = match ensemble
-        .query(
-            mint.address.clone(),
-            &shade_protocol::contract_interfaces::mint::mint::QueryMsg::Mint {
-                offer_asset: sscrt.address.clone(),
-                amount: compat::Uint128::new(offer_amount.u128()),
-            },
-        )
-        .unwrap()
-    {
-        shade_protocol::contract_interfaces::mint::mint::QueryAnswer::Mint { asset, amount } => {
-            (asset, amount)
+    let (asset, amount) = match ensemble.query(
+        mint.address.clone(),
+        &shade_protocol::mint::QueryMsg::Mint {
+            offer_asset: sscrt.address.clone(),
+            amount: compat::Uint128::new(offer_amount.u128()),
         }
-        _ => (
-            Contract {
-                address: HumanAddr("".into()),
-                code_hash: "".into(),
-            },
-            compat::Uint128::new(0),
-        ),
+    ).unwrap() {
+        shade_protocol::mint::QueryAnswer::Mint { asset, amount } => (asset, amount),
+        _ => (Contract { address: HumanAddr("".into()), code_hash: "".into()} , compat::Uint128::new(0)),
+
     };
 
     assert_eq!(asset, Contract {
