use cosmwasm_math_compat as compat;
use cosmwasm_std::{
    coins,
    from_binary,
    to_binary,
    Binary,
    Env,
    Extern,
    HandleResponse,
    HumanAddr,
    InitResponse,
    StdError,
    StdResult,
};

use cosmwasm_math_compat::Uint128;
use shade_protocol::{
    contract_interfaces::{
        snip20,
        mint::mint::{HandleMsg, InitMsg, QueryAnswer, QueryMsg},
        oracles::band::{BandQuery, ReferenceData},
    },
    utils::{
        asset::Contract,
        price::{normalize_price, translate_price},
    },
};

<<<<<<< HEAD
use snip20_reference_impl;
=======
use mock_band;
use oracle;
>>>>>>> 60d48e2a

use mint::{
    contract::{handle, init, query},
    handle::{calculate_mint, calculate_portion, try_burn},
};

use contract_harness::{Mint, MockBand, Oracle, Snip20};
use fadroma::{
    ensemble::{ContractEnsemble, ContractHarness, MockDeps, MockEnv},
};
use fadroma::scrt::ContractLink;

fn test_ensemble(
    offer_price: Uint128,
    offer_amount: Uint128,
    mint_price: Uint128,
    expected_amount: Uint128,
) {
    let mut ensemble = ContractEnsemble::new(50);

    let reg_oracle = ensemble.register(Box::new(Oracle));
    let reg_mint = ensemble.register(Box::new(Mint));
    let reg_snip20 = ensemble.register(Box::new(Snip20));
    let reg_band = ensemble.register(Box::new(MockBand));

    let sscrt = ensemble
        .instantiate(
            reg_snip20.id,
            &snip20::InitMsg {
                name: "secretSCRT".into(),
                admin: Some("admin".into()),
                symbol: "SSCRT".into(),
                decimals: 6,
                initial_balances: None,
                prng_seed: to_binary("").ok().unwrap(),
                config: None,
            },
            MockEnv::new("admin", ContractLink {
                address: HumanAddr("sscrt".into()),
                code_hash: reg_snip20.code_hash.clone(),
            }),
        )
        .unwrap();

    let shade = ensemble
        .instantiate(
            reg_snip20.id,
            &snip20::InitMsg {
                name: "Shade".into(),
                admin: Some("admin".into()),
                symbol: "SHD".into(),
                decimals: 8,
                initial_balances: None,
                prng_seed: to_binary("").ok().unwrap(),
                config: None,
            },
            MockEnv::new("admin", ContractLink {
                address: HumanAddr("shade".into()),
                code_hash: reg_snip20.code_hash.clone(),
            }),
        )
        .unwrap();

    let band = ensemble
        .instantiate(
            reg_band.id,
            &shade_protocol::contract_interfaces::oracles::band::InitMsg {},
            MockEnv::new("admin", ContractLink {
                address: HumanAddr("band".into()),
                code_hash: reg_band.code_hash.clone(),
            }),
        )
        .unwrap();

    let oracle = ensemble
        .instantiate(
            reg_oracle.id,
            &shade_protocol::contract_interfaces::oracles::oracle::InitMsg {
                admin: Some(HumanAddr("admin".into())),
                band: Contract {
                    address: band.address.clone(),
                    code_hash: band.code_hash.clone(),
                },
                sscrt: Contract {
                    address: sscrt.address.clone(),
                    code_hash: sscrt.code_hash.clone(),
                },
            },
            MockEnv::new("admin", ContractLink {
                address: HumanAddr("oracle".into()),
                code_hash: reg_oracle.code_hash.clone(),
            }),
        )
        .unwrap();

    let mint = ensemble
        .instantiate(
            reg_mint.id,
            &shade_protocol::contract_interfaces::mint::mint::InitMsg {
                admin: Some(HumanAddr("admin".into())),
                oracle: Contract {
                    address: oracle.address.clone(),
                    code_hash: oracle.code_hash.clone(),
                },
                native_asset: Contract {
                    address: shade.address.clone(),
                    code_hash: shade.code_hash.clone(),
                },
                peg: None,
                treasury: HumanAddr("admin".into()),
                secondary_burn: None,
                limit: None,
            },
            MockEnv::new("admin", ContractLink {
                address: HumanAddr("mint".into()),
                code_hash: reg_mint.code_hash,
            }),
        )
        .unwrap();

    // Setup price feeds
    ensemble
        .execute(
            &mock_band::contract::HandleMsg::MockPrice {
                symbol: "SCRT".into(),
                price: offer_price,
            },
            MockEnv::new("admin", band.clone()),
        )
        .unwrap();
    ensemble
        .execute(
            &mock_band::contract::HandleMsg::MockPrice {
                symbol: "SHD".into(),
                price: mint_price,
            },
            MockEnv::new("admin", band.clone()),
        )
        .unwrap();

    // Register sSCRT burn
    ensemble
        .execute(
            &shade_protocol::contract_interfaces::mint::mint::HandleMsg::RegisterAsset {
                contract: Contract {
                    address: sscrt.address.clone(),
                    code_hash: sscrt.code_hash.clone(),
                },
                capture: None,
                fee: None,
                unlimited: None,
            },
            MockEnv::new("admin", mint.clone()),
        )
        .unwrap();

    // Check mint query
    let (asset, amount) = match ensemble
        .query(
            mint.address.clone(),
            &shade_protocol::contract_interfaces::mint::mint::QueryMsg::Mint {
                offer_asset: sscrt.address.clone(),
                amount: compat::Uint128::new(offer_amount.u128()),
            },
        )
        .unwrap()
    {
        shade_protocol::contract_interfaces::mint::mint::QueryAnswer::Mint { asset, amount } => {
            (asset, amount)
        }
        _ => (
            Contract {
                address: HumanAddr("".into()),
                code_hash: "".into(),
            },
            compat::Uint128::new(0),
        ),
    };

    assert_eq!(asset, Contract {
        address: shade.address.clone(),
        code_hash: shade.code_hash.clone(),
    });

    assert_eq!(amount, compat::Uint128::new(expected_amount.u128()));
}

macro_rules! mint_int_tests {
    ($($name:ident: $value:expr,)*) => {
        $(
            #[test]
            fn $name() {
                let (offer_price, offer_amount, mint_price, expected_amount) = $value;
                test_ensemble(offer_price, offer_amount, mint_price, expected_amount);
            }
        )*
    }
}
mint_int_tests! {
    mint_int_0: (
        Uint128::new(10u128.pow(18)), // $1
        Uint128::new(10u128.pow(6)), // 1sscrt
        Uint128::new(10u128.pow(18)), // $1
        Uint128::new(10u128.pow(8)), // 1 SHD
    ),
    mint_int_1: (
        Uint128::new(2 * 10u128.pow(18)), // $2
        Uint128::new(10u128.pow(6)), // 1 sscrt
        Uint128::new(10u128.pow(18)), // $1
        Uint128::new(2 * 10u128.pow(8)), // 2 SHD
    ),
    mint_int_2: (
        Uint128::new(1 * 10u128.pow(18)), // $1
        Uint128::new(4 * 10u128.pow(6)), // 4 sscrt
        Uint128::new(10u128.pow(18)), // $1
        Uint128::new(4 * 10u128.pow(8)), // 4 SHD
    ),
    mint_int_3: (
        Uint128::new(10 * 10u128.pow(18)), // $10
        Uint128::new(30 * 10u128.pow(6)), // 30 sscrt
        Uint128::new(5 * 10u128.pow(18)), // $5
        Uint128::new(60 * 10u128.pow(8)), // 60 SHD
    ),
}<|MERGE_RESOLUTION|>--- conflicted
+++ resolved
@@ -26,12 +26,9 @@
     },
 };
 
-<<<<<<< HEAD
 use snip20_reference_impl;
-=======
 use mock_band;
 use oracle;
->>>>>>> 60d48e2a
 
 use mint::{
     contract::{handle, init, query},
