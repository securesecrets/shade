use crate::state::{asset_list, asset_list_read, assets_r, assets_w, config, config_read};
use cosmwasm_std::{
<<<<<<< HEAD
    Api,
    Binary,
    CosmosMsg,
    debug_print,
    Env,
    Extern,
    from_binary,
    HandleResponse,
    HumanAddr,
    InitResponse,
    Querier,
    StdError,
    StdResult,
    Storage,
    to_binary,
    Uint128,
=======
    debug_print, from_binary, to_binary, Api, Binary, CosmosMsg, Env, Extern, HandleResponse,
    HumanAddr, InitResponse, Querier, StdError, StdResult, Storage, Uint128,
>>>>>>> 070a13fb
};
use secret_toolkit::{
    snip20::{burn_msg, mint_msg, minters_query, register_receive_msg, token_info_query},
    utils::{InitCallback, Query},
};
use shade_protocol::{
    band::ReferenceData,
    mint::{
        HandleAnswer, HandleMsg, InitMsg, MintConfig, QueryAnswer, QueryMsg, SnipMsgHook,
        SupportedAsset,
    },
    oracle::QueryMsg::Price,
};
use std::{cmp::Ordering, convert::TryFrom};
use shade_protocol::utils::asset::Contract;
use shade_protocol::utils::generic_response::ResponseStatus;

// TODO: add remove asset
// TODO: add spacepad padding
pub fn init<S: Storage, A: Api, Q: Querier>(
    deps: &mut Extern<S, A, Q>,
    env: Env,
    msg: InitMsg,
) -> StdResult<InitResponse> {
    let state = MintConfig {
        owner: match msg.admin {
            None => env.message.sender.clone(),
            Some(admin) => admin,
        },
        oracle: msg.oracle,
        activated: true,
    };

    config(&mut deps.storage).save(&state)?;
    let mut messages = vec![];

    let empty_assets_list: Vec<String> = Vec::new();
    asset_list(&mut deps.storage).save(&empty_assets_list)?;

    if let Some(assets) = msg.initial_assets {
        for asset in assets {
            messages.push(save_asset(deps, &env, asset)?);
        }
    }
    debug_print!("Contract was initialized by {}", env.message.sender);

    Ok(InitResponse {
        messages,
        log: vec![],
    })
}

pub fn handle<S: Storage, A: Api, Q: Querier>(
    deps: &mut Extern<S, A, Q>,
    env: Env,
    msg: HandleMsg,
) -> StdResult<HandleResponse> {
    match msg {
        HandleMsg::Migrate {
            code_id,
            code_hash,
            label,
        } => try_migrate(deps, env, label, code_id, code_hash),
        HandleMsg::UpdateConfig { owner, oracle } => try_update_config(deps, env, owner, oracle),
        HandleMsg::RegisterAsset {
            name,
            contract,
            burnable,
            total_burned,
        } => try_register_asset(deps, &env, name, contract, burnable, total_burned),
        HandleMsg::Receive {
            sender,
            from,
            amount,
            msg,
            ..
        } => try_burn(deps, env, sender, from, amount, msg),
    }
}

pub fn try_migrate<S: Storage, A: Api, Q: Querier>(
    deps: &mut Extern<S, A, Q>,
    env: Env,
    label: String,
    code_id: u64,
    code_hash: String,
) -> StdResult<HandleResponse> {
    if !authorized(deps, &env, AllowedAccess::Admin)? {
        return Err(StdError::Unauthorized { backtrace: None });
    }

    // Disable contract
    let mut config = config(&mut deps.storage);
    config.update(|mut state| {
        state.activated = false;
        Ok(state)
    })?;

    // Move all registered assets
    let mut initial_assets: Vec<SupportedAsset> = vec![];
    let config_read = config.load()?;
    let assets = assets_r(&deps.storage);
    for asset_addr in asset_list_read(&deps.storage).load()? {
        if let Some(item) = assets.may_load(asset_addr.as_bytes())? {
            initial_assets.push(item)
        }
    }

    // Move config
    let init_msg = InitMsg {
        admin: Option::from(config_read.owner),
        oracle: config_read.oracle,
        initial_assets: Some(initial_assets),
    };

    Ok(HandleResponse {
        messages: vec![init_msg.to_cosmos_msg(label, code_id, code_hash, None)?],
        log: vec![],
        data: Some(to_binary(&HandleAnswer::Migrate {
            status: ResponseStatus::Success,
        })?),
    })
}

pub fn try_update_config<S: Storage, A: Api, Q: Querier>(
    deps: &mut Extern<S, A, Q>,
    env: Env,
    owner: Option<HumanAddr>,
    oracle: Option<Contract>,
) -> StdResult<HandleResponse> {
    if !authorized(deps, &env, AllowedAccess::Admin)? {
        return Err(StdError::Unauthorized { backtrace: None });
    }

    // Save new info
    let mut config = config(&mut deps.storage);
    config.update(|mut state| {
        if let Some(owner) = owner {
            state.owner = owner;
        }
        if let Some(oracle) = oracle {
            state.oracle = oracle;
        }
        Ok(state)
    })?;

    Ok(HandleResponse {
        messages: vec![],
        log: vec![],
        data: Some(to_binary(&HandleAnswer::UpdateConfig {
            status: ResponseStatus::Success,
        })?),
    })
}

pub fn try_register_asset<S: Storage, A: Api, Q: Querier>(
    deps: &mut Extern<S, A, Q>,
    env: &Env,
    name: Option<String>,
    contract: Contract,
    burnable: Option<bool>,
    total_burned: Option<Uint128>,
) -> StdResult<HandleResponse> {
    let asset = SupportedAsset {
        name: match name {
            None => {
                token_info_query(
                    &deps.querier,
                    1,
                    contract.code_hash.clone(),
                    contract.address.clone(),
                )?
                .symbol
            }
            Some(x) => x,
        },
        contract,
        burnable: burnable.unwrap_or(false),
        total_burned: match total_burned {
            None => Uint128(0),
            Some(amount) => amount,
        },
    };

    if !authorized(deps, env, AllowedAccess::Admin)? {
        return Err(StdError::Unauthorized { backtrace: None });
    }

    let messages = vec![save_asset(deps, env, asset)?];

    Ok(HandleResponse {
        messages,
        log: vec![],
        data: Some(to_binary(&HandleAnswer::RegisterAsset {
            status: ResponseStatus::Success,
        })?),
    })
}

pub fn try_burn<S: Storage, A: Api, Q: Querier>(
    deps: &mut Extern<S, A, Q>,
    env: Env,
    _sender: HumanAddr,
    from: HumanAddr,
    amount: Uint128,
    msg: Option<Binary>,
) -> StdResult<HandleResponse> {
    if !authorized(deps, &env, AllowedAccess::User)? {
        return Err(StdError::Unauthorized { backtrace: None });
    }
    let mut messages = vec![];

    // Setup msgs
    let msgs: SnipMsgHook = match msg {
        Some(x) => from_binary(&x)?,
        None => return Err(StdError::generic_err("data cannot be empty")),
    };

    // Check that the assets are supported
    let assets = assets_r(&deps.storage);
    let burning_asset = match assets.may_load(env.message.sender.to_string().as_bytes())? {
        Some(asset) => asset,
        None => {
            return Err(StdError::NotFound {
                kind: env.message.sender.to_string(),
                backtrace: None,
            });
        }
    };
    let minting_asset = match assets.may_load(msgs.to_mint.to_string().as_bytes())? {
        Some(asset) => asset,
        None => {
            return Err(StdError::NotFound {
                kind: msgs.to_mint.to_string(),
                backtrace: None,
            });
        }
    };

    // Check that requested snip20 is supported and mint address is inside the mintable array
    let mintable = minters_query(
        &deps.querier,
        1,
        minting_asset.contract.code_hash.clone(),
        minting_asset.contract.address.clone(),
    )?
    .minters;

    if !mintable.contains(&env.contract.address) {
        return Err(StdError::generic_err(
            "Asset does allow mint contract to mint",
        ));
    }

    // Query prices
    let in_price = call_oracle(deps, burning_asset.name)?;
    let target_price = call_oracle(deps, minting_asset.name)?;

    // Get asset decimals
    // Load the decimal information for both coins
    let in_decimals = token_info_query(
        &deps.querier,
        1,
        burning_asset.contract.code_hash.clone(),
        burning_asset.contract.address.clone(),
    )?
    .decimals as u32;
    let target_decimals = token_info_query(
        &deps.querier,
        1,
        minting_asset.contract.code_hash.clone(),
        minting_asset.contract.address.clone(),
    )?
    .decimals as u32;

    // Calculate value to mint
    let amount_to_mint =
        calculate_mint(in_price, target_price, amount, in_decimals, target_decimals);

    // If minimum amount is greater then ignore the process
    if msgs.minimum_expected_amount > amount_to_mint {
        return Err(StdError::generic_err("did not exceed expected amount"));
    }

    // if burnable then burn if not ignore
    if burning_asset.burnable {
        messages.push(burn_msg(
            amount,
            None,
            None,
            256,
            burning_asset.contract.code_hash,
            burning_asset.contract.address,
        )?);
    }

    // Set burned amount
    let mut mut_assets = assets_w(&mut deps.storage);
    mut_assets.update(env.message.sender.to_string().as_bytes(), |item| {
        let mut asset: SupportedAsset = item.unwrap();
        asset.total_burned += amount;
        Ok(asset)
    })?;

    // Mint
    messages.push(mint_msg(
        from,
        amount_to_mint,
        None,
        None,
        256,
        minting_asset.contract.code_hash,
        minting_asset.contract.address,
    )?);

    Ok(HandleResponse {
        messages,
        log: vec![],
        data: Some(to_binary(&HandleAnswer::Burn {
            status: ResponseStatus::Success,
            mint_amount: amount_to_mint,
        })?),
    })
}

// Helper functions

#[derive(PartialEq)]
pub enum AllowedAccess {
    Admin,
    User,
}

fn authorized<S: Storage, A: Api, Q: Querier>(
    deps: &Extern<S, A, Q>,
    env: &Env,
    access: AllowedAccess,
) -> StdResult<bool> {
    let config = config_read(&deps.storage).load()?;
    // Check if contract is still activated
    if !config.activated {
        return Ok(false);
    }

    if access == AllowedAccess::Admin {
        // Check if admin
        if env.message.sender != config.owner {
            return Ok(false);
        }
    }
    Ok(true)
}

fn register_receive(env: &Env, contract: Contract) -> StdResult<CosmosMsg> {
    register_receive_msg(
        env.contract_code_hash.clone(),
        None,
        256,
        contract.code_hash,
        contract.address,
    )
}

fn calculate_mint(
    in_price: Uint128,
    target_price: Uint128,
    in_amount: Uint128,
    in_decimals: u32,
    target_decimals: u32,
) -> Uint128 {
    // Math must only be made in integers
    // in_decimals  = x
    // target_decimals = y
    // in_price     = p1 * 10^18
    // target_price = p2 * 10^18
    // in_amount    = a1 * 10^x
    // return       = a2 * 10^y

    // (a1 * 10^x) * (p1 * 10^18) = (a2 * 10^y) * (p2 * 10^18)

    //                (p1 * 10^18)
    // (a1 * 10^x) * --------------  = (a2 * 10^y)
    //                (p2 * 10^18)

    let in_total = in_amount.multiply_ratio(in_price, target_price);

    // in_total * 10^(y - x) = (a2 * 10^y)
    let difference: i32 = target_decimals as i32 - in_decimals as i32;

    // To avoid a mess of different types doing math
    match difference.cmp(&0) {
        Ordering::Greater => {
            Uint128(in_total.u128() * 10u128.pow(u32::try_from(difference).unwrap()))
        }
        Ordering::Less => {
            in_total.multiply_ratio(1u128, 10u128.pow(u32::try_from(difference.abs()).unwrap()))
        }
        Ordering::Equal => in_total,
    }
}

fn save_asset<S: Storage, A: Api, Q: Querier>(
    deps: &mut Extern<S, A, Q>,
    env: &Env,
    asset: SupportedAsset,
) -> StdResult<CosmosMsg> {
    let mut assets = assets_w(&mut deps.storage);

    // Save the asset
    let key = asset.contract.address.to_string();
    assets.save(key.as_bytes(), &asset)?;

    // Add the asset to list
    asset_list(&mut deps.storage).update(|mut state| {
        state.push(key);
        Ok(state)
    })?;

    // Register contract in asset
    let register_msg = register_receive(env, asset.contract)?;

    Ok(register_msg)
}

fn call_oracle<S: Storage, A: Api, Q: Querier>(
    deps: &Extern<S, A, Q>,
    symbol: String,
) -> StdResult<Uint128> {
    let config = config_read(&deps.storage).load()?;
    let query_msg = Price { symbol };
    let answer: ReferenceData = query_msg.query(
        &deps.querier,
        config.oracle.code_hash,
        config.oracle.address,
    )?;
    Ok(answer.rate)
}

pub fn query<S: Storage, A: Api, Q: Querier>(
    deps: &Extern<S, A, Q>,
    msg: QueryMsg,
) -> StdResult<Binary> {
    match msg {
        QueryMsg::GetSupportedAssets {} => to_binary(&query_supported_assets(deps)?),
        QueryMsg::GetAsset { contract } => to_binary(&query_asset(deps, contract)?),
        QueryMsg::GetConfig {} => to_binary(&query_config(deps)?),
    }
}

fn query_supported_assets<S: Storage, A: Api, Q: Querier>(
    deps: &Extern<S, A, Q>,
) -> StdResult<QueryAnswer> {
    Ok(QueryAnswer::SupportedAssets {
        assets: asset_list_read(&deps.storage).load()?,
    })
}

fn query_asset<S: Storage, A: Api, Q: Querier>(
    deps: &Extern<S, A, Q>,
    contract: String,
) -> StdResult<QueryAnswer> {
    let assets = assets_r(&deps.storage);

    return match assets.may_load(contract.as_bytes())? {
        Some(asset) => Ok(QueryAnswer::Asset { asset }),
        None => Err(StdError::NotFound {
            kind: contract,
            backtrace: None,
        }),
    };
}

fn query_config<S: Storage, A: Api, Q: Querier>(deps: &Extern<S, A, Q>) -> StdResult<QueryAnswer> {
    Ok(QueryAnswer::Config {
        config: config_read(&deps.storage).load()?,
    })
}

#[cfg(test)]
mod tests {
    use super::*;
    use cosmwasm_std::{
<<<<<<< HEAD
        coins,
        from_binary,
=======
        coins, from_binary,
        testing::{mock_dependencies, mock_env, MockApi, MockQuerier, MockStorage},
>>>>>>> 070a13fb
        StdError,
        testing::{mock_dependencies, mock_env, MockApi, MockQuerier, MockStorage},
    };
    use shade_protocol::mint::QueryAnswer;

    fn create_contract(address: &str, code_hash: &str) -> Contract {
        let env = mock_env(address.to_string(), &[]);
        return Contract {
            address: env.message.sender,
            code_hash: code_hash.to_string(),
        };
    }

    fn dummy_init(admin: String, oracle: Contract) -> Extern<MockStorage, MockApi, MockQuerier> {
        let mut deps = mock_dependencies(20, &[]);
        let msg = InitMsg {
            admin: None,
            oracle,
            initial_assets: None,
        };
        let env = mock_env(admin, &coins(1000, "earth"));
        let _res = init(&mut deps, env, msg).unwrap();

        return deps;
    }

    #[test]
    fn proper_initialization() {
        let mut deps = mock_dependencies(20, &[]);
        let some_contract = create_contract("contract", "hash");
        let msg = InitMsg {
            admin: None,
            oracle: create_contract("", ""),
            initial_assets: Some(vec![SupportedAsset {
                name: "some_asset".to_string(),
                contract: some_contract,
                burnable: false,
                total_burned: Uint128(0),
            }]),
        };
        let env = mock_env("creator", &coins(1000, "earth"));

        // we can just call .unwrap() to assert this was a success
        let res = init(&mut deps, env, msg).unwrap();
        // We should receive two registered messages
        assert_eq!(1, res.messages.len());
    }

    #[test]
    fn config_update() {
        let oracle_contract = create_contract("oracle_contract", "oracle_hash");
        let mut deps = dummy_init("admin".to_string(), oracle_contract);

        // Check config is properly updated
        let res = query(&deps, QueryMsg::GetConfig {}).unwrap();
        let value: QueryAnswer = from_binary(&res).unwrap();
        let oracle_contract = create_contract("oracle_contract", "oracle_hash");
        match value {
            QueryAnswer::Config { config } => {
                assert_eq!(config.oracle, oracle_contract);
            }
            _ => {
                panic!("Received wrong answer")
            }
        }

        // Update config
        let user_env = mock_env("admin", &coins(1000, "earth"));
        let new_oracle_contract = create_contract("new_oracle_contract", "oracle_hash");
        let msg = HandleMsg::UpdateConfig {
            owner: None,
            oracle: Option::from(new_oracle_contract),
        };
        let _res = handle(&mut deps, user_env, msg);

        // Check config is properly updated
        let res = query(&deps, QueryMsg::GetConfig {}).unwrap();
        let value: QueryAnswer = from_binary(&res).unwrap();
        let new_oracle_contract = create_contract("new_oracle_contract", "oracle_hash");
        match value {
            QueryAnswer::Config { config } => {
                assert_eq!(config.oracle, new_oracle_contract);
            }
            _ => {
                panic!("Received wrong answer")
            }
        }
    }

    #[test]
    fn user_register_asset() {
        let mut deps = dummy_init("admin".to_string(), create_contract("", ""));

        // User should not be allowed to add an item
        let user_env = mock_env("user", &coins(1000, "earth"));
        let dummy_contract = create_contract("some_contract", "some_hash");
        let msg = HandleMsg::RegisterAsset {
            name: Some("asset".to_string()),
            contract: dummy_contract,
            burnable: None,
            total_burned: None,
        };
        let res = handle(&mut deps, user_env, msg);
        match res {
            Err(StdError::Unauthorized { .. }) => {}
            _ => panic!("Must return unauthorized error"),
        }

        // Response should be an empty array
        let res = query(&deps, QueryMsg::GetSupportedAssets {}).unwrap();
        let value: QueryAnswer = from_binary(&res).unwrap();
        match value {
            QueryAnswer::SupportedAssets { assets } => {
                assert_eq!(0, assets.len())
            }
            _ => {
                panic!("Expected empty array")
            }
        }
    }

    #[test]
    fn admin_register_asset() {
        let mut deps = dummy_init("admin".to_string(), create_contract("", ""));

        // Admin should be allowed to add an item
        let env = mock_env("admin", &coins(1000, "earth"));
        let dummy_contract = create_contract("some_contract", "some_hash");
        let msg = HandleMsg::RegisterAsset {
            name: Some("asset".to_string()),
            contract: dummy_contract,
            burnable: None,
            total_burned: None,
        };
        let _res = handle(&mut deps, env, msg).unwrap();

        // Response should be an array of size 1
        let res = query(&deps, QueryMsg::GetSupportedAssets {}).unwrap();
        let value: QueryAnswer = from_binary(&res).unwrap();
        match value {
            QueryAnswer::SupportedAssets { assets } => {
                assert_eq!(1, assets.len())
            }
            _ => {
                panic!("Received wrong answer")
            }
        }
    }

    #[test]
    fn admin_update_asset() {
        let mut deps = dummy_init("admin".to_string(), create_contract("", ""));

        // Add a supported asset
        let env = mock_env("admin", &coins(1000, "earth"));
        let dummy_contract = create_contract("some_contract", "some_hash");
        let msg = HandleMsg::RegisterAsset {
            name: Some("old_asset".to_string()),
            contract: dummy_contract,
            burnable: None,
            total_burned: None,
        };
        let _res = handle(&mut deps, env, msg).unwrap();

        // admins can update assets
        let env = mock_env("admin", &coins(1000, "earth"));
        let dummy_contract = create_contract("some_contract", "some_hash");
        let msg = HandleMsg::RegisterAsset {
            name: Some("new_asset".to_string()),
            contract: dummy_contract,
            burnable: None,
            total_burned: None,
        };
        let _res = handle(&mut deps, env, msg).unwrap();

        // Response should be new dummy contract
        let res = query(
            &deps,
            QueryMsg::GetAsset {
                contract: "some_contract".to_string(),
            },
        )
        .unwrap();
        let value: QueryAnswer = from_binary(&res).unwrap();
        match value {
            QueryAnswer::Asset { asset } => {
                assert_eq!("new_asset".to_string(), asset.name)
            }
            _ => {
                panic!("Received wrong answer")
            }
        };
    }

    #[test]
    fn mint_algorithm_simple() {
        // In this example the "sent" value is 1 with 6 decimal places
        // The mint value will be 1 with 3 decimal places
        let price = Uint128(1_000_000_000_000_000_000);
        let in_amount = Uint128(1_000_000);
        let expected_value = Uint128(1_000);
        let value = calculate_mint(price, price, in_amount, 6, 3);

        assert_eq!(value, expected_value);
    }

    #[test]
    fn mint_algorithm_complex_1() {
        // In this example the "sent" value is 1.8 with 6 decimal places
        // The mint value will be 3.6 with 12 decimal places
        let in_price = Uint128(2_000_000_000_000_000_000);
        let target_price = Uint128(1_000_000_000_000_000_000);
        let in_amount = Uint128(1_800_000);
        let expected_value = Uint128(3_600_000_000_000);
        let value = calculate_mint(in_price, target_price, in_amount, 6, 12);

        assert_eq!(value, expected_value);
    }

    #[test]
    fn mint_algorithm_complex_2() {
        // In amount is 50.000 valued at 20
        // target price is 100$ with 6 decimals
        let in_price = Uint128(20_000_000_000_000_000_000);
        let target_price = Uint128(100_000_000_000_000_000_000);
        let in_amount = Uint128(50_000);
        let expected_value = Uint128(10_000_000);
        let value = calculate_mint(in_price, target_price, in_amount, 3, 6);

        assert_eq!(value, expected_value);
    }
}<|MERGE_RESOLUTION|>--- conflicted
+++ resolved
@@ -1,26 +1,7 @@
 use crate::state::{asset_list, asset_list_read, assets_r, assets_w, config, config_read};
 use cosmwasm_std::{
-<<<<<<< HEAD
-    Api,
-    Binary,
-    CosmosMsg,
-    debug_print,
-    Env,
-    Extern,
-    from_binary,
-    HandleResponse,
-    HumanAddr,
-    InitResponse,
-    Querier,
-    StdError,
-    StdResult,
-    Storage,
-    to_binary,
-    Uint128,
-=======
     debug_print, from_binary, to_binary, Api, Binary, CosmosMsg, Env, Extern, HandleResponse,
     HumanAddr, InitResponse, Querier, StdError, StdResult, Storage, Uint128,
->>>>>>> 070a13fb
 };
 use secret_toolkit::{
     snip20::{burn_msg, mint_msg, minters_query, register_receive_msg, token_info_query},
@@ -503,13 +484,8 @@
 mod tests {
     use super::*;
     use cosmwasm_std::{
-<<<<<<< HEAD
-        coins,
-        from_binary,
-=======
         coins, from_binary,
         testing::{mock_dependencies, mock_env, MockApi, MockQuerier, MockStorage},
->>>>>>> 070a13fb
         StdError,
         testing::{mock_dependencies, mock_env, MockApi, MockQuerier, MockStorage},
     };
