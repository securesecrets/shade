use cosmwasm_std::{
    debug_print, to_binary, Api, Binary, Env, Extern, HandleResponse, InitResponse, Querier,
    StdResult, Storage, Uint128,
};
use secret_toolkit::snip20::token_info_query;

use shade_protocol::{
    mint::{Config, HandleMsg, InitMsg, QueryMsg},
    snip20::{token_config_query, Snip20Asset},
};

use crate::{
    handle, query,
    state::{asset_list_w, asset_peg_w, config_w, limit_w, native_asset_w},
};

pub fn init<S: Storage, A: Api, Q: Querier>(
    deps: &mut Extern<S, A, Q>,
    env: Env,
    msg: InitMsg,
) -> StdResult<InitResponse> {
<<<<<<< HEAD

=======
>>>>>>> e933e487
    let state = Config {
        admin: match msg.admin {
            None => env.message.sender.clone(),
            Some(admin) => admin,
        },
        oracle: msg.oracle,
        treasury: msg.treasury,
        secondary_burn: msg.secondary_burn,
        limit: msg.limit,
        activated: true,
    };

    config_w(&mut deps.storage).save(&state)?;
<<<<<<< HEAD

    let token_info = token_info_query(
        &deps.querier,
        1,
        msg.native_asset.code_hash.clone(),
        msg.native_asset.address.clone(),
    )?;

    let token_config = token_config_query(&deps.querier, msg.native_asset.clone())?;

    let peg = match msg.peg {
        Some(p) => p,
        None => token_info.symbol.clone(),
    };
    asset_peg_w(&mut deps.storage).save(&peg)?;

    debug_print!("Setting native asset");
    native_asset_w(&mut deps.storage).save(&Snip20Asset {
        contract: msg.native_asset.clone(),
        token_info,
        token_config: Option::from(token_config),
    })?;

    let empty_assets_list: Vec<String> = Vec::new();
    asset_list_w(&mut deps.storage).save(&empty_assets_list)?;
=======

    let token_info = token_info_query(
        &deps.querier,
        1,
        msg.native_asset.code_hash.clone(),
        msg.native_asset.address.clone(),
    )?;

    let token_config = token_config_query(&deps.querier, msg.native_asset.clone())?;

    let peg = match msg.peg {
        Some(p) => p,
        None => token_info.symbol.clone(),
    };
    asset_peg_w(&mut deps.storage).save(&peg)?;

    debug_print!("Setting native asset");
    native_asset_w(&mut deps.storage).save(&Snip20Asset {
        contract: msg.native_asset.clone(),
        token_info,
        token_config: Option::from(token_config),
    })?;

    asset_list_w(&mut deps.storage).save(&vec![])?;
>>>>>>> e933e487

    debug_print!("Contract was initialized by {}", env.message.sender);

    Ok(InitResponse {
        messages: vec![],
        log: vec![],
    })
}

pub fn handle<S: Storage, A: Api, Q: Querier>(
    deps: &mut Extern<S, A, Q>,
    env: Env,
    msg: HandleMsg,
) -> StdResult<HandleResponse> {
    match msg {
<<<<<<< HEAD
        HandleMsg::UpdateConfig {
            config,
        } => handle::try_update_config(deps, env, config),
        HandleMsg::RegisterAsset { contract, capture, unlimited } => 
            handle::try_register_asset(deps, &env, &contract, capture, unlimited),
=======
        HandleMsg::UpdateConfig { config } => handle::try_update_config(deps, env, config),
        HandleMsg::RegisterAsset {
            contract,
            capture,
            fee,
            unlimited,
        } => handle::try_register_asset(deps, &env, &contract, capture, fee, unlimited),
>>>>>>> e933e487
        HandleMsg::RemoveAsset { address } => handle::try_remove_asset(deps, &env, address),
        HandleMsg::Receive {
            sender,
            from,
            amount,
            msg,
            ..
        } => handle::try_burn(deps, env, sender, from, amount, msg),
    }
}

pub fn query<S: Storage, A: Api, Q: Querier>(
    deps: &Extern<S, A, Q>,
    msg: QueryMsg,
) -> StdResult<Binary> {
    match msg {
        QueryMsg::NativeAsset {} => to_binary(&query::native_asset(deps)?),
        QueryMsg::SupportedAssets {} => to_binary(&query::supported_assets(deps)?),
        QueryMsg::Asset { contract } => to_binary(&query::asset(deps, contract)?),
        QueryMsg::Config {} => to_binary(&query::config(deps)?),
        QueryMsg::Limit {} => to_binary(&query::limit(deps)?),
<<<<<<< HEAD
=======
        QueryMsg::Mint {
            offer_asset,
            amount,
        } => to_binary(&query::mint(deps, offer_asset, amount)?),
>>>>>>> e933e487
    }
}<|MERGE_RESOLUTION|>--- conflicted
+++ resolved
@@ -19,10 +19,6 @@
     env: Env,
     msg: InitMsg,
 ) -> StdResult<InitResponse> {
-<<<<<<< HEAD
-
-=======
->>>>>>> e933e487
     let state = Config {
         admin: match msg.admin {
             None => env.message.sender.clone(),
@@ -36,33 +32,6 @@
     };
 
     config_w(&mut deps.storage).save(&state)?;
-<<<<<<< HEAD
-
-    let token_info = token_info_query(
-        &deps.querier,
-        1,
-        msg.native_asset.code_hash.clone(),
-        msg.native_asset.address.clone(),
-    )?;
-
-    let token_config = token_config_query(&deps.querier, msg.native_asset.clone())?;
-
-    let peg = match msg.peg {
-        Some(p) => p,
-        None => token_info.symbol.clone(),
-    };
-    asset_peg_w(&mut deps.storage).save(&peg)?;
-
-    debug_print!("Setting native asset");
-    native_asset_w(&mut deps.storage).save(&Snip20Asset {
-        contract: msg.native_asset.clone(),
-        token_info,
-        token_config: Option::from(token_config),
-    })?;
-
-    let empty_assets_list: Vec<String> = Vec::new();
-    asset_list_w(&mut deps.storage).save(&empty_assets_list)?;
-=======
 
     let token_info = token_info_query(
         &deps.querier,
@@ -87,7 +56,6 @@
     })?;
 
     asset_list_w(&mut deps.storage).save(&vec![])?;
->>>>>>> e933e487
 
     debug_print!("Contract was initialized by {}", env.message.sender);
 
@@ -103,13 +71,6 @@
     msg: HandleMsg,
 ) -> StdResult<HandleResponse> {
     match msg {
-<<<<<<< HEAD
-        HandleMsg::UpdateConfig {
-            config,
-        } => handle::try_update_config(deps, env, config),
-        HandleMsg::RegisterAsset { contract, capture, unlimited } => 
-            handle::try_register_asset(deps, &env, &contract, capture, unlimited),
-=======
         HandleMsg::UpdateConfig { config } => handle::try_update_config(deps, env, config),
         HandleMsg::RegisterAsset {
             contract,
@@ -117,7 +78,6 @@
             fee,
             unlimited,
         } => handle::try_register_asset(deps, &env, &contract, capture, fee, unlimited),
->>>>>>> e933e487
         HandleMsg::RemoveAsset { address } => handle::try_remove_asset(deps, &env, address),
         HandleMsg::Receive {
             sender,
@@ -139,12 +99,9 @@
         QueryMsg::Asset { contract } => to_binary(&query::asset(deps, contract)?),
         QueryMsg::Config {} => to_binary(&query::config(deps)?),
         QueryMsg::Limit {} => to_binary(&query::limit(deps)?),
-<<<<<<< HEAD
-=======
         QueryMsg::Mint {
             offer_asset,
             amount,
         } => to_binary(&query::mint(deps, offer_asset, amount)?),
->>>>>>> e933e487
     }
 }