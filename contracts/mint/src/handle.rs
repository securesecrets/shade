--- conflicted
+++ resolved
@@ -31,7 +31,6 @@
     amount: Uint128,
     msg: Option<Binary>,
 ) -> StdResult<HandleResponse> {
-
     let config = config_r(&deps.storage).load()?;
     // Check if contract enabled
     if !config.activated {
@@ -126,25 +125,12 @@
         burn_amount = input_amount.checked_sub(capture_amount)?;
     }
 
-<<<<<<< HEAD
-    // Try to burn
-    if let Some(token_config) = &burn_asset.asset.token_config {
-        if token_config.burn_enabled {
-            messages.push(burn_msg(
-                burn_amount.into(),
-                None,
-                None,
-                256,
-                burn_asset.asset.contract.code_hash.clone(),
-                burn_asset.asset.contract.address.clone(),
-            )?);
-=======
     if burn_amount > Uint128::zero() {
         // Try to burn
         if let Some(token_config) = &burn_asset.asset.token_config {
             if token_config.burn_enabled {
                 messages.push(burn_msg(
-                    burn_amount,
+                    burn_amount.into(),
                     None,
                     None,
                     256,
@@ -154,7 +140,7 @@
             } else if let Some(recipient) = config.secondary_burn {
                 messages.push(send_msg(
                     recipient,
-                    burn_amount,
+                    burn_amount.into(),
                     None,
                     None,
                     None,
@@ -163,7 +149,6 @@
                     burn_asset.asset.contract.address.clone(),
                 )?);
             }
->>>>>>> 5d90047d
         } else if let Some(recipient) = config.secondary_burn {
             messages.push(send_msg(
                 recipient,
@@ -176,20 +161,6 @@
                 burn_asset.asset.contract.address.clone(),
             )?);
         }
-<<<<<<< HEAD
-    } else if let Some(recipient) = config.secondary_burn {
-        messages.push(send_msg(
-            recipient,
-            burn_amount.into(),
-            None,
-            None,
-            None,
-            1,
-            burn_asset.asset.contract.code_hash.clone(),
-            burn_asset.asset.contract.address.clone(),
-        )?);
-=======
->>>>>>> 5d90047d
     }
 
     total_burned_w(&mut deps.storage).update(
@@ -236,9 +207,7 @@
     env: Env,
     limit: Limit,
 ) -> StdResult<Uint128> {
-
     match DateTime::parse_from_rfc3339(&limit_refresh_r(&deps.storage).load()?) {
-
         Ok(parsed) => {
             let naive = NaiveDateTime::from_timestamp(env.block.time as i64, 0);
             let now: DateTime<Utc> = DateTime::from_utc(naive, Utc);
@@ -298,12 +267,7 @@
 
                 limit_w(&mut deps.storage).update(|state| {
                     // Stack with previous unminted limit
-<<<<<<< HEAD
                     Ok(state.checked_sub(minted)? + fresh_amount)
-=======
-                    fresh_amount = (state - minted)? + fresh_amount;
-                    Ok(fresh_amount)
->>>>>>> 5d90047d
                 })?;
                 limit_refresh_w(&mut deps.storage).save(&now.to_rfc3339())?;
                 minted_w(&mut deps.storage).save(&Uint128::zero())?;
@@ -527,7 +491,7 @@
      * return portion = amount * portion / 10^18
      */
     if portion == Uint128::zero() {
-        return Uint128::zero()
+        return Uint128::zero();
     }
 
     amount.multiply_ratio(portion, 10u128.pow(18))
