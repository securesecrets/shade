--- conflicted
+++ resolved
@@ -31,11 +31,7 @@
 chrono = "0.4.19"
 
 [dev-dependencies]
-<<<<<<< HEAD
-#fadroma = { branch = "v100", commit = "76867e0", git = "https://github.com/hackbg/fadroma.git", features = ["ensemble", "scrt"] }
 fadroma = { branch = "v100", git = "https://github.com/a-stgeorge/fadroma-staking.git", features = ["ensemble", "scrt"] }
-=======
->>>>>>> 44222581
 contract_harness = { version = "0.1.0", path = "../../packages/contract_harness", features = ["mint", "snip20_reference_impl", "mock_band", "oracle"] }
 snip20-reference-impl = { version = "0.1.0", path = "../../contracts/snip20-reference-impl" }
 oracle = { version = "0.1.0", path = "../../contracts/oracle" }
