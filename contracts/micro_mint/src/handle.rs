--- conflicted
+++ resolved
@@ -158,8 +158,6 @@
             }
         })?;
 
-<<<<<<< HEAD
-=======
     let mint_asset = native_asset_r(&deps.storage).load()?;
 
     // This will calculate the total mint value
@@ -193,7 +191,6 @@
         limit_storage.save(&limit)?;
     }
 
->>>>>>> 12443eff
     debug_print!("Minting: {} {}", amount_to_mint, &mint_asset.token_info.symbol);
 
     messages.push(mint_msg(from,
