use shade_multi_test::interfaces::{
    dao::{init_dao, system_balance},
    treasury,
    utils::{DeployedContracts, SupportedContracts},
};
use shade_protocol::{
    c_std::Uint128,
    contract_interfaces::dao::{treasury::AllowanceType, treasury_manager::AllocationType},
    multi_test::App,
    utils::cycle::Cycle,
};

pub fn dao_int_test(
    initial_treasury_bal: Uint128,
    snip20_symbols: Vec<&str>,
    allow_amount: Vec<Uint128>,
    allow_type: Vec<AllowanceType>,
    cycle: Vec<Cycle>,
    allow_tolerance: Vec<Uint128>,
    expected_allowance: Vec<Uint128>,
    alloc_amount: Vec<Vec<Uint128>>,
    alloc_type: Vec<Vec<AllocationType>>,
    alloc_tolerance: Vec<Vec<Uint128>>,
    expected_treasury: Uint128,
    expected_manager: Vec<Uint128>,
    expected_adapter: Vec<Vec<Uint128>>,
) {
    let mut app = App::default();
    let mut contracts = DeployedContracts::new();
    let num_managers = allow_amount.len();
    init_dao(
        &mut app,
        "admin",
        &mut contracts,
        initial_treasury_bal,
        snip20_symbols,
        allow_type,
        cycle,
        allow_amount,
        allow_tolerance,
        alloc_type,
        alloc_amount,
        alloc_tolerance,
    );
    //query allowance
    for i in 0..num_managers {
        assert_eq!(
<<<<<<< HEAD
            expected_allowance[i],
=======
            expected_manager,
>>>>>>> 113d4392
            treasury::allowance_query(
                &app,
                "admin",
                &contracts,
                "SSCRT".to_string(),
                SupportedContracts::TreasuryManager(i)
            )
            .unwrap(),
            "Treasury->Manager Allowance",
        );
    }
    let bals = system_balance(&app, &contracts, "SSCRT".to_string());
    println!("{:?}", bals);
    assert_eq!(bals.0, expected_treasury);
    for (i, manager_tuples) in bals.1.iter().enumerate() {
        assert_eq!(manager_tuples.0, expected_manager[i]);
        for (j, adapter_bals) in manager_tuples.1.iter().enumerate() {
            assert_eq!(adapter_bals.clone(), expected_adapter[i][j]);
        }
    }
}

macro_rules! dao_tests {
    ($($name:ident: $value:expr,)*) => {
        $(
            #[test]
            fn $name() {
                let (
                    initial_treasury_bal,
                    snip20_symbols,
                    allow_amount,
                    allow_type,
                    cycle,
                    allow_tolerance,
                    expected_allowance,
                    alloc_amount,
                    alloc_type,
                    alloc_tolerance,
                    expected_treasury,
                    expected_manager,
                    expected_adapter,
                ) = $value;
                dao_int_test(
                    initial_treasury_bal,
                    snip20_symbols,
                    allow_amount,
                    allow_type,
                    cycle,
                    allow_tolerance,
                    expected_allowance,
                    alloc_amount,
                    alloc_type,
                    alloc_tolerance,
                    expected_treasury,
                    expected_manager,
                    expected_adapter,
                );
            }
        )*
    }
}

dao_tests! {
    dao_test_0:(
<<<<<<< HEAD
        Uint128::new(1_000_000),
        vec!["SSCRT"],
        vec![Uint128::new(1 * 10u128.pow(17))],
        vec![AllowanceType::Portion],
        vec![Cycle::Constant],
        vec![Uint128::zero()],
        vec![Uint128::new(100_000)],
        vec![vec![Uint128::new(1 * 10u128.pow(17))]],
        vec![vec![AllocationType::Portion]],
        vec![vec![Uint128::zero()]],
        Uint128::new(900_000),
        vec![Uint128::new(90_000)],
        vec![vec![Uint128::new(10_000)]],
=======
        Uint128::new(1_000_000),          // initial
        Uint128::new(1 * 10u128.pow(17)), // allowance portion
        Uint128::new(900_000),            // expected allowance
        Uint128::new(1 * 10u128.pow(17)), // alloc portion
        Uint128::new(900_000),            // expected treasury
        Uint128::new(90_000),             // expected manager
        Uint128::new(10_000),             // expected adapter
        1,                                // managers
        1,                                // adapters per manager
>>>>>>> 113d4392
    ),
    /*dao_test_1:(
        Uint128::new(1_000_000),
        Uint128::new(1 * 10u128.pow(17)),
        Uint128::new(100_000),
        Uint128::new(1 * 10u128.pow(17)),
        Uint128::new(800_000),
        Uint128::new(80_000),
        Uint128::new(10_000),
        2,
        2,
    ),*/
}<|MERGE_RESOLUTION|>--- conflicted
+++ resolved
@@ -45,11 +45,7 @@
     //query allowance
     for i in 0..num_managers {
         assert_eq!(
-<<<<<<< HEAD
             expected_allowance[i],
-=======
-            expected_manager,
->>>>>>> 113d4392
             treasury::allowance_query(
                 &app,
                 "admin",
@@ -114,7 +110,6 @@
 
 dao_tests! {
     dao_test_0:(
-<<<<<<< HEAD
         Uint128::new(1_000_000),
         vec!["SSCRT"],
         vec![Uint128::new(1 * 10u128.pow(17))],
@@ -128,17 +123,6 @@
         Uint128::new(900_000),
         vec![Uint128::new(90_000)],
         vec![vec![Uint128::new(10_000)]],
-=======
-        Uint128::new(1_000_000),          // initial
-        Uint128::new(1 * 10u128.pow(17)), // allowance portion
-        Uint128::new(900_000),            // expected allowance
-        Uint128::new(1 * 10u128.pow(17)), // alloc portion
-        Uint128::new(900_000),            // expected treasury
-        Uint128::new(90_000),             // expected manager
-        Uint128::new(10_000),             // expected adapter
-        1,                                // managers
-        1,                                // adapters per manager
->>>>>>> 113d4392
     ),
     /*dao_test_1:(
         Uint128::new(1_000_000),
