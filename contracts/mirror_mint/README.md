<<<<<<< HEAD
# Mint Contract
The Mint Contract provides a permissionless Collateralized Debt Position (CDP) over mirror assets. Anyone can open or close CDP with dedicated mirror asssets or pre-defined native token as collateral.

## Configs

### General Config
| Name            | Description                                     |
| --------------- | ----------------------------------------------- |
| owner           | The owner address who can update the configs    |
| oracle          | The oracle contract address is for price lookup |
| base_asset_info | The asset info the oracle price is based on     |
| token_code_id   | The token contract id for asset token contract  |

### Asset Config
| Name                 | Description                                                                               |
| -------------------- | ----------------------------------------------------------------------------------------- |
| token                | The token contract addres                                                                 |
| auction_discount     | When the auction took place, the system sell the collateral asset with this discount rate |
| min_collateral_ratio | All CDP have collateral ratio bigger than this config. If not, the auction takes place.   |


## Handlers

### Open Position
Anyone can register a position without permission, and the registered position will receive a global uniquip id. When opening a position, the user can specify the collateral and the target asset to mint and set the desired collateral ratio. According to the given input, the quantity of assets that satisfy the collateral ratio is minted.

```rust
let mint_amount = collateral.amount
    * collateral_price
    * reverse_decimal(asset_price)
    * reverse_decimal(collateral_ratio);
```

Request Format
```rust
#[serde(rename_all = "snake_case")]
pub enum HandleMsg {
    OpenPosition {
        collateral: Asset,
        asset_info: AssetInfo,
        collateral_ratio: Decimal,
    }
}

pub struct Asset {
    pub info: AssetInfo,
    pub amount: Uint128,
}

#[serde(rename_all = "snake_case")]
pub enum AssetInfo {
    Token { contract_addr: HumanAddr },
    NativeToken { denom: String },
}
```

### Deposit Collateral
Users must keep their positions safe to prevent margin calls. In order to do that, the user must be able to increase the collateral on the position. This operation is only for increase the collateral amount of a position. 

The collateral can be both native token and cw20 token, so it provide two interfaces.

* Native Token Deposit
    ```rust
    #[serde(rename_all = "snake_case")]
    pub enum HandleMsg {
        Deposit {
            position_idx: Uint128,
            collateral: Asset,
        }
    }
    ```

* CW20 Token Deposit
   ```rust
   #[serde(rename_all = "snake_case")]
   pub enum Cw20HookMsg {
      Deposit { position_idx: Uint128 },
   }
   ```

### Withdraw Collateral
Users can always withdraw the CDP collateral. However, they are forced to always keep the minimum amount of collateral asset to cover their CDP as follow.

```rust
// Compute new collateral amount
let collateral_amount: Uint128 = (position.collateral.amount - collateral.amount)?;

// Convert asset to collateral unit
let asset_value_in_collateral_asset: Uint128 =
    position.asset.amount * asset_price * reverse_decimal(collateral_price);

// Check minimum collateral ratio is statified
if asset_value_in_collateral_asset * asset_config.min_collateral_ratio > collateral_amount {
    return Err(StdError::generic_err(
        "Cannot withdraw collateral over than minimum collateral ratio",
    ));
}
```

Request Format
```rust
#[serde(rename_all = "snake_case")]
pub enum HandleMsg {
    Withdraw {
        position_idx: Uint128,
        collateral: Asset,
    }
}
```

### Mint Asset

Users can mint any mirror asset with mirror assets or pre-defined native token as collateral. The contract enforces following logics at mint process to keep minimum collateral ratio.

```rust
// Compute new asset amount
let asset_amount: Uint128 = asset.amount + position.asset.amount;

// Convert asset to collateral unit
let asset_value_in_collateral_asset: Uint128 =
    asset_amount * asset_price * reverse_decimal(collateral_price);

// Check minimum collateral ratio is statified
if asset_value_in_collateral_asset * asset_config.min_collateral_ratio
    > position.collateral.amount
{
    return Err(StdError::generic_err(
        "Cannot mint asset over than min collateral ratio",
    ));
}
```

Request Format

```rust
pub enum HandleMsg {
    Mint {
        position_idx: Uint128,
        asset: Asset,
    },
}

pub struct Asset {
    pub info: AssetInfo,
    pub amount: Uint128,
}

#[serde(rename_all = "snake_case")]
pub enum AssetInfo {
    Token { contract_addr: HumanAddr },
    NativeToken { denom: String },
}
```

### Burn Asset
Users can burn the minted asset without restriction to increase the collateral ratio or to close the position. 

Burn request always passed thorugh CW20 token contract.

```rust
pub enum Cw20HookMsg {
    Burn { position_idx: Uint128 },
}
```
    
### Auction
The CDPs are always in liquidation danger, so position owners need to keep the collateral ratio bigger than minimum.
If the collateral ratio becomes smaller than minimum, the liquidation auction is held to let anyone liquidate the position.

Auction Held Condition
```rust
let asset_value_in_collateral_asset: Uint128 =
        position.asset.amount * asset_price * reverse_decimal(collateral_price);
if asset_value_in_collateral_asset * asset_config.min_collateral_ratio
    < position.collateral.amount
{
    return Err(StdError::generic_err(
        "Cannot liquidate a safely collateralized position",
    ));
}
```

Discounted Collateral Price
```rust
let discounted_collateral_price = collateral_price  * (1 - auction_discount)
asset_amount * asset_price / collateral_price  * (1 + auction_discount)
```

The provided asset cannot be bigger than the position's asset amount and also the returned collateral amount cannot be bigger than the position's collateral amount.

The left collateral amount after liqudate all asset is transferred to the position owner.

Auction request always passed thorugh CW20 token contract.
```rust
pub enum Cw20HookMsg {
    Auction { position_idx: Uint128 },
}
```
=======
# Mirror Mint <!-- omit in toc -->

## Table of Contents <!-- omit in toc -->

- [InitMsg](#initmsg)
- [HandleMsg](#handlemsg)
  - [`Receive`](#receive)
  - [`UpdateConfig`](#updateconfig)
  - [`UpdateAsset`](#updateasset)
  - [`RegisterAsset`](#registerasset)
  - [`OpenPosition`](#openposition)
  - [`Deposit`](#deposit)
  - [`Withdraw`](#withdraw)
  - [`Mint`](#mint)
- [QueryMsg](#querymsg)
  - [`Config`](#config)
  - [`AssetConfig`](#assetconfig)
  - [`Position`](#position)
  - [`Positions`](#positions)
- [Features](#features)

## InitMsg

```rust
#[derive(Serialize, Deserialize, Clone, Debug, PartialEq, JsonSchema)]
pub struct InitMsg {
    pub owner: HumanAddr,
    pub oracle: HumanAddr,
    pub base_asset_info: AssetInfo,
    pub token_code_id: u64,
}
```

| Key              | Type       | Description |
| ---------------- | ---------- | ----------- |
| `owner`          | AccAddress |             |
| `oracle`         | AccAddress |             |
| `base_aset_info` | AssetInfo  |             |
| `token_code_id`  | u64        |             |

## HandleMsg

```rust
#[derive(Serialize, Deserialize, Clone, Debug, PartialEq, JsonSchema)]
#[serde(rename_all = "snake_case")]
pub enum HandleMsg {
    Receive(Cw20ReceiveMsg),
    /// Update config; only owner is allowed to execute it
    UpdateConfig {
        owner: Option<HumanAddr>,
        token_code_id: Option<u64>,
    },
    /// Update asset related parameters
    UpdateAsset {
        asset_info: AssetInfo,
        auction_discount: Option<Decimal>,
        min_collateral_ratio: Option<Decimal>,
    },
    /// Generate asset token initialize msg and register required infos except token address
    RegisterAsset {
        asset_token: HumanAddr,
        auction_discount: Decimal,
        min_collateral_ratio: Decimal,
    },
    // create position to meet collateral ratio
    OpenPosition {
        collateral: Asset,
        asset_info: AssetInfo,
        collateral_ratio: Decimal,
    },
    /// deposit more collateral
    Deposit {
        position_idx: Uint128,
        collateral: Asset,
    },
    /// withdraw collateral
    Withdraw {
        position_idx: Uint128,
        collateral: Asset,
    },
    /// convert all deposit collateral to asset
    Mint {
        position_idx: Uint128,
        asset: Asset,
    },
}
```

**Cw20ReceiveMsg** definition:

```rust
/// Cw20ReceiveMsg should be de/serialized under `Receive()` variant in a HandleMsg
#[derive(Serialize, Deserialize, Clone, PartialEq, JsonSchema, Debug)]
#[serde(rename_all = "snake_case")]
pub struct Cw20ReceiveMsg {
    pub sender: HumanAddr,
    pub amount: Uint128,
    pub msg: Option<Binary>,
}
```

### `Receive`

Hook for when the mint contract is the recipient of a CW20 transfer, allows CW20 contract to execute a message defined in mint contract.

| Key      | Type       | Description |
| -------- | ---------- | ----------- |
| `sender` | AccAddress |             |
| `amount` | Uint128    |             |
| `msg`\*  | Binary     |             |

\* = optional

### `UpdateConfig`

| Key               | Type       | Description |
| ----------------- | ---------- | ----------- |
| `owner`\*         | AccAddress |             |
| `token_code_id`\* | u64        |             |

\* = optional

### `UpdateAsset`

| Key                      | Type      | Description |
| ------------------------ | --------- | ----------- |
| `asset_info`             | AssetInfo |             |
| `auction_discount`\*     | Decimal   |             |
| `min_collateral_ratio`\* | Decimal   |             |

\* = optional

### `RegisterAsset`

| Key                    | Type      | Description |
| ---------------------- | --------- | ----------- |
| `asset_token`          | HumanInfo |             |
| `auction_discount`     | Decimal   |             |
| `min_collateral_ratio` | Decimal   |             |

### `OpenPosition`

| Key                | Type      | Description |
| ------------------ | --------- | ----------- |
| `collateral`       | Asset     |             |
| `asset_info`       | AssetInfo |             |
| `collateral_ratio` | Decimal   |             |

### `Deposit`

| Key            | Type    | Description |
| -------------- | ------- | ----------- |
| `position_idx` | Uint128 |             |
| `collateral`   | Asset   |             |

### `Withdraw`

| Key            | Type    | Description |
| -------------- | ------- | ----------- |
| `position_idx` | Uint128 |             |
| `collateral`   | Asset   |             |

### `Mint`

| Key            | Type    | Description |
| -------------- | ------- | ----------- |
| `position_idx` | Uint128 |             |
| `collateral`   | Asset   |             |

## QueryMsg

```rust
#[derive(Serialize, Deserialize, Clone, Debug, PartialEq, JsonSchema)]
#[serde(rename_all = "snake_case")]
pub enum QueryMsg {
    Config {},
    AssetConfig {
        asset_info: AssetInfo,
    },
    Position {
        position_idx: Uint128,
    },
    Positions {
        owner_addr: HumanAddr,
        start_after: Option<Uint128>,
        limit: Option<u32>,
    },
}
```

### `Config`

### `AssetConfig`

### `Position`

### `Positions`

## Features

Mirrror Protocol mint contract provides following features

- Mint & Burn

  The asset can be minted with some colalteral of `config.collateral_denom`. The contract uses asset oracle to get `price` and `config.mint_capacity` to calculate `mint_amount`.

  It also allows a user to add more collateral to protect the mint poisition from the margin call.

  ```rust
  let total_collateral_amount = position.collateral_amount + new_collateral_amount;
  let asset_amount = total_collateral_amount * price * config.mint_capacity;
  let mint_amount = (asset_amount - position.asset_amount).unwrap_or(Uint128::zero());
  ```

The contract recognizes the sent coins with `mint` msg as collateral amount.

```json
{ "mint": {} }
```

Any minter can burn the minted asset by sending `burn` msg. When liquidating a position, the some part of collateral is returned excluding the collateral required for the remaining position.

```rust
let left_asset_amount = position.asset_amount - burn_amount;
let collateral_amount = left_asset_amount * price / config.mint_capacity;

if position.asset_amount == burn amount {
    // return all collateral
    return
}

if collateral_amount > position.collateral_amount {
    // no refund, just decrease position.asset_amount
    return
}

// refund collateral
let refund_collateral_amount = position.collateral_amount - collateral_amount;
```

```json
{ "burn": { "symbol": "APPL", "amount": "1000000" }
```

- Auction

  To prevent the position value from becoming larger than the amount of the collateral, an auction is held. The auction provides collateral as discounted price. Any user can buy as much as they want, capped `position.collateral_amount`.

  The auction is held when,

  ```rust
  if position.asset_amount * price >= position.collateral_amount * config.auction_threshold_rate {

  }
  ```

  The provided asset cannot be bigger than the position's asset amount and also the returned collateral amount cannot be bigger than the position's collateral amount. The discounted colalteral price is calculated as follows:

  ```rust
  let discounted_price = price * (1 + config.auction_discount);
  ```
>>>>>>> 0f5d4e69
<|MERGE_RESOLUTION|>--- conflicted
+++ resolved
@@ -1,203 +1,3 @@
-<<<<<<< HEAD
-# Mint Contract
-The Mint Contract provides a permissionless Collateralized Debt Position (CDP) over mirror assets. Anyone can open or close CDP with dedicated mirror asssets or pre-defined native token as collateral.
-
-## Configs
-
-### General Config
-| Name            | Description                                     |
-| --------------- | ----------------------------------------------- |
-| owner           | The owner address who can update the configs    |
-| oracle          | The oracle contract address is for price lookup |
-| base_asset_info | The asset info the oracle price is based on     |
-| token_code_id   | The token contract id for asset token contract  |
-
-### Asset Config
-| Name                 | Description                                                                               |
-| -------------------- | ----------------------------------------------------------------------------------------- |
-| token                | The token contract addres                                                                 |
-| auction_discount     | When the auction took place, the system sell the collateral asset with this discount rate |
-| min_collateral_ratio | All CDP have collateral ratio bigger than this config. If not, the auction takes place.   |
-
-
-## Handlers
-
-### Open Position
-Anyone can register a position without permission, and the registered position will receive a global uniquip id. When opening a position, the user can specify the collateral and the target asset to mint and set the desired collateral ratio. According to the given input, the quantity of assets that satisfy the collateral ratio is minted.
-
-```rust
-let mint_amount = collateral.amount
-    * collateral_price
-    * reverse_decimal(asset_price)
-    * reverse_decimal(collateral_ratio);
-```
-
-Request Format
-```rust
-#[serde(rename_all = "snake_case")]
-pub enum HandleMsg {
-    OpenPosition {
-        collateral: Asset,
-        asset_info: AssetInfo,
-        collateral_ratio: Decimal,
-    }
-}
-
-pub struct Asset {
-    pub info: AssetInfo,
-    pub amount: Uint128,
-}
-
-#[serde(rename_all = "snake_case")]
-pub enum AssetInfo {
-    Token { contract_addr: HumanAddr },
-    NativeToken { denom: String },
-}
-```
-
-### Deposit Collateral
-Users must keep their positions safe to prevent margin calls. In order to do that, the user must be able to increase the collateral on the position. This operation is only for increase the collateral amount of a position. 
-
-The collateral can be both native token and cw20 token, so it provide two interfaces.
-
-* Native Token Deposit
-    ```rust
-    #[serde(rename_all = "snake_case")]
-    pub enum HandleMsg {
-        Deposit {
-            position_idx: Uint128,
-            collateral: Asset,
-        }
-    }
-    ```
-
-* CW20 Token Deposit
-   ```rust
-   #[serde(rename_all = "snake_case")]
-   pub enum Cw20HookMsg {
-      Deposit { position_idx: Uint128 },
-   }
-   ```
-
-### Withdraw Collateral
-Users can always withdraw the CDP collateral. However, they are forced to always keep the minimum amount of collateral asset to cover their CDP as follow.
-
-```rust
-// Compute new collateral amount
-let collateral_amount: Uint128 = (position.collateral.amount - collateral.amount)?;
-
-// Convert asset to collateral unit
-let asset_value_in_collateral_asset: Uint128 =
-    position.asset.amount * asset_price * reverse_decimal(collateral_price);
-
-// Check minimum collateral ratio is statified
-if asset_value_in_collateral_asset * asset_config.min_collateral_ratio > collateral_amount {
-    return Err(StdError::generic_err(
-        "Cannot withdraw collateral over than minimum collateral ratio",
-    ));
-}
-```
-
-Request Format
-```rust
-#[serde(rename_all = "snake_case")]
-pub enum HandleMsg {
-    Withdraw {
-        position_idx: Uint128,
-        collateral: Asset,
-    }
-}
-```
-
-### Mint Asset
-
-Users can mint any mirror asset with mirror assets or pre-defined native token as collateral. The contract enforces following logics at mint process to keep minimum collateral ratio.
-
-```rust
-// Compute new asset amount
-let asset_amount: Uint128 = asset.amount + position.asset.amount;
-
-// Convert asset to collateral unit
-let asset_value_in_collateral_asset: Uint128 =
-    asset_amount * asset_price * reverse_decimal(collateral_price);
-
-// Check minimum collateral ratio is statified
-if asset_value_in_collateral_asset * asset_config.min_collateral_ratio
-    > position.collateral.amount
-{
-    return Err(StdError::generic_err(
-        "Cannot mint asset over than min collateral ratio",
-    ));
-}
-```
-
-Request Format
-
-```rust
-pub enum HandleMsg {
-    Mint {
-        position_idx: Uint128,
-        asset: Asset,
-    },
-}
-
-pub struct Asset {
-    pub info: AssetInfo,
-    pub amount: Uint128,
-}
-
-#[serde(rename_all = "snake_case")]
-pub enum AssetInfo {
-    Token { contract_addr: HumanAddr },
-    NativeToken { denom: String },
-}
-```
-
-### Burn Asset
-Users can burn the minted asset without restriction to increase the collateral ratio or to close the position. 
-
-Burn request always passed thorugh CW20 token contract.
-
-```rust
-pub enum Cw20HookMsg {
-    Burn { position_idx: Uint128 },
-}
-```
-    
-### Auction
-The CDPs are always in liquidation danger, so position owners need to keep the collateral ratio bigger than minimum.
-If the collateral ratio becomes smaller than minimum, the liquidation auction is held to let anyone liquidate the position.
-
-Auction Held Condition
-```rust
-let asset_value_in_collateral_asset: Uint128 =
-        position.asset.amount * asset_price * reverse_decimal(collateral_price);
-if asset_value_in_collateral_asset * asset_config.min_collateral_ratio
-    < position.collateral.amount
-{
-    return Err(StdError::generic_err(
-        "Cannot liquidate a safely collateralized position",
-    ));
-}
-```
-
-Discounted Collateral Price
-```rust
-let discounted_collateral_price = collateral_price  * (1 - auction_discount)
-asset_amount * asset_price / collateral_price  * (1 + auction_discount)
-```
-
-The provided asset cannot be bigger than the position's asset amount and also the returned collateral amount cannot be bigger than the position's collateral amount.
-
-The left collateral amount after liqudate all asset is transferred to the position owner.
-
-Auction request always passed thorugh CW20 token contract.
-```rust
-pub enum Cw20HookMsg {
-    Auction { position_idx: Uint128 },
-}
-```
-=======
 # Mirror Mint <!-- omit in toc -->
 
 ## Table of Contents <!-- omit in toc -->
@@ -458,5 +258,4 @@
 
   ```rust
   let discounted_price = price * (1 + config.auction_discount);
-  ```
->>>>>>> 0f5d4e69
+  ```