--- conflicted
+++ resolved
@@ -44,18 +44,6 @@
     if collateral.amount.is_zero() {
         return Err(StdError::generic_err("Wrong collateral"));
     }
-<<<<<<< HEAD
-
-    // assert collateral migrated
-    let collateral_info_raw: AssetInfoRaw = collateral.info.to_raw(&deps)?;
-    match collateral_info_raw.clone() {
-        AssetInfoRaw::Token { contract_addr } => {
-            assert_migrated_asset(&read_asset_config(&deps.storage, &contract_addr)?)?;
-        }
-        _ => {}
-    };
-=======
->>>>>>> 804f6a02
 
     // assert the collateral is listed and has not been migrated/revoked
     let collateral_info_raw: AssetInfoRaw = collateral.info.to_raw(&deps)?;
