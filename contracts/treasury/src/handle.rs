use cosmwasm_std::{
    self,
    from_binary,
    to_binary,
    Api,
    Binary,
    CosmosMsg,
    Env,
    Extern,
    HandleResponse,
    HumanAddr,
    Querier,
    StdError,
    StdResult,
    Storage,
    Uint128,
};
use secret_toolkit::{
    snip20::{
        allowance_query,
        balance_query,
        decrease_allowance_msg,
        increase_allowance_msg,
        register_receive_msg,
        set_viewing_key_msg,
    },
    utils::Query,
};

use shade_protocol::{
    contract_interfaces::{
        dao::treasury::{
            Account,
            Allowance,
            Balance,
            Config,
            Flag,
            HandleAnswer,
            Manager,
            QueryAnswer,
            Status,
        },
        snip20,
    },
    utils::{
        asset::Contract,
        cycle::{exceeds_cycle, parse_utc_datetime, Cycle},
        generic_response::ResponseStatus,
    },
};

use crate::{
    query,
    state::{
        account_list_r,
        account_list_w,
        account_r,
        account_w,
        allowances_r,
        allowances_w,
        asset_list_r,
        asset_list_w,
        assets_r,
        assets_w,
        config_r,
        config_w,
        managers_r,
        managers_w,
        self_address_r,
        total_unbonding_r,
        total_unbonding_w,
        viewing_key_r,
    },
};
use chrono::prelude::*;
use shade_protocol::contract_interfaces::dao::adapter;

pub fn receive<S: Storage, A: Api, Q: Querier>(
    deps: &mut Extern<S, A, Q>,
    env: Env,
    sender: HumanAddr,
    _from: HumanAddr,
    amount: Uint128,
    msg: Option<Binary>,
) -> StdResult<HandleResponse> {
    let key = sender.as_str().as_bytes();

    if let Some(mut account) = account_r(&deps.storage).may_load(&key)? {
        if let Some(i) = account
            .balances
            .iter()
            .position(|b| b.token == env.message.sender)
        {
            account.balances[i].amount += amount;
        } else {
            account.balances.push(Balance {
                token: env.message.sender,
                amount,
            });
        }

        account_w(&mut deps.storage).save(&key, &account)?;
    }

    Ok(HandleResponse {
        messages: vec![],
        log: vec![],
        data: Some(to_binary(&HandleAnswer::Receive {
            status: ResponseStatus::Success,
        })?),
    })
}

pub fn try_update_config<S: Storage, A: Api, Q: Querier>(
    deps: &mut Extern<S, A, Q>,
    env: Env,
    config: Config,
) -> StdResult<HandleResponse> {
    let cur_config = config_r(&deps.storage).load()?;

    if env.message.sender != cur_config.admin {
        return Err(StdError::unauthorized());
    }

    config_w(&mut deps.storage).save(&config)?;

    Ok(HandleResponse {
        messages: vec![],
        log: vec![],
        data: Some(to_binary(&HandleAnswer::UpdateConfig {
            status: ResponseStatus::Success,
        })?),
    })
}

pub fn allowance_last_refresh<S: Storage, A: Api, Q: Querier>(
    deps: &Extern<S, A, Q>,
    env: &Env,
    allowance: &Allowance,
) -> StdResult<Option<DateTime<Utc>>> {
    // Parse previous refresh datetime
    let rfc3339 = match allowance {
        Allowance::Amount { last_refresh, .. } => last_refresh,
        Allowance::Portion { last_refresh, .. } => last_refresh,
    };

    DateTime::parse_from_rfc3339(&rfc3339)
        .map(|dt| Some(dt.with_timezone(&Utc)))
        .map_err(|_| StdError::generic_err(format!("Failed to parse datetime {}", rfc3339)))
}

pub fn rebalance<S: Storage, A: Api, Q: Querier>(
    deps: &mut Extern<S, A, Q>,
    env: &Env,
    asset: HumanAddr,
) -> StdResult<HandleResponse> {
    let naive = NaiveDateTime::from_timestamp(env.block.time as i64, 0);
    let now: DateTime<Utc> = DateTime::from_utc(naive, Utc);

    let key = viewing_key_r(&deps.storage).load()?;
    let self_address = self_address_r(&deps.storage).load()?;
    let mut messages = vec![];

    let full_asset = match assets_r(&deps.storage).may_load(asset.as_str().as_bytes())? {
        Some(a) => a,
        None => {
            return Err(StdError::generic_err("Not an asset"));
        }
    };
    let allowances = allowances_r(&deps.storage).load(asset.as_str().as_bytes())?;

    let balance = balance_query(
        &deps.querier,
        self_address,
        key.clone(),
        1,
        full_asset.contract.code_hash.clone(),
        full_asset.contract.address.clone(),
    )?
    .amount;

    let mut account_unbonding = Uint128::zero();

    for holder in account_list_r(&deps.storage).load()? {
        let account = account_r(&deps.storage).load(holder.as_str().as_bytes())?;
        account_unbonding += Uint128(
            account
                .unbondings
                .iter()
                .map(|u| {
                    if u.token == asset {
                        u.amount.u128()
                    } else {
                        0u128
                    }
                })
                .sum(),
        );
    }

    let mut amount_total = Uint128::zero();
    let mut out_balance = Uint128::zero();

    let mut managers = managers_r(&deps.storage).load()?;

    // Fetch & sum balances
    for allowance in &allowances {
        match allowance {
            Allowance::Amount {
                spender,
                cycle,
                amount,
                last_refresh,
            } => {
                //TODO: Query allowance
                amount_total += *amount;
            }
            Allowance::Portion {
                spender,
                portion,
                last_refresh,
                tolerance,
            } => {
                //portion_total += *portion;
                let i = managers
                    .iter()
                    .position(|m| m.contract.address == *spender)
                    .unwrap();
                managers[i].balance = adapter::balance_query(
                    &deps,
                    &full_asset.contract.address.clone(),
                    managers[i].contract.clone(),
                )?;
                out_balance += managers[i].balance;
            }
        }
    }

    let mut portion_total = ((balance + out_balance) - (amount_total + account_unbonding))?;

    managers_w(&mut deps.storage).save(&managers)?;
    let config = config_r(&deps.storage).load()?;

    // Perform rebalance
    for allowance in allowances {
        match allowance {
            Allowance::Amount {
                spender,
                cycle,
                amount,
                last_refresh,
            } => {
                let datetime = parse_utc_datetime(&last_refresh)?;

                if exceeds_cycle(&datetime, &now, cycle) {
                    if let Some(msg) = set_allowance(
                        &deps,
                        env,
                        spender,
                        amount,
                        key.clone(),
                        full_asset.contract.clone(),
                    )? {
                        messages.push(msg);
                    }
                }
            }
            Allowance::Portion {
                spender,
                portion,
                last_refresh,
                tolerance,
            } => {
                let desired_amount = portion_total.multiply_ratio(portion, 10u128.pow(18));

                let threshold = (balance + out_balance).multiply_ratio(tolerance, 10u128.pow(18));

                let adapter = managers
                    .clone()
                    .into_iter()
                    .find(|m| m.contract.address == spender)
                    .unwrap();

                /* NOTE: remove claiming if rebalance tx becomes too heavy
                 * alternatives:
                 * - separate rebalance & update,
                 *  - update could do an adapter.update on all "children"
                 *  - rebalance can be unique as its not needed as an adapter
                 */
                if adapter::claimable_query(&deps, 
                                            &asset, 
                                            adapter.contract.clone()
                                    )? > Uint128::zero() {
                    messages.push(adapter::claim_msg(
                        asset.clone(),
                        adapter.contract.clone()
                    )?);
                };

                let cur_allowance = allowance_query(
                    &deps.querier,
                    env.contract.address.clone(),
                    spender.clone(),
                    key.clone(),
                    1,
                    full_asset.contract.code_hash.clone(),
                    full_asset.contract.address.clone(),
                )?
                .allowance;

                // UnderFunded
                if cur_allowance + adapter.balance < desired_amount {
                    let increase = (desired_amount - (adapter.balance + cur_allowance))?;
                    if increase < threshold {
                        continue;
                    }
                    messages.push(increase_allowance_msg(
                        spender,
                        increase,
                        None,
                        None,
                        1,
                        full_asset.contract.code_hash.clone(),
                        full_asset.contract.address.clone(),
                    )?);
                }
                // Overfunded
                else if cur_allowance + adapter.balance > desired_amount {
                    let mut decrease = ((adapter.balance + cur_allowance) - desired_amount)?;
                    if decrease < threshold {
                        continue;
                    }

                    // Remove allowance first
                    if cur_allowance > Uint128::zero() {
                        if cur_allowance < decrease {
                            messages.push(decrease_allowance_msg(
                                spender,
                                cur_allowance,
                                None,
                                None,
                                1,
                                full_asset.contract.code_hash.clone(),
                                full_asset.contract.address.clone(),
                            )?);
                            decrease = (decrease - cur_allowance)?;
                        } else {
                            messages.push(decrease_allowance_msg(
                                spender,
                                decrease,
                                None,
                                None,
                                1,
                                full_asset.contract.code_hash.clone(),
                                full_asset.contract.address.clone(),
                            )?);
                            decrease = Uint128::zero();
                        }
                    }

                    // Unbond remaining
                    if decrease > Uint128::zero() {
                        messages.push(adapter::unbond_msg(
                            asset.clone(),
                            decrease,
                            adapter.contract,
                        )?);
                    }
                }
            }
        }
    }

    Ok(HandleResponse {
        messages,
        log: vec![],
        data: Some(to_binary(&HandleAnswer::Rebalance {
            status: ResponseStatus::Success,
        })?),
    })
}

pub fn set_allowance<S: Storage, A: Api, Q: Querier>(
    deps: &Extern<S, A, Q>,
    env: &Env,
    spender: HumanAddr,
    amount: Uint128,
    key: String,
    asset: Contract,
) -> StdResult<Option<CosmosMsg>> {
    let cur_allowance = allowance_query(
        &deps.querier,
        env.contract.address.clone(),
        spender.clone(),
        key,
        1,
        asset.code_hash.clone(),
        asset.address.clone(),
    )?;

    match amount.cmp(&cur_allowance.allowance) {
        // Decrease Allowance
        std::cmp::Ordering::Less => Ok(Some(decrease_allowance_msg(
            spender.clone(),
            (cur_allowance.allowance - amount)?,
            None,
            None,
            1,
            asset.code_hash.clone(),
            asset.address.clone(),
        )?)),
        // Increase Allowance
        std::cmp::Ordering::Greater => Ok(Some(increase_allowance_msg(
            spender.clone(),
            (amount - cur_allowance.allowance)?,
            None,
            None,
            1,
            asset.code_hash.clone(),
            asset.address.clone(),
        )?)),
        _ => Ok(None),
    }
}

pub fn try_register_asset<S: Storage, A: Api, Q: Querier>(
    deps: &mut Extern<S, A, Q>,
    env: &Env,
    contract: &Contract,
    reserves: Option<Uint128>,
) -> StdResult<HandleResponse> {
    let config = config_r(&deps.storage).load()?;

    if env.message.sender != config.admin {
        return Err(StdError::unauthorized());
    }

    asset_list_w(&mut deps.storage).update(|mut list| {
        list.push(contract.address.clone());
        Ok(list)
    })?;

    assets_w(&mut deps.storage).save(
        contract.address.to_string().as_bytes(),
        &snip20::fetch_snip20(contract, &deps.querier)?,
    )?;

    allowances_w(&mut deps.storage).save(contract.address.as_str().as_bytes(), &Vec::new())?;
    total_unbonding_w(&mut deps.storage)
        .save(contract.address.as_str().as_bytes(), &Uint128::zero())?;

    Ok(HandleResponse {
        messages: vec![
            // Register contract in asset
            register_receive_msg(
                env.contract_code_hash.clone(),
                None,
                256,
                contract.code_hash.clone(),
                contract.address.clone(),
            )?,
            // Set viewing key
            set_viewing_key_msg(
                viewing_key_r(&deps.storage).load()?,
                None,
                256,
                contract.code_hash.clone(),
                contract.address.clone(),
            )?,
        ],
        log: vec![],
        data: Some(to_binary(&HandleAnswer::RegisterAsset {
            status: ResponseStatus::Success,
        })?),
    })
}

pub fn register_manager<S: Storage, A: Api, Q: Querier>(
    deps: &mut Extern<S, A, Q>,
    env: &Env,
    contract: &mut Contract,
) -> StdResult<HandleResponse> {
    let config = config_r(&deps.storage).load()?;

    if env.message.sender != config.admin {
        return Err(StdError::unauthorized());
    }

    managers_w(&mut deps.storage).update(|mut adapters| {
        if adapters
            .iter()
            .map(|m| m.contract.clone())
            .collect::<Vec<_>>()
            .contains(&contract)
        {
            return Err(StdError::generic_err("Manager already registered"));
        }
        adapters.push(Manager {
            contract: contract.clone(),
            balance: Uint128::zero(),
            desired: Uint128::zero(),
        });
        Ok(adapters)
    })?;

    Ok(HandleResponse {
        messages: vec![],
        log: vec![],
        data: Some(to_binary(&HandleAnswer::RegisterAsset {
            status: ResponseStatus::Success,
        })?),
    })
}

// extract contract address if any
fn allowance_address(allowance: &Allowance) -> Option<&HumanAddr> {
    match allowance {
        Allowance::Amount { spender, .. } => Some(&spender),
        Allowance::Portion { spender, .. } => Some(&spender),
        _ => None,
    }
}

// extract allowanceaiton portion
fn allowance_portion(allowance: &Allowance) -> Uint128 {
    match allowance {
        Allowance::Portion { portion, .. } => *portion,
        Allowance::Amount { .. } => Uint128::zero(),
    }
}

fn allowance_amount(allowance: &Allowance) -> Uint128 {
    match allowance {
        Allowance::Amount { amount, .. } => *amount,
        Allowance::Portion { .. } => Uint128::zero(),
    }
}

pub fn allowance<S: Storage, A: Api, Q: Querier>(
    deps: &mut Extern<S, A, Q>,
    env: &Env,
    asset: HumanAddr,
    allowance: Allowance,
) -> StdResult<HandleResponse> {
    static ONE_HUNDRED_PERCENT: u128 = 10u128.pow(18);

    let config = config_r(&deps.storage).load()?;

    /* ADMIN ONLY */
    if env.message.sender != config.admin {
        return Err(StdError::unauthorized());
    }

    let adapters = managers_r(&deps.storage).load()?;

    // Disallow Portion on non-adapters
    match allowance {
        Allowance::Portion { ref spender, .. } => {
            if adapters
                .clone()
                .into_iter()
                .find(|m| m.contract.address == *spender)
                .is_none()
            {
                return Err(StdError::generic_err("Portion allowances to adapters only"));
            }
        }
        _ => {}
    };

    let key = asset.as_str().as_bytes();

    let mut apps = allowances_r(&deps.storage)
        .may_load(key)?
        .unwrap_or_default();

    let allow_address = allowance_address(&allowance);

    // find any old allowances with the same contract address & sum current allowances in one loop.
    // saves looping twice in the worst case
    // TODO: Remove Reserves if this would be one of those
    let (stale_allowance, cur_allowance_portion) = apps.iter().enumerate().fold(
        (None, 0u128),
        |(stale_allowance, cur_allowances), (idx, a)| {
            if stale_allowance.is_none() && allowance_address(a) == allow_address {
                (Some(idx), cur_allowances)
            } else {
                (
                    stale_allowance,
                    cur_allowances + allowance_portion(a).u128(),
                )
            }
        },
    );

    if let Some(old_allowance_idx) = stale_allowance {
        apps.remove(old_allowance_idx);
    }

    let new_allowance_portion = allowance_portion(&allowance).u128();

    if cur_allowance_portion + new_allowance_portion > ONE_HUNDRED_PERCENT {
        return Err(StdError::generic_err(
            "Invalid allowance total exceeding 100%",
        ));
    }

    // Zero the last-refresh
    let datetime: DateTime<Utc> = DateTime::from_utc(NaiveDateTime::from_timestamp(0, 0), Utc);

    let spender = match allowance {
        Allowance::Portion {
            spender,
            portion,
            last_refresh,
            tolerance,
        } => {
            apps.push(Allowance::Portion {
                spender: spender.clone(),
                portion: portion.clone(),
                last_refresh: datetime.to_rfc3339(),
                tolerance,
            });
            spender
        }
        Allowance::Amount {
            spender,
            cycle,
            amount,
            last_refresh,
        } => {
            apps.push(Allowance::Amount {
                spender: spender.clone(),
                cycle: cycle.clone(),
                amount: amount.clone(),
                last_refresh: datetime.to_rfc3339(),
            });
            spender
        }
    };

    allowances_w(&mut deps.storage).save(key, &apps)?;

    Ok(HandleResponse {
        messages: vec![],
        log: vec![],
        data: Some(to_binary(&HandleAnswer::Allowance {
            status: ResponseStatus::Success,
        })?),
    })
}

pub fn add_account<S: Storage, A: Api, Q: Querier>(
    deps: &mut Extern<S, A, Q>,
    env: &Env,
    holder: HumanAddr,
) -> StdResult<HandleResponse> {
    if env.message.sender != config_r(&deps.storage).load()?.admin {
        return Err(StdError::unauthorized());
    }

    let key = holder.as_str().as_bytes();

    account_list_w(&mut deps.storage).update(|mut accounts| {
        if accounts.contains(&holder.clone()) {
            return Err(StdError::generic_err("Account already exists"));
        }
        accounts.push(holder.clone());
        Ok(accounts)
    })?;

    account_w(&mut deps.storage).save(key, &Account {
        balances: Vec::new(),
        unbondings: Vec::new(),
        claimable: Vec::new(),
        status: Status::Active,
    })?;

    Ok(HandleResponse {
        messages: vec![],
        log: vec![],
        data: Some(to_binary(&HandleAnswer::AddAccount {
            status: ResponseStatus::Success,
        })?),
    })
}

pub fn close_account<S: Storage, A: Api, Q: Querier>(
    deps: &mut Extern<S, A, Q>,
    env: &Env,
    holder: HumanAddr,
) -> StdResult<HandleResponse> {
    if env.message.sender != config_r(&deps.storage).load()?.admin {
        return Err(StdError::unauthorized());
    }

    let key = holder.as_str().as_bytes();

    if let Some(mut account) = account_r(&deps.storage).may_load(key)? {
        account.status = Status::Closed;
        account_w(&mut deps.storage).save(key, &account)?;
    } else {
        return Err(StdError::generic_err("Account doesn't exist"));
    }

    Ok(HandleResponse {
        messages: vec![],
        log: vec![],
        data: Some(to_binary(&HandleAnswer::RemoveAccount {
            status: ResponseStatus::Success,
        })?),
    })
}

pub fn claim<S: Storage, A: Api, Q: Querier>(
    deps: &mut Extern<S, A, Q>,
    env: &Env,
    asset: HumanAddr,
) -> StdResult<HandleResponse> {
    if !account_list_r(&deps.storage)
        .load()?
        .contains(&env.message.sender)
    {
        return Err(StdError::unauthorized());
    }

    let key = asset.as_str().as_bytes();

    let managers = managers_r(&deps.storage).load()?;
    let allowances = allowances_r(&deps.storage).load(&key)?;

    let mut messages = vec![];

    let mut claimed = Uint128::zero();

    for allowance in allowances {
        match allowance {
            Allowance::Amount { .. } => {}
            Allowance::Portion { spender, .. } => {
                if let Some(manager) = managers.iter().find(|m| m.contract.address == spender) {
                    let claimable =
                        adapter::claimable_query(&deps, &asset, manager.contract.clone())?;

                    if claimable > Uint128::zero() {
                        messages.push(adapter::claim_msg(asset.clone(), manager.contract.clone())?);
                        claimed += claimable;
                    }
                }
            }
        }
    }

    Ok(HandleResponse {
        messages,
        log: vec![],
        data: Some(to_binary(&adapter::HandleAnswer::Claim {
            status: ResponseStatus::Success,
            amount: claimed,
        })?),
    })
}

pub fn unbond<S: Storage, A: Api, Q: Querier>(
    deps: &mut Extern<S, A, Q>,
    env: &Env,
    asset: HumanAddr,
    amount: Uint128,
) -> StdResult<HandleResponse> {
    /*
    if env.message.sender != config_r(&deps.storage).load()?.admin {
        return Err(StdError::unauthorized());
    }
    */

<<<<<<< HEAD
    let mut account = match account_r(&deps.storage).may_load(&env.message.sender.as_str().as_bytes())? {
        Some(a) => a,
        None => {
            return Err(StdError::unauthorized());
        }
    };
=======
    let account =
        match account_r(&deps.storage).may_load(&env.message.sender.as_str().as_bytes())? {
            Some(a) => a,
            None => {
                return Err(StdError::unauthorized());
            }
        };
>>>>>>> 56aa918c

    let managers = managers_r(&deps.storage).load()?;

    let mut messages = vec![];

    let mut unbond_amount = amount;
    let mut unbonded = Uint128::zero();

    for allowance in allowances_r(&deps.storage).load(asset.as_str().as_bytes())? {
        match allowance {
            Allowance::Amount { .. } => {}
            Allowance::Portion { spender, .. } => {
                if let Some(manager) = managers.iter().find(|m| m.contract.address == spender) {
<<<<<<< HEAD
                    let unbondable = adapter::unbondable_query(&deps, &asset.clone(), manager.contract.clone())?;

                    if unbondable > unbond_amount {
                        messages.push(
                            adapter::unbond_msg(
                                asset.clone(),
                                unbond_amount,
                                manager.contract.clone(),
                            )?
                        );
                        unbond_amount = Uint128::zero();
                        unbonded = unbond_amount;
                    }
                    else {
                        messages.push(
                            adapter::unbond_msg(
                                asset.clone(),
                                unbondable,
                                manager.contract.clone(),
                            )?
                        );
                        unbond_amount = (unbond_amount - unbondable)?;
                        unbonded = unbonded + unbondable;
=======
                    let balance =
                        adapter::balance_query(&deps, &asset.clone(), manager.contract.clone())?;

                    if balance > unbond_amount {
                        messages.push(adapter::unbond_msg(
                            asset.clone(),
                            unbond_amount,
                            manager.contract.clone(),
                        )?);
                        unbond_amount = Uint128::zero();
                    } else {
                        messages.push(adapter::unbond_msg(
                            asset.clone(),
                            balance,
                            manager.contract.clone(),
                        )?);
                        unbond_amount = (unbond_amount - balance)?;
>>>>>>> 56aa918c
                    }
                }
            }
        }

        if unbond_amount == Uint128::zero() {
            break;
        }
    }

    //TODO: update unbondings/balances, maybe not claimable?
    match account.unbondings.iter_mut().find(|u| u.token == asset) {
        Some(unbonding) => {
            unbonding.amount += unbonded;
        },
        None => {
            account.unbondings.push(
                Balance {
                    token: asset.clone(),
                    amount: unbonded,
            });
        }
    }

    // TODO: Shouldn't be an error, need to log somehow
    if unbond_amount > Uint128::zero() {
<<<<<<< HEAD
        return Err(StdError::generic_err(
            format!("Failed to fully unbond {}, {} available",
                    amount, (amount - unbond_amount)?)
        ));
    }

    total_unbonding_w(&mut deps.storage)
        .update(
            asset.as_str().as_bytes(), 
            |u| Ok(u.or(Some(Uint128::zero())).unwrap() + unbonded)
        )?;
=======
        return Err(StdError::generic_err(format!(
            "Failed to fully unbond {}, {} available",
            amount,
            (amount - unbond_amount)?
        )));
    }

    total_unbonding_w(&mut deps.storage).update(asset.as_str().as_bytes(), |u| {
        Ok(u.or(Some(Uint128::zero())).unwrap() + amount)
    })?;
>>>>>>> 56aa918c

    Ok(HandleResponse {
        messages,
        log: vec![],
        data: Some(to_binary(&adapter::HandleAnswer::Claim {
            status: ResponseStatus::Success,
            amount,
        })?),
    })
}<|MERGE_RESOLUTION|>--- conflicted
+++ resolved
@@ -772,14 +772,6 @@
     }
     */
 
-<<<<<<< HEAD
-    let mut account = match account_r(&deps.storage).may_load(&env.message.sender.as_str().as_bytes())? {
-        Some(a) => a,
-        None => {
-            return Err(StdError::unauthorized());
-        }
-    };
-=======
     let account =
         match account_r(&deps.storage).may_load(&env.message.sender.as_str().as_bytes())? {
             Some(a) => a,
@@ -787,7 +779,6 @@
                 return Err(StdError::unauthorized());
             }
         };
->>>>>>> 56aa918c
 
     let managers = managers_r(&deps.storage).load()?;
 
@@ -801,7 +792,6 @@
             Allowance::Amount { .. } => {}
             Allowance::Portion { spender, .. } => {
                 if let Some(manager) = managers.iter().find(|m| m.contract.address == spender) {
-<<<<<<< HEAD
                     let unbondable = adapter::unbondable_query(&deps, &asset.clone(), manager.contract.clone())?;
 
                     if unbondable > unbond_amount {
@@ -825,25 +815,6 @@
                         );
                         unbond_amount = (unbond_amount - unbondable)?;
                         unbonded = unbonded + unbondable;
-=======
-                    let balance =
-                        adapter::balance_query(&deps, &asset.clone(), manager.contract.clone())?;
-
-                    if balance > unbond_amount {
-                        messages.push(adapter::unbond_msg(
-                            asset.clone(),
-                            unbond_amount,
-                            manager.contract.clone(),
-                        )?);
-                        unbond_amount = Uint128::zero();
-                    } else {
-                        messages.push(adapter::unbond_msg(
-                            asset.clone(),
-                            balance,
-                            manager.contract.clone(),
-                        )?);
-                        unbond_amount = (unbond_amount - balance)?;
->>>>>>> 56aa918c
                     }
                 }
             }
@@ -870,19 +841,6 @@
 
     // TODO: Shouldn't be an error, need to log somehow
     if unbond_amount > Uint128::zero() {
-<<<<<<< HEAD
-        return Err(StdError::generic_err(
-            format!("Failed to fully unbond {}, {} available",
-                    amount, (amount - unbond_amount)?)
-        ));
-    }
-
-    total_unbonding_w(&mut deps.storage)
-        .update(
-            asset.as_str().as_bytes(), 
-            |u| Ok(u.or(Some(Uint128::zero())).unwrap() + unbonded)
-        )?;
-=======
         return Err(StdError::generic_err(format!(
             "Failed to fully unbond {}, {} available",
             amount,
@@ -893,7 +851,6 @@
     total_unbonding_w(&mut deps.storage).update(asset.as_str().as_bytes(), |u| {
         Ok(u.or(Some(Uint128::zero())).unwrap() + amount)
     })?;
->>>>>>> 56aa918c
 
     Ok(HandleResponse {
         messages,
