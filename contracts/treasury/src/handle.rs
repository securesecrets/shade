use cosmwasm_std;
use cosmwasm_std::{
<<<<<<< HEAD
    CosmosMsg,
    from_binary, to_binary, Api, Binary, Env, Extern, HandleResponse, HumanAddr, Querier, StdError,
    StdResult, Storage, Uint128,
};
use secret_toolkit;
use secret_toolkit::utils::Query;
use secret_toolkit::snip20::{register_receive_msg, send_msg, set_viewing_key_msg, increase_allowance_msg, decrease_allowance_msg, allowance_query};

use shade_protocol::{
    snip20,
    snip20::fetch_snip20,
=======
    from_binary, to_binary, Api, Binary, CosmosMsg, Env, Extern, HandleResponse, HumanAddr,
    Querier, StdError, StdResult, Storage, Uint128,
};
use secret_toolkit;
use secret_toolkit::snip20::{
    allowance_query, decrease_allowance_msg, increase_allowance_msg, register_receive_msg,
    send_msg, set_viewing_key_msg,
};

use shade_protocol::{
    snip20,
>>>>>>> e933e487
    treasury::{Allocation, Config, Flag, HandleAnswer, QueryAnswer},
    utils::{asset::Contract, generic_response::ResponseStatus},
};

use crate::{
    query,
    state::{
<<<<<<< HEAD
        allocations_r, allocations_w, 
        assets_r, assets_w, 
        asset_list_r, asset_list_w,
        config_r, config_w, viewing_key_r,
        last_allowance_refresh_r,
        last_allowance_refresh_w,
=======
        allocations_r, allocations_w, asset_list_r, asset_list_w, assets_r, assets_w, config_r,
        config_w, last_allowance_refresh_r, last_allowance_refresh_w, viewing_key_r,
>>>>>>> e933e487
    },
};
use chrono::prelude::*;

pub fn receive<S: Storage, A: Api, Q: Querier>(
    deps: &mut Extern<S, A, Q>,
    env: Env,
    _sender: HumanAddr,
    _from: HumanAddr,
    amount: Uint128,
    msg: Option<Binary>,
) -> StdResult<HandleResponse> {
<<<<<<< HEAD

    let asset = assets_r(&deps.storage).load(env.message.sender.to_string().as_bytes())?;
=======
>>>>>>> e933e487
    //debug_print!("Treasured {} u{}", amount, asset.token_info.symbol);
    // skip the rest if the send the "unallocated" flag
    if let Some(f) = msg {
        let flag: Flag = from_binary(&f)?;
        // NOTE: would this be better as a non-exhaustive enum?
        // https://doc.rust-lang.org/reference/attributes/type_system.html#the-non_exhaustive-attribute
        if flag.flag == "unallocated" {
            return Ok(HandleResponse {
                messages: vec![],
                log: vec![],
                data: Some(to_binary(&HandleAnswer::Receive {
                    status: ResponseStatus::Success,
                })?),
            });
        }
    };

<<<<<<< HEAD
    let mut messages = vec![];

    allocations_w(&mut deps.storage).update(
        asset.contract.address.to_string().as_bytes(),
        |allocs| {
            let mut alloc_list = allocs.unwrap_or(vec![]);

            for alloc in &mut alloc_list {
                match alloc {
                    Allocation::Reserves { allocation: _ } => {}
                    Allocation::Allowance { address: _, amount: _ } => {}

                    Allocation::Rewards {
                        allocation,
                        contract,
                    } => {
                        messages.push(send_msg(
                            contract.address.clone(),
                            amount.multiply_ratio(*allocation, 10u128.pow(18)),
                            None,
                            None,
                            None,
                            1,
                            asset.contract.code_hash.clone(),
                            asset.contract.address.clone(),
                        )?);
                    }
                    Allocation::Staking {
                        allocation,
                        contract,
                    } => {
                        //debug_print!("Staking {}/{} u{} to {}", allocation, amount, asset.token_info.symbol, contract.address);

                        messages.push(send_msg(
                            contract.address.clone(),
                            amount.multiply_ratio(*allocation, 10u128.pow(18)),
                            None,
                            None,
                            None,
                            1,
                            asset.contract.code_hash.clone(),
                            asset.contract.address.clone(),
                        )?);
                    }

                    Allocation::Application {
                        contract: _,
                        allocation: _,
                        token: _,
                    } => {
                        //debug_print!("Applications Unsupported {}/{} u{} to {}", allocation, amount, asset.token_info.symbol, contract.address);
                        //TODO: implement
                    }
                    Allocation::Pool {
                        contract: _,
                        allocation: _,
                        secondary_asset: _,
                        token: _,
                    } => {
                        //debug_print!("Pools Unsupported {}/{} u{} to {}", allocation, amount, asset.token_info.symbol, contract.address);
                        //TODO: implement
                    }
                };
=======
    let asset = assets_r(&deps.storage).load(env.message.sender.as_str().as_bytes())?;

    let messages = allocations_r(&deps.storage)
        .may_load(asset.contract.address.as_str().as_bytes())?
        .unwrap_or_default()
        .into_iter()
        .filter_map(|alloc| match alloc {
            Allocation::Reserves { .. } | Allocation::Allowance { .. } => None,
            Allocation::Rewards {
                contract,
                allocation,
            } => Some(send_msg(
                contract.address,
                amount.multiply_ratio(allocation, 10u128.pow(18)),
                None,
                None,
                None,
                1,
                asset.contract.code_hash.clone(),
                asset.contract.address.clone(),
            )),
            Allocation::Staking {
                contract,
                allocation,
            } => Some(send_msg(
                contract.address,
                amount.multiply_ratio(allocation, 10u128.pow(18)),
                None,
                None,
                None,
                1,
                asset.contract.code_hash.clone(),
                asset.contract.address.clone(),
            )),
            Allocation::Application { .. } => {
                //debug_print!("Applications Unsupported {}/{} u{} to {}", allocation, amount, asset.token_info.symbol, contract.address);
                //TODO: implement
                None
>>>>>>> e933e487
            }
            Allocation::Pool { .. } => {
                //debug_print!("Pools Unsupported {}/{} u{} to {}", allocation, amount, asset.token_info.symbol, contract.address);
                //TODO: implement
                None
            }
        })
        .collect::<Result<_, _>>()?;

    Ok(HandleResponse {
        messages,
        log: vec![],
        data: Some(to_binary(&HandleAnswer::Receive {
            status: ResponseStatus::Success,
        })?),
    })
}

pub fn try_update_config<S: Storage, A: Api, Q: Querier>(
    deps: &mut Extern<S, A, Q>,
    env: Env,
    config: Config,
) -> StdResult<HandleResponse> {
    let cur_config = config_r(&deps.storage).load()?;

    if env.message.sender != cur_config.admin {
        return Err(StdError::unauthorized());
    }

    config_w(&mut deps.storage).save(&config)?;

    Ok(HandleResponse {
        messages: vec![],
        log: vec![],
        data: Some(to_binary(&HandleAnswer::UpdateConfig {
            status: ResponseStatus::Success,
        })?),
    })
}

pub fn refresh_allowance<S: Storage, A: Api, Q: Querier>(
    deps: &mut Extern<S, A, Q>,
    env: &Env,
) -> StdResult<HandleResponse> {
<<<<<<< HEAD

=======
>>>>>>> e933e487
    let naive = NaiveDateTime::from_timestamp(env.block.time as i64, 0);
    let now: DateTime<Utc> = DateTime::from_utc(naive, Utc);

    // Parse previous refresh datetime
<<<<<<< HEAD
    match DateTime::parse_from_rfc3339(&last_allowance_refresh_r(&mut deps.storage).load()?) {
        Ok(parsed) => {

            // Parse into UTC
            let last_refresh: DateTime<Utc> = parsed.with_timezone(&Utc);

            // Fail if we have already refreshed this month
            if now.year() <= last_refresh.year() && now.month() <= last_refresh.month() {
                return Err(StdError::generic_err(format!("Last refresh too recent: {}", last_refresh.to_rfc3339())));
            }
            
        }

        Err(e) => {
            return Err(StdError::generic_err("Failed to parse previous datetime"))
        }
    };
=======
    let last_refresh = last_allowance_refresh_r(&deps.storage)
        .load()
        .and_then(|rfc3339| {
            DateTime::parse_from_rfc3339(&rfc3339)
                .map(|dt| dt.with_timezone(&Utc))
                .map_err(|_| StdError::generic_err("Failed to parse previous datetime"))
        })?;

    // Fail if we have already refreshed this month
    if now.year() <= last_refresh.year() && now.month() <= last_refresh.month() {
        return Err(StdError::generic_err(format!(
            "Last refresh too recent: {}",
            last_refresh.to_rfc3339()
        )));
    }
>>>>>>> e933e487

    last_allowance_refresh_w(&mut deps.storage).save(&now.to_rfc3339())?;

    Ok(HandleResponse {
<<<<<<< HEAD
        messages: do_allowance_refresh(&deps, &env)?,
=======
        messages: do_allowance_refresh(deps, env)?,
>>>>>>> e933e487
        log: vec![],
        data: Some(to_binary(&HandleAnswer::RefreshAllowance {
            status: ResponseStatus::Success,
        })?),
    })
}

/* Not exposed as a tx
 */
pub fn do_allowance_refresh<S: Storage, A: Api, Q: Querier>(
    deps: &Extern<S, A, Q>,
    env: &Env,
) -> StdResult<Vec<CosmosMsg>> {
<<<<<<< HEAD

=======
>>>>>>> e933e487
    let mut messages = vec![];

    let key = viewing_key_r(&deps.storage).load()?;

    for asset in asset_list_r(&deps.storage).load()? {
<<<<<<< HEAD
        for alloc in allocations_r(&deps.storage).load(&asset.to_string().as_bytes())? {
            match alloc {
                Allocation::Allowance { address, amount }=> {

                    let full_asset = assets_r(&deps.storage).load(asset.to_string().as_bytes())?;
                    // Determine current allowance
                    let cur_allowance = allowance_query(
                        &deps.querier,
                        env.contract.address.clone(),
                        address.clone(),
                        key.clone(),
                        1,
                        full_asset.contract.code_hash.clone(),
                        full_asset.contract.address.clone()
                    )?;

                    if amount > cur_allowance.allowance {

                        // Increase to monthly allowance amount
                        messages.push(
                            increase_allowance_msg(
                                address.clone(),
                                (amount - cur_allowance.allowance)?,
                                None,
                                None,
                                1,
                                full_asset.contract.code_hash.clone(),
                                full_asset.contract.address.clone(),
                            )?
                        );
                    }
                    else if amount < cur_allowance.allowance {

                        // Decrease to monthly allowance
                        messages.push(
                            decrease_allowance_msg(
                                address.clone(),
                                (cur_allowance.allowance - amount)?,
                                None,
                                None,
                                1,
                                full_asset.contract.code_hash.clone(),
                                full_asset.contract.address.clone(),
                            )?
                        );
                    }

                }
                _ => { }
            }
        }

=======
        for alloc in allocations_r(&deps.storage).load(asset.as_str().as_bytes())? {
            if let Allocation::Allowance { address, amount } = alloc {
                let full_asset = assets_r(&deps.storage).load(asset.as_str().as_bytes())?;
                // Determine current allowance
                let cur_allowance = allowance_query(
                    &deps.querier,
                    env.contract.address.clone(),
                    address.clone(),
                    key.clone(),
                    1,
                    full_asset.contract.code_hash.clone(),
                    full_asset.contract.address.clone(),
                )?;

                match amount.cmp(&cur_allowance.allowance) {
                    // decrease allowance
                    std::cmp::Ordering::Less => {
                        messages.push(decrease_allowance_msg(
                            address.clone(),
                            (cur_allowance.allowance - amount)?,
                            None,
                            None,
                            1,
                            full_asset.contract.code_hash.clone(),
                            full_asset.contract.address.clone(),
                        )?);
                    }
                    // increase allowance
                    std::cmp::Ordering::Greater => {
                        messages.push(increase_allowance_msg(
                            address.clone(),
                            (amount - cur_allowance.allowance)?,
                            None,
                            None,
                            1,
                            full_asset.contract.code_hash.clone(),
                            full_asset.contract.address.clone(),
                        )?);
                    }
                    _ => {}
                }
            }
        }
>>>>>>> e933e487
    }

    Ok(messages)
}

pub fn one_time_allowance<S: Storage, A: Api, Q: Querier>(
    deps: &mut Extern<S, A, Q>,
    env: &Env,
    asset: HumanAddr,
    spender: HumanAddr,
    amount: Uint128,
    expiration: Option<u64>,
) -> StdResult<HandleResponse> {
<<<<<<< HEAD

=======
>>>>>>> e933e487
    let cur_config = config_r(&deps.storage).load()?;

    if env.message.sender != cur_config.admin {
        return Err(StdError::unauthorized());
    }

<<<<<<< HEAD
    let mut messages = vec![];

    if let Some(full_asset) = assets_r(&deps.storage).may_load(&asset.to_string().as_bytes())? {

        messages.push(increase_allowance_msg(
            spender,
            amount,
            expiration,
            None,
            1,
            full_asset.contract.code_hash.clone(),
            full_asset.contract.address.clone(),
        )?);

        return Ok(HandleResponse {
            messages,
            log: vec![],
            data: Some(to_binary(&HandleAnswer::OneTimeAllowance {
                status: ResponseStatus::Success,
            })?),
        });
    }

    Err(StdError::generic_err(format!("Unknown Asset: {}", asset)))
}


=======
    let full_asset = assets_r(&deps.storage)
        .may_load(asset.as_str().as_bytes())?
        .ok_or_else(|| StdError::generic_err(format!("Unknown Asset: {}", asset)))?;

    let messages = vec![increase_allowance_msg(
        spender,
        amount,
        expiration,
        None,
        1,
        full_asset.contract.code_hash.clone(),
        full_asset.contract.address,
    )?];

    Ok(HandleResponse {
        messages,
        log: vec![],
        data: Some(to_binary(&HandleAnswer::OneTimeAllowance {
            status: ResponseStatus::Success,
        })?),
    })
}

>>>>>>> e933e487
pub fn try_register_asset<S: Storage, A: Api, Q: Querier>(
    deps: &mut Extern<S, A, Q>,
    env: &Env,
    contract: &Contract,
    reserves: Option<Uint128>,
) -> StdResult<HandleResponse> {

    let config = config_r(&deps.storage).load()?;

    if env.message.sender != config.admin {
        return Err(StdError::unauthorized());
    }

    asset_list_w(&mut deps.storage).update(|mut list| {
        list.push(contract.address.clone());
        Ok(list)
    })?;

    asset_list_w(&mut deps.storage).update(|mut list| {
        list.push(contract.address.clone());
        Ok(list)
    })?;
    assets_w(&mut deps.storage).save(
        contract.address.to_string().as_bytes(),
<<<<<<< HEAD
        &snip20::fetch_snip20(&contract, &deps.querier)?,
    )?;

    let allocs = match reserves {
        Some(r) => {
            vec![Allocation::Reserves { allocation: r }]
        }
        None => {
            vec![]
        }
    };

    allocations_w(&mut deps.storage).save(contract.address.to_string().as_bytes(), &allocs)?;

    // Register contract in asset
    messages.push(register_receive_msg(
        env.contract_code_hash.clone(),
        None,
        256,
        contract.code_hash.clone(),
        contract.address.clone(),
    )?);

    // Set viewing key
    messages.push(set_viewing_key_msg(
        viewing_key_r(&deps.storage).load()?,
        None,
        1,
        contract.code_hash.clone(),
        contract.address.clone(),
    )?);
=======
        &snip20::fetch_snip20(contract, &deps.querier)?,
    )?;

    let allocs = reserves
        .map(|r| vec![Allocation::Reserves { allocation: r }])
        .unwrap_or_default();

    allocations_w(&mut deps.storage).save(contract.address.as_str().as_bytes(), &allocs)?;

    let messages = vec![
        // Register contract in asset
        register_receive_msg(
            env.contract_code_hash.clone(),
            None,
            256,
            contract.code_hash.clone(),
            contract.address.clone(),
        )?,
        // Set viewing key
        set_viewing_key_msg(
            viewing_key_r(&deps.storage).load()?,
            None,
            1,
            contract.code_hash.clone(),
            contract.address.clone(),
        )?,
    ];
>>>>>>> e933e487

    Ok(HandleResponse {
        messages,
        log: vec![],
        data: Some(to_binary(&HandleAnswer::RegisterAsset {
            status: ResponseStatus::Success,
        })?),
    })
}

// extract contract address if any
fn allocation_address(allocation: &Allocation) -> Option<&HumanAddr> {
    match allocation {
        Allocation::Rewards { contract, .. }
        | Allocation::Staking { contract, .. }
        | Allocation::Application { contract, .. }
        | Allocation::Pool { contract, .. } => Some(&contract.address),
        _ => None,
    }
}

// extract allocaiton portion
fn allocation_portion(allocation: &Allocation) -> u128 {
    match allocation {
        Allocation::Reserves { allocation }
        | Allocation::Rewards { allocation, .. }
        | Allocation::Staking { allocation, .. }
        | Allocation::Application { allocation, .. }
        | Allocation::Pool { allocation, .. } => allocation.u128(),
        Allocation::Allowance { .. } => 0,
    }
}

pub fn register_allocation<S: Storage, A: Api, Q: Querier>(
    deps: &mut Extern<S, A, Q>,
    env: &Env,
    asset: HumanAddr,
    alloc: Allocation,
) -> StdResult<HandleResponse> {
    static ONE_HUNDRED_PERCENT: u128 = 10u128.pow(18);

    let config = config_r(&deps.storage).load()?;

    /* ADMIN ONLY */
    if env.message.sender != config.admin {
        return Err(StdError::unauthorized());
    }

    // might be used later
    let _full_asset = assets_r(&deps.storage)
        .may_load(asset.to_string().as_bytes())
        .and_then(|asset| {
            asset.ok_or_else(|| StdError::generic_err("Unexpected response for balance"))
        })?;

    // might be used later
    let _liquid_balance = query::balance(deps, &asset).and_then(|r| match r {
        QueryAnswer::Balance { amount } => Ok(amount),
        _ => Err(StdError::generic_err("Unexpected response for balance")),
    })?;

<<<<<<< HEAD
    let alloc_portion = match &alloc {
        Allocation::Reserves { allocation } => *allocation,

        // TODO: Needs to be accounted for elsewhere
        Allocation::Allowance { address: _, amount: _ } => Uint128::zero(),

        Allocation::Rewards {
            contract: _,
            allocation,
        } => *allocation,
        Allocation::Staking {
            contract: _,
            allocation,
        } => *allocation,
        Allocation::Application {
            contract: _,
            allocation,
            token: _,
        } => *allocation,
        Allocation::Pool {
            contract: _,
            allocation,
            secondary_asset: _,
            token: _,
        } => *allocation,
    };

    let alloc_address = match &alloc {
        Allocation::Allowance { address, amount: _ } => Some(address.clone()),
        Allocation::Staking {
            contract,
            allocation: _,
        } => Some(contract.address.clone()),
        Allocation::Application {
            contract,
            allocation: _,
            token: _,
        } => Some(contract.address.clone()),
        Allocation::Pool {
            contract,
            allocation: _,
            secondary_asset: _,
            token: _,
        } => Some(contract.address.clone()),
        _ => None,
    };
=======
    let key = asset.as_str().as_bytes();

    let mut apps = allocations_r(&deps.storage)
        .may_load(key)?
        .unwrap_or_default();
>>>>>>> e933e487

    let alloc_address = allocation_address(&alloc);

<<<<<<< HEAD
    allocations_w(&mut deps.storage).update(asset.to_string().as_bytes(), |apps| {
        // Initialize list if it doesn't exist
        let mut app_list = match apps {
            None => {
                vec![]
            }
            Some(a) => a,
        };

        // Search for old instance of this contract
        // A given contract can only have 1 allocation per asset
        let mut existing_index = None;

        for (i, app) in app_list.iter_mut().enumerate() {
            if let Some(address) = match app {
                Allocation::Rewards {
                    contract,
                    allocation: _,
                } => Some(contract.address.clone()),
                Allocation::Staking {
                    contract,
                    allocation: _,
                } => Some(contract.address.clone()),
                Allocation::Application {
                    contract,
                    allocation: _,
                    token: _,
                } => Some(contract.address.clone()),
                Allocation::Pool {
                    contract,
                    allocation: _,
                    secondary_asset: _,
                    token: _,
                } => Some(contract.address.clone()),
                _ => None,
            } {
                match &alloc_address {
                    Some(a) => {
                        // Found the address, mark index and break from scan loop
                        if address == *a {
                            existing_index = Option::from(i);
                            break;
                        }
                    }
                    None => {}
                }
            } else {
                /*
                 * I think this is not needed, must have been a late night
                match alloc_address {
                    Some(_) => {}
                    None => {
                        existing_index = Option::from(i);
                        break;
                    }
                }
                */
            }
        }

        // If an element was marked, remove it from the list
        match existing_index {
            Some(i) => {
                app_list.remove(i);
            }
            _ => {}
        }

        // Validate addition does not exceed 100%
        for app in &app_list {

            allocated_portion = allocated_portion + match app {
                Allocation::Rewards {
                    contract: _,
                    allocation: _,
                } => Uint128::zero(),
                Allocation::Staking {
                    contract: _,
                    allocation,
                } => *allocation,
                Allocation::Application {
                    contract: _,
                    allocation,
                    token: _,
                } => *allocation,
                Allocation::Pool {
                    contract: _,
                    allocation,
                    secondary_asset: _,
                    token: _,
                } => *allocation,
                _ => Uint128::zero(),
            };
        }
=======
    // find any old allocations with the same contract address & sum current allocations in one loop.
    // saves looping twice in the worst case
    let (stale_alloc, curr_alloc_portion) =
        apps.iter()
            .enumerate()
            .fold((None, 0u128), |(stale_alloc, curr_allocs), (idx, a)| {
                if stale_alloc.is_none() && allocation_address(a) == alloc_address {
                    (Some(idx), curr_allocs)
                } else {
                    (stale_alloc, curr_allocs + allocation_portion(a))
                }
            });

    if let Some(old_alloc_idx) = stale_alloc {
        apps.remove(old_alloc_idx);
    }

    let new_alloc_portion = allocation_portion(&alloc);
>>>>>>> e933e487

    // NOTE: should this be '>' if 1e18 == 100%?
    if curr_alloc_portion + new_alloc_portion >= ONE_HUNDRED_PERCENT {
        return Err(StdError::generic_err(
            "Invalid allocation total exceeding 100%",
        ));
    }

    apps.push(alloc);

    allocations_w(&mut deps.storage).save(key, &apps)?;

    /*TODO: Need to re-allocate/re-balance funds based on the new addition
     * get Uint128 math functions to do these things (untested)
     * re-add send_msg below
     */

<<<<<<< HEAD
    /*TODO: Need to re-allocate/re-balance funds based on the new addition
     * get Uint128 math functions to do these things (untested)
     * re-add send_msg below
     */
    
=======
>>>>>>> e933e487
    /*
    let liquid_portion = (allocated_portion * liquid_balance) / allocated_portion;

    // Determine how much of current balance is to be allocated
    let to_allocate = liquid_balance - (alloc_portion / liquid_portion);
    */

    Ok(HandleResponse {
        messages: vec![
            /*
            send_msg(
                    alloc_address,
                    to_allocate,
                    None,
                    None,
                    1,
                    full_asset.contract.code_hash.clone(),
                    full_asset.contract.address.clone(),
            )?
            */
        ],
        log: vec![],
        data: Some(to_binary(&HandleAnswer::RegisterApp {
            status: ResponseStatus::Success,
        })?),
    })
}
<|MERGE_RESOLUTION|>--- conflicted
+++ resolved
@@ -1,18 +1,5 @@
 use cosmwasm_std;
 use cosmwasm_std::{
-<<<<<<< HEAD
-    CosmosMsg,
-    from_binary, to_binary, Api, Binary, Env, Extern, HandleResponse, HumanAddr, Querier, StdError,
-    StdResult, Storage, Uint128,
-};
-use secret_toolkit;
-use secret_toolkit::utils::Query;
-use secret_toolkit::snip20::{register_receive_msg, send_msg, set_viewing_key_msg, increase_allowance_msg, decrease_allowance_msg, allowance_query};
-
-use shade_protocol::{
-    snip20,
-    snip20::fetch_snip20,
-=======
     from_binary, to_binary, Api, Binary, CosmosMsg, Env, Extern, HandleResponse, HumanAddr,
     Querier, StdError, StdResult, Storage, Uint128,
 };
@@ -24,7 +11,6 @@
 
 use shade_protocol::{
     snip20,
->>>>>>> e933e487
     treasury::{Allocation, Config, Flag, HandleAnswer, QueryAnswer},
     utils::{asset::Contract, generic_response::ResponseStatus},
 };
@@ -32,17 +18,8 @@
 use crate::{
     query,
     state::{
-<<<<<<< HEAD
-        allocations_r, allocations_w, 
-        assets_r, assets_w, 
-        asset_list_r, asset_list_w,
-        config_r, config_w, viewing_key_r,
-        last_allowance_refresh_r,
-        last_allowance_refresh_w,
-=======
         allocations_r, allocations_w, asset_list_r, asset_list_w, assets_r, assets_w, config_r,
         config_w, last_allowance_refresh_r, last_allowance_refresh_w, viewing_key_r,
->>>>>>> e933e487
     },
 };
 use chrono::prelude::*;
@@ -55,11 +32,6 @@
     amount: Uint128,
     msg: Option<Binary>,
 ) -> StdResult<HandleResponse> {
-<<<<<<< HEAD
-
-    let asset = assets_r(&deps.storage).load(env.message.sender.to_string().as_bytes())?;
-=======
->>>>>>> e933e487
     //debug_print!("Treasured {} u{}", amount, asset.token_info.symbol);
     // skip the rest if the send the "unallocated" flag
     if let Some(f) = msg {
@@ -77,71 +49,6 @@
         }
     };
 
-<<<<<<< HEAD
-    let mut messages = vec![];
-
-    allocations_w(&mut deps.storage).update(
-        asset.contract.address.to_string().as_bytes(),
-        |allocs| {
-            let mut alloc_list = allocs.unwrap_or(vec![]);
-
-            for alloc in &mut alloc_list {
-                match alloc {
-                    Allocation::Reserves { allocation: _ } => {}
-                    Allocation::Allowance { address: _, amount: _ } => {}
-
-                    Allocation::Rewards {
-                        allocation,
-                        contract,
-                    } => {
-                        messages.push(send_msg(
-                            contract.address.clone(),
-                            amount.multiply_ratio(*allocation, 10u128.pow(18)),
-                            None,
-                            None,
-                            None,
-                            1,
-                            asset.contract.code_hash.clone(),
-                            asset.contract.address.clone(),
-                        )?);
-                    }
-                    Allocation::Staking {
-                        allocation,
-                        contract,
-                    } => {
-                        //debug_print!("Staking {}/{} u{} to {}", allocation, amount, asset.token_info.symbol, contract.address);
-
-                        messages.push(send_msg(
-                            contract.address.clone(),
-                            amount.multiply_ratio(*allocation, 10u128.pow(18)),
-                            None,
-                            None,
-                            None,
-                            1,
-                            asset.contract.code_hash.clone(),
-                            asset.contract.address.clone(),
-                        )?);
-                    }
-
-                    Allocation::Application {
-                        contract: _,
-                        allocation: _,
-                        token: _,
-                    } => {
-                        //debug_print!("Applications Unsupported {}/{} u{} to {}", allocation, amount, asset.token_info.symbol, contract.address);
-                        //TODO: implement
-                    }
-                    Allocation::Pool {
-                        contract: _,
-                        allocation: _,
-                        secondary_asset: _,
-                        token: _,
-                    } => {
-                        //debug_print!("Pools Unsupported {}/{} u{} to {}", allocation, amount, asset.token_info.symbol, contract.address);
-                        //TODO: implement
-                    }
-                };
-=======
     let asset = assets_r(&deps.storage).load(env.message.sender.as_str().as_bytes())?;
 
     let messages = allocations_r(&deps.storage)
@@ -180,7 +87,6 @@
                 //debug_print!("Applications Unsupported {}/{} u{} to {}", allocation, amount, asset.token_info.symbol, contract.address);
                 //TODO: implement
                 None
->>>>>>> e933e487
             }
             Allocation::Pool { .. } => {
                 //debug_print!("Pools Unsupported {}/{} u{} to {}", allocation, amount, asset.token_info.symbol, contract.address);
@@ -225,33 +131,10 @@
     deps: &mut Extern<S, A, Q>,
     env: &Env,
 ) -> StdResult<HandleResponse> {
-<<<<<<< HEAD
-
-=======
->>>>>>> e933e487
     let naive = NaiveDateTime::from_timestamp(env.block.time as i64, 0);
     let now: DateTime<Utc> = DateTime::from_utc(naive, Utc);
 
     // Parse previous refresh datetime
-<<<<<<< HEAD
-    match DateTime::parse_from_rfc3339(&last_allowance_refresh_r(&mut deps.storage).load()?) {
-        Ok(parsed) => {
-
-            // Parse into UTC
-            let last_refresh: DateTime<Utc> = parsed.with_timezone(&Utc);
-
-            // Fail if we have already refreshed this month
-            if now.year() <= last_refresh.year() && now.month() <= last_refresh.month() {
-                return Err(StdError::generic_err(format!("Last refresh too recent: {}", last_refresh.to_rfc3339())));
-            }
-            
-        }
-
-        Err(e) => {
-            return Err(StdError::generic_err("Failed to parse previous datetime"))
-        }
-    };
-=======
     let last_refresh = last_allowance_refresh_r(&deps.storage)
         .load()
         .and_then(|rfc3339| {
@@ -267,16 +150,11 @@
             last_refresh.to_rfc3339()
         )));
     }
->>>>>>> e933e487
 
     last_allowance_refresh_w(&mut deps.storage).save(&now.to_rfc3339())?;
 
     Ok(HandleResponse {
-<<<<<<< HEAD
-        messages: do_allowance_refresh(&deps, &env)?,
-=======
         messages: do_allowance_refresh(deps, env)?,
->>>>>>> e933e487
         log: vec![],
         data: Some(to_binary(&HandleAnswer::RefreshAllowance {
             status: ResponseStatus::Success,
@@ -290,69 +168,11 @@
     deps: &Extern<S, A, Q>,
     env: &Env,
 ) -> StdResult<Vec<CosmosMsg>> {
-<<<<<<< HEAD
-
-=======
->>>>>>> e933e487
     let mut messages = vec![];
 
     let key = viewing_key_r(&deps.storage).load()?;
 
     for asset in asset_list_r(&deps.storage).load()? {
-<<<<<<< HEAD
-        for alloc in allocations_r(&deps.storage).load(&asset.to_string().as_bytes())? {
-            match alloc {
-                Allocation::Allowance { address, amount }=> {
-
-                    let full_asset = assets_r(&deps.storage).load(asset.to_string().as_bytes())?;
-                    // Determine current allowance
-                    let cur_allowance = allowance_query(
-                        &deps.querier,
-                        env.contract.address.clone(),
-                        address.clone(),
-                        key.clone(),
-                        1,
-                        full_asset.contract.code_hash.clone(),
-                        full_asset.contract.address.clone()
-                    )?;
-
-                    if amount > cur_allowance.allowance {
-
-                        // Increase to monthly allowance amount
-                        messages.push(
-                            increase_allowance_msg(
-                                address.clone(),
-                                (amount - cur_allowance.allowance)?,
-                                None,
-                                None,
-                                1,
-                                full_asset.contract.code_hash.clone(),
-                                full_asset.contract.address.clone(),
-                            )?
-                        );
-                    }
-                    else if amount < cur_allowance.allowance {
-
-                        // Decrease to monthly allowance
-                        messages.push(
-                            decrease_allowance_msg(
-                                address.clone(),
-                                (cur_allowance.allowance - amount)?,
-                                None,
-                                None,
-                                1,
-                                full_asset.contract.code_hash.clone(),
-                                full_asset.contract.address.clone(),
-                            )?
-                        );
-                    }
-
-                }
-                _ => { }
-            }
-        }
-
-=======
         for alloc in allocations_r(&deps.storage).load(asset.as_str().as_bytes())? {
             if let Allocation::Allowance { address, amount } = alloc {
                 let full_asset = assets_r(&deps.storage).load(asset.as_str().as_bytes())?;
@@ -396,7 +216,6 @@
                 }
             }
         }
->>>>>>> e933e487
     }
 
     Ok(messages)
@@ -410,45 +229,12 @@
     amount: Uint128,
     expiration: Option<u64>,
 ) -> StdResult<HandleResponse> {
-<<<<<<< HEAD
-
-=======
->>>>>>> e933e487
     let cur_config = config_r(&deps.storage).load()?;
 
     if env.message.sender != cur_config.admin {
         return Err(StdError::unauthorized());
     }
 
-<<<<<<< HEAD
-    let mut messages = vec![];
-
-    if let Some(full_asset) = assets_r(&deps.storage).may_load(&asset.to_string().as_bytes())? {
-
-        messages.push(increase_allowance_msg(
-            spender,
-            amount,
-            expiration,
-            None,
-            1,
-            full_asset.contract.code_hash.clone(),
-            full_asset.contract.address.clone(),
-        )?);
-
-        return Ok(HandleResponse {
-            messages,
-            log: vec![],
-            data: Some(to_binary(&HandleAnswer::OneTimeAllowance {
-                status: ResponseStatus::Success,
-            })?),
-        });
-    }
-
-    Err(StdError::generic_err(format!("Unknown Asset: {}", asset)))
-}
-
-
-=======
     let full_asset = assets_r(&deps.storage)
         .may_load(asset.as_str().as_bytes())?
         .ok_or_else(|| StdError::generic_err(format!("Unknown Asset: {}", asset)))?;
@@ -472,14 +258,12 @@
     })
 }
 
->>>>>>> e933e487
 pub fn try_register_asset<S: Storage, A: Api, Q: Querier>(
     deps: &mut Extern<S, A, Q>,
     env: &Env,
     contract: &Contract,
     reserves: Option<Uint128>,
 ) -> StdResult<HandleResponse> {
-
     let config = config_r(&deps.storage).load()?;
 
     if env.message.sender != config.admin {
@@ -491,45 +275,8 @@
         Ok(list)
     })?;
 
-    asset_list_w(&mut deps.storage).update(|mut list| {
-        list.push(contract.address.clone());
-        Ok(list)
-    })?;
     assets_w(&mut deps.storage).save(
         contract.address.to_string().as_bytes(),
-<<<<<<< HEAD
-        &snip20::fetch_snip20(&contract, &deps.querier)?,
-    )?;
-
-    let allocs = match reserves {
-        Some(r) => {
-            vec![Allocation::Reserves { allocation: r }]
-        }
-        None => {
-            vec![]
-        }
-    };
-
-    allocations_w(&mut deps.storage).save(contract.address.to_string().as_bytes(), &allocs)?;
-
-    // Register contract in asset
-    messages.push(register_receive_msg(
-        env.contract_code_hash.clone(),
-        None,
-        256,
-        contract.code_hash.clone(),
-        contract.address.clone(),
-    )?);
-
-    // Set viewing key
-    messages.push(set_viewing_key_msg(
-        viewing_key_r(&deps.storage).load()?,
-        None,
-        1,
-        contract.code_hash.clone(),
-        contract.address.clone(),
-    )?);
-=======
         &snip20::fetch_snip20(contract, &deps.querier)?,
     )?;
 
@@ -557,7 +304,6 @@
             contract.address.clone(),
         )?,
     ];
->>>>>>> e933e487
 
     Ok(HandleResponse {
         messages,
@@ -619,159 +365,14 @@
         _ => Err(StdError::generic_err("Unexpected response for balance")),
     })?;
 
-<<<<<<< HEAD
-    let alloc_portion = match &alloc {
-        Allocation::Reserves { allocation } => *allocation,
-
-        // TODO: Needs to be accounted for elsewhere
-        Allocation::Allowance { address: _, amount: _ } => Uint128::zero(),
-
-        Allocation::Rewards {
-            contract: _,
-            allocation,
-        } => *allocation,
-        Allocation::Staking {
-            contract: _,
-            allocation,
-        } => *allocation,
-        Allocation::Application {
-            contract: _,
-            allocation,
-            token: _,
-        } => *allocation,
-        Allocation::Pool {
-            contract: _,
-            allocation,
-            secondary_asset: _,
-            token: _,
-        } => *allocation,
-    };
-
-    let alloc_address = match &alloc {
-        Allocation::Allowance { address, amount: _ } => Some(address.clone()),
-        Allocation::Staking {
-            contract,
-            allocation: _,
-        } => Some(contract.address.clone()),
-        Allocation::Application {
-            contract,
-            allocation: _,
-            token: _,
-        } => Some(contract.address.clone()),
-        Allocation::Pool {
-            contract,
-            allocation: _,
-            secondary_asset: _,
-            token: _,
-        } => Some(contract.address.clone()),
-        _ => None,
-    };
-=======
     let key = asset.as_str().as_bytes();
 
     let mut apps = allocations_r(&deps.storage)
         .may_load(key)?
         .unwrap_or_default();
->>>>>>> e933e487
 
     let alloc_address = allocation_address(&alloc);
 
-<<<<<<< HEAD
-    allocations_w(&mut deps.storage).update(asset.to_string().as_bytes(), |apps| {
-        // Initialize list if it doesn't exist
-        let mut app_list = match apps {
-            None => {
-                vec![]
-            }
-            Some(a) => a,
-        };
-
-        // Search for old instance of this contract
-        // A given contract can only have 1 allocation per asset
-        let mut existing_index = None;
-
-        for (i, app) in app_list.iter_mut().enumerate() {
-            if let Some(address) = match app {
-                Allocation::Rewards {
-                    contract,
-                    allocation: _,
-                } => Some(contract.address.clone()),
-                Allocation::Staking {
-                    contract,
-                    allocation: _,
-                } => Some(contract.address.clone()),
-                Allocation::Application {
-                    contract,
-                    allocation: _,
-                    token: _,
-                } => Some(contract.address.clone()),
-                Allocation::Pool {
-                    contract,
-                    allocation: _,
-                    secondary_asset: _,
-                    token: _,
-                } => Some(contract.address.clone()),
-                _ => None,
-            } {
-                match &alloc_address {
-                    Some(a) => {
-                        // Found the address, mark index and break from scan loop
-                        if address == *a {
-                            existing_index = Option::from(i);
-                            break;
-                        }
-                    }
-                    None => {}
-                }
-            } else {
-                /*
-                 * I think this is not needed, must have been a late night
-                match alloc_address {
-                    Some(_) => {}
-                    None => {
-                        existing_index = Option::from(i);
-                        break;
-                    }
-                }
-                */
-            }
-        }
-
-        // If an element was marked, remove it from the list
-        match existing_index {
-            Some(i) => {
-                app_list.remove(i);
-            }
-            _ => {}
-        }
-
-        // Validate addition does not exceed 100%
-        for app in &app_list {
-
-            allocated_portion = allocated_portion + match app {
-                Allocation::Rewards {
-                    contract: _,
-                    allocation: _,
-                } => Uint128::zero(),
-                Allocation::Staking {
-                    contract: _,
-                    allocation,
-                } => *allocation,
-                Allocation::Application {
-                    contract: _,
-                    allocation,
-                    token: _,
-                } => *allocation,
-                Allocation::Pool {
-                    contract: _,
-                    allocation,
-                    secondary_asset: _,
-                    token: _,
-                } => *allocation,
-                _ => Uint128::zero(),
-            };
-        }
-=======
     // find any old allocations with the same contract address & sum current allocations in one loop.
     // saves looping twice in the worst case
     let (stale_alloc, curr_alloc_portion) =
@@ -790,7 +391,6 @@
     }
 
     let new_alloc_portion = allocation_portion(&alloc);
->>>>>>> e933e487
 
     // NOTE: should this be '>' if 1e18 == 100%?
     if curr_alloc_portion + new_alloc_portion >= ONE_HUNDRED_PERCENT {
@@ -808,14 +408,6 @@
      * re-add send_msg below
      */
 
-<<<<<<< HEAD
-    /*TODO: Need to re-allocate/re-balance funds based on the new addition
-     * get Uint128 math functions to do these things (untested)
-     * re-add send_msg below
-     */
-    
-=======
->>>>>>> e933e487
     /*
     let liquid_portion = (allocated_portion * liquid_balance) / allocated_portion;
 
@@ -842,4 +434,4 @@
             status: ResponseStatus::Success,
         })?),
     })
-}
+}