<<<<<<< HEAD
=======
use cosmwasm_math_compat::Uint128;
use cosmwasm_std;
>>>>>>> bf5a6e2b
use cosmwasm_std::{
    from_binary, to_binary, Api, Binary, CosmosMsg, Env, Extern, HandleResponse, HumanAddr,
    Querier, StdError, StdResult, Storage,
};
use secret_toolkit::{
    snip20::{
        register_receive_msg, allowance_query,
        decrease_allowance_msg, increase_allowance_msg,
        set_viewing_key_msg, balance_query,
    },
    utils::Query,
};

use shade_protocol::{
    snip20,
    adapter,
    treasury::{
        Allowance, Config, Flag, Manager, Account, Status,
        HandleAnswer, QueryAnswer, Balance,
    },
    utils::{
        asset::Contract, 
        generic_response::ResponseStatus,
        cycle::{ Cycle, parse_utc_datetime, exceeds_cycle },
    },
};

use crate::{
    query,
    state::{
        allowances_r, allowances_w, 
        asset_list_r, asset_list_w, 
        assets_r, assets_w, 
        config_r, config_w, 
        viewing_key_r, self_address_r,
        managers_r, managers_w,
        account_r, account_w,
        account_list_r, account_list_w,
        total_unbonding_r,
        total_unbonding_w,
    },
};
use chrono::prelude::*;

pub fn receive<S: Storage, A: Api, Q: Querier>(
    deps: &mut Extern<S, A, Q>,
    env: Env,
    sender: HumanAddr,
    _from: HumanAddr,
    amount: Uint128,
    msg: Option<Binary>,
) -> StdResult<HandleResponse> {

    let key = sender.as_str().as_bytes();

    if let Some(mut account) = account_r(&deps.storage).may_load(&key)? {

        if let Some(i) = account.balances.iter()
                                .position(|b| b.token == env.message.sender) {
            account.balances[i].amount += amount;
        }
        else {
            account.balances.push(Balance {
                token: env.message.sender,
                amount,
            });
        }

<<<<<<< HEAD
        account_w(&mut deps.storage).save(&key, &account)?;
    }
=======
    let asset = assets_r(&deps.storage).load(env.message.sender.as_str().as_bytes())?;

    let messages = allocations_r(&deps.storage)
        .may_load(asset.contract.address.as_str().as_bytes())?
        .unwrap_or_default()
        .into_iter()
        .filter_map(|alloc| match alloc {
            Allocation::Reserves { .. } | Allocation::Allowance { .. } => None,
            Allocation::Rewards {
                contract,
                allocation,
            } => Some(send_msg(
                contract.address,
                amount.multiply_ratio(allocation, 10u128.pow(18)).into(),
                None,
                None,
                None,
                1,
                asset.contract.code_hash.clone(),
                asset.contract.address.clone(),
            )),
            Allocation::Staking {
                contract,
                allocation,
            } => Some(send_msg(
                contract.address,
                amount.multiply_ratio(allocation, 10u128.pow(18)).into(),
                None,
                None,
                None,
                1,
                asset.contract.code_hash.clone(),
                asset.contract.address.clone(),
            )),
            Allocation::Application { .. } => {
                //debug_print!("Applications Unsupported {}/{} u{} to {}", allocation, amount, asset.token_info.symbol, contract.address);
                //TODO: implement
                None
            }
            Allocation::Pool { .. } => {
                //debug_print!("Pools Unsupported {}/{} u{} to {}", allocation, amount, asset.token_info.symbol, contract.address);
                //TODO: implement
                None
            }
        })
        .collect::<Result<_, _>>()?;
>>>>>>> bf5a6e2b

    Ok(HandleResponse {
        messages: vec![],
        log: vec![],
        data: Some(to_binary(&HandleAnswer::Receive {
            status: ResponseStatus::Success,
        })?),
    })
}

pub fn try_update_config<S: Storage, A: Api, Q: Querier>(
    deps: &mut Extern<S, A, Q>,
    env: Env,
    config: Config,
) -> StdResult<HandleResponse> {
    let cur_config = config_r(&deps.storage).load()?;

    if env.message.sender != cur_config.admin {
        return Err(StdError::unauthorized());
    }

    config_w(&mut deps.storage).save(&config)?;

    Ok(HandleResponse {
        messages: vec![],
        log: vec![],
        data: Some(to_binary(&HandleAnswer::UpdateConfig {
            status: ResponseStatus::Success,
        })?),
    })
}

pub fn allowance_last_refresh<S: Storage, A: Api, Q: Querier>(
    deps: &Extern<S, A, Q>,
    env: &Env,
    allowance: &Allowance
) -> StdResult<Option<DateTime<Utc>>> {

    // Parse previous refresh datetime
    let rfc3339 = match allowance {
        Allowance::Amount { last_refresh, .. } => last_refresh,
        Allowance::Portion { last_refresh, .. } => last_refresh,
    };

    DateTime::parse_from_rfc3339(&rfc3339)
        .map(|dt| Some(dt.with_timezone(&Utc)))
        .map_err(|_| StdError::generic_err(
            format!("Failed to parse datetime {}", rfc3339)
        ))
}

pub fn rebalance<S: Storage, A: Api, Q: Querier>(
    deps: &mut Extern<S, A, Q>,
    env: &Env,
    asset: HumanAddr,
) -> StdResult<HandleResponse> {

    let naive = NaiveDateTime::from_timestamp(env.block.time as i64, 0);
    let now: DateTime<Utc> = DateTime::from_utc(naive, Utc);

    let key = viewing_key_r(&deps.storage).load()?;
    let self_address = self_address_r(&deps.storage).load()?;
    let mut messages = vec![];

    let full_asset = match assets_r(&deps.storage).may_load(asset.as_str().as_bytes())? {
        Some(a) => a,
        None => {
            return Err(StdError::generic_err("Not an asset"));
        }
    };
    let allowances = allowances_r(&deps.storage).load(asset.as_str().as_bytes())?;

    let balance = balance_query(
        &deps.querier,
        self_address,
        key.clone(),
        1,
        full_asset.contract.code_hash.clone(),
        full_asset.contract.address.clone(),
    )?.amount;

    let mut account_unbonding = Uint128::zero();

    for holder in account_list_r(&deps.storage).load()? {
        let account = account_r(&deps.storage).load(holder.as_str().as_bytes())?;
        account_unbonding += Uint128(account.unbondings.iter()
            .map(|u| {
                if u.token == asset { u.amount.u128() }
                else { 0u128 }
            }).sum());
    }

    let mut amount_total = Uint128::zero();
    let mut out_balance = Uint128::zero();

    let mut managers = managers_r(&deps.storage).load()?;

    // Fetch & sum balances
    for allowance in &allowances {
        match allowance {
            Allowance::Amount {
                spender,
                cycle,
                amount,
                last_refresh,
            } => {
                //TODO: Query allowance
                amount_total += *amount;
            },
            Allowance::Portion {
                spender,
                portion,
                last_refresh,
                tolerance,
            } => {
                //portion_total += *portion;
                let i = managers.iter().position(|m| m.contract.address == *spender).unwrap();
                managers[i].balance = adapter::balance_query(&deps,
                                         &full_asset.contract.address.clone(),
                                         managers[i].contract.clone())?;
                out_balance += managers[i].balance;
            },
        }
    }

    let mut portion_total = ((balance + out_balance) - (amount_total + account_unbonding))?;

    managers_w(&mut deps.storage).save(&managers)?;
    let config = config_r(&deps.storage).load()?;

    // Perform rebalance
    for allowance in allowances {

        match allowance {

            Allowance::Amount {
                spender,
                cycle,
                amount,
                last_refresh,
            } => {
                let datetime = parse_utc_datetime(&last_refresh)?;

                if exceeds_cycle(&datetime, &now, cycle) {
                    if let Some(msg) = set_allowance(&deps, env,
                                              spender, amount,
                                              key.clone(), full_asset.contract.clone())? {
                        messages.push(msg);
                    }
                }
            },
            Allowance::Portion {
                spender,
                portion,
                last_refresh,
                tolerance,
            } => {
                let desired_amount = portion_total.multiply_ratio(
                        portion,
                        10u128.pow(18)
                    );

                let threshold = (balance + out_balance)
                    .multiply_ratio(tolerance, 10u128.pow(18));

                let adapter = managers.clone()
                    .into_iter()
                    .find(|m| m.contract.address == spender)
                    .unwrap();

                let cur_allowance = allowance_query(
                    &deps.querier,
                    env.contract.address.clone(),
                    spender.clone(),
                    key.clone(),
                    1,
                    full_asset.contract.code_hash.clone(),
                    full_asset.contract.address.clone(),
<<<<<<< HEAD
                )?.allowance;

                // UnderFunded
                if cur_allowance + adapter.balance < desired_amount {
                    let increase = (desired_amount - (adapter.balance + cur_allowance))?;
                    if increase < threshold {
                        continue;
                    }
                    messages.push(
                        increase_allowance_msg(
                            spender,
                            increase,
=======
                )?
                .allowance
                .into();

                match amount.cmp(&cur_allowance) {
                    // decrease allowance
                    std::cmp::Ordering::Less => {
                        messages.push(decrease_allowance_msg(
                            address.clone(),
                            amount.checked_sub(cur_allowance)?.into(),
                            None,
                            None,
                            1,
                            full_asset.contract.code_hash.clone(),
                            full_asset.contract.address.clone(),
                        )?);
                    }
                    // increase allowance
                    std::cmp::Ordering::Greater => {
                        messages.push(increase_allowance_msg(
                            address.clone(),
                            amount.checked_sub(cur_allowance)?.into(),
>>>>>>> bf5a6e2b
                            None,
                            None,
                            1,
                            full_asset.contract.code_hash.clone(),
                            full_asset.contract.address.clone(),
                        )?
                    );
                }
                // Overfunded
                else if cur_allowance + adapter.balance > desired_amount {
                    let mut decrease = ((adapter.balance + cur_allowance) - desired_amount)?;
                    if decrease < threshold {
                        continue;
                    }

                    // Remove allowance first
                    if cur_allowance > Uint128::zero() {

                        if cur_allowance < decrease {
                            messages.push(
                                decrease_allowance_msg(
                                    spender,
                                    cur_allowance,
                                    None,
                                    None,
                                    1,
                                    full_asset.contract.code_hash.clone(),
                                    full_asset.contract.address.clone(),
                                )?
                            );
                            decrease = (decrease - cur_allowance)?;
                        }
                        else {
                            messages.push(
                                decrease_allowance_msg(
                                    spender,
                                    decrease,
                                    None,
                                    None,
                                    1,
                                    full_asset.contract.code_hash.clone(),
                                    full_asset.contract.address.clone(),
                                )?
                            );
                            decrease = Uint128::zero();
                        }
                    }

                    // Unbond remaining
                    if decrease > Uint128::zero() {

                        messages.push(
                            adapter::unbond_msg(
                                asset.clone(), 
                                decrease, 
                                adapter.contract,
                            )?
                        );
                    }

<<<<<<< HEAD
                }
            },
        }
    };
=======
    let messages = vec![increase_allowance_msg(
        spender,
        amount.into(),
        expiration,
        None,
        1,
        full_asset.contract.code_hash.clone(),
        full_asset.contract.address,
    )?];
>>>>>>> bf5a6e2b

    Ok(HandleResponse {
        messages,
        log: vec![],
        data: Some(to_binary(&HandleAnswer::Rebalance {
            status: ResponseStatus::Success,
        })?),
    })
}

pub fn set_allowance<S: Storage, A: Api, Q: Querier>(
    deps: &Extern<S, A, Q>,
    env: &Env,
    spender: HumanAddr,
    amount: Uint128,
    key: String,
    asset: Contract,
) -> StdResult<Option<CosmosMsg>> {

    let cur_allowance = allowance_query(
        &deps.querier,
        env.contract.address.clone(),
        spender.clone(),
        key,
        1,
        asset.code_hash.clone(),
        asset.address.clone(),
    )?;

    match amount.cmp(&cur_allowance.allowance) {
        // Decrease Allowance
        std::cmp::Ordering::Less => {
            Ok(Some(
                decrease_allowance_msg(
                    spender.clone(),
                    (cur_allowance.allowance - amount)?,
                    None,
                    None,
                    1,
                    asset.code_hash.clone(),
                    asset.address.clone(),
                )?
            ))
        },
        // Increase Allowance
        std::cmp::Ordering::Greater => {
            Ok(Some(
                increase_allowance_msg(
                    spender.clone(),
                    (amount - cur_allowance.allowance)?,
                    None,
                    None,
                    1,
                    asset.code_hash.clone(),
                    asset.address.clone(),
                )?
            ))
        },
        _ => { Ok(None) }
    }
}

pub fn try_register_asset<S: Storage, A: Api, Q: Querier>(
    deps: &mut Extern<S, A, Q>,
    env: &Env,
    contract: &Contract,
    reserves: Option<Uint128>,
) -> StdResult<HandleResponse> {
    let config = config_r(&deps.storage).load()?;

    if env.message.sender != config.admin {
        return Err(StdError::unauthorized());
    }

    asset_list_w(&mut deps.storage).update(|mut list| {
        list.push(contract.address.clone());
        Ok(list)
    })?;

    assets_w(&mut deps.storage).save(
        contract.address.to_string().as_bytes(),
        &snip20::fetch_snip20(contract, &deps.querier)?,
    )?;

    allowances_w(&mut deps.storage).save(contract.address.as_str().as_bytes(), &Vec::new())?;
    total_unbonding_w(&mut deps.storage).save(contract.address.as_str().as_bytes(), &Uint128::zero())?;

    Ok(HandleResponse {
        messages: vec![
            // Register contract in asset
            register_receive_msg(
                env.contract_code_hash.clone(),
                None,
                256,
                contract.code_hash.clone(),
                contract.address.clone(),
            )?,
            // Set viewing key
            set_viewing_key_msg(
                viewing_key_r(&deps.storage).load()?,
                None,
                256,
                contract.code_hash.clone(),
                contract.address.clone(),
            )?,
        ],
        log: vec![],
        data: Some(to_binary(&HandleAnswer::RegisterAsset {
            status: ResponseStatus::Success,
        })?),
    })
}

pub fn register_manager<S: Storage, A: Api, Q: Querier>(
    deps: &mut Extern<S, A, Q>,
    env: &Env,
    contract: &mut Contract,
) -> StdResult<HandleResponse> {

    let config = config_r(&deps.storage).load()?;

    if env.message.sender != config.admin {
        return Err(StdError::unauthorized());
    }

    managers_w(&mut deps.storage).update(|mut adapters| {
        if adapters.iter().map(|m| m.contract.clone()).collect::<Vec<_>>().contains(&contract) {
            return Err(StdError::generic_err("Manager already registered"));
        }
        adapters.push(Manager {
            contract: contract.clone(),
            balance: Uint128::zero(),
            desired: Uint128::zero(),
        });
        Ok(adapters)
    })?;

    Ok(HandleResponse {
        messages: vec![],
        log: vec![],
        data: Some(to_binary(&HandleAnswer::RegisterAsset {
            status: ResponseStatus::Success,
        })?),
    })
}

// extract contract address if any
fn allowance_address(allowance: &Allowance) -> Option<&HumanAddr> {
    match allowance {
        Allowance::Amount { spender, .. } => Some(&spender),
        Allowance::Portion { spender, .. } => Some(&spender),
        _ => None,
    }
}

// extract allowanceaiton portion
fn allowance_portion(allowance: &Allowance) -> Uint128 {
    match allowance {
        Allowance::Portion { portion, .. } => *portion,
        Allowance::Amount { .. } => Uint128::zero(),
    }
}

fn allowance_amount(allowance: &Allowance) -> Uint128 {
    match allowance {
        Allowance::Amount { amount, .. } => *amount,
        Allowance::Portion { .. } => Uint128::zero(),
    }
}

pub fn allowance<S: Storage, A: Api, Q: Querier>(
    deps: &mut Extern<S, A, Q>,
    env: &Env,
    asset: HumanAddr,
    allowance: Allowance,
) -> StdResult<HandleResponse> {
    static ONE_HUNDRED_PERCENT: u128 = 10u128.pow(18);

    let config = config_r(&deps.storage).load()?;

    /* ADMIN ONLY */
    if env.message.sender != config.admin {
        return Err(StdError::unauthorized());
    }

    let adapters = managers_r(&deps.storage).load()?;

    // Disallow Portion on non-adapters
    match allowance {
        Allowance::Portion {
            ref spender, ..
        } => {
            if adapters.clone().into_iter().find(|m| m.contract.address == *spender).is_none() {
                return Err(StdError::generic_err("Portion allowances to adapters only"));
            }
        }
        _ => {}
    };

    let key = asset.as_str().as_bytes();

    let mut apps = allowances_r(&deps.storage)
        .may_load(key)?
        .unwrap_or_default();

    let allow_address = allowance_address(&allowance);

    // find any old allowances with the same contract address & sum current allowances in one loop.
    // saves looping twice in the worst case
    // TODO: Remove Reserves if this would be one of those
    let (stale_allowance, cur_allowance_portion) =
        apps.iter()
            .enumerate()
            .fold((None, 0u128), |(stale_allowance, cur_allowances), (idx, a)| {
                if stale_allowance.is_none() && allowance_address(a) == allow_address {
                    (Some(idx), cur_allowances)
                } else {
                    (stale_allowance, cur_allowances + allowance_portion(a).u128())
                }
            });

    if let Some(old_allowance_idx) = stale_allowance {
        apps.remove(old_allowance_idx);
    }

    let new_allowance_portion = allowance_portion(&allowance).u128();

    if cur_allowance_portion + new_allowance_portion > ONE_HUNDRED_PERCENT {
        return Err(StdError::generic_err(
            "Invalid allowance total exceeding 100%",
        ));
    }

    // Zero the last-refresh
    let datetime: DateTime<Utc> = DateTime::from_utc(
        NaiveDateTime::from_timestamp(0, 0),
        Utc
    );

    let spender = match allowance {

        Allowance::Portion {
            spender, portion, last_refresh, tolerance,
        } => {
            apps.push(Allowance::Portion {
                spender: spender.clone(),
                portion: portion.clone(),
                last_refresh: datetime.to_rfc3339(),
                tolerance,
            });
            spender
        },
        Allowance::Amount {
            spender,
            cycle,
            amount,
            last_refresh,
        }=> {
            apps.push(Allowance::Amount {
                spender: spender.clone(),
                cycle: cycle.clone(),
                amount: amount.clone(),
                last_refresh: datetime.to_rfc3339()
            });
            spender
        }
    };

    allowances_w(&mut deps.storage).save(key, &apps)?;

    Ok(HandleResponse {
        messages: vec![],
        log: vec![],
        data: Some(to_binary(&HandleAnswer::Allowance {
            status: ResponseStatus::Success,
        })?),
    })
}

pub fn add_account<S: Storage, A: Api, Q: Querier>(
    deps: &mut Extern<S, A, Q>,
    env: &Env,
    holder: HumanAddr,
) -> StdResult<HandleResponse> {

    if env.message.sender != config_r(&deps.storage).load()?.admin {
        return Err(StdError::unauthorized());
    }

    let key = holder.as_str().as_bytes();

    account_list_w(&mut deps.storage).update(|mut accounts| {
        if accounts.contains(&holder.clone()) {
            return Err(StdError::generic_err("Account already exists"));
        }
        accounts.push(holder.clone());
        Ok(accounts)
    })?;

    account_w(&mut deps.storage).save(key, 
        &Account {
            balances: Vec::new(),
            unbondings: Vec::new(),
            claimable: Vec::new(),
            status: Status::Active,
        }
    )?;

    Ok(HandleResponse {
        messages: vec![],
        log: vec![],
        data: Some(to_binary(&HandleAnswer::AddAccount {
            status: ResponseStatus::Success,
        })?),
    })
}

pub fn close_account<S: Storage, A: Api, Q: Querier>(
    deps: &mut Extern<S, A, Q>,
    env: &Env,
    holder: HumanAddr,
) -> StdResult<HandleResponse> {

    if env.message.sender != config_r(&deps.storage).load()?.admin {
        return Err(StdError::unauthorized());
    }

    let key = holder.as_str().as_bytes();

    if let Some(mut account) = account_r(&deps.storage).may_load(key)? {
        account.status = Status::Closed;
        account_w(&mut deps.storage).save(key, &account)?;
    } else {
        return Err(StdError::generic_err("Account doesn't exist"));
    }

    Ok(HandleResponse {
        messages: vec![],
        log: vec![],
        data: Some(to_binary(&HandleAnswer::RemoveAccount {
            status: ResponseStatus::Success,
        })?),
    })
}

pub fn claim<S: Storage, A: Api, Q: Querier>(
    deps: &mut Extern<S, A, Q>,
    env: &Env,
    asset: HumanAddr,
) -> StdResult<HandleResponse> {

    if !account_list_r(&deps.storage).load()?.contains(&env.message.sender) {
        return Err(StdError::unauthorized());
    }

    let key = asset.as_str().as_bytes();

    let managers = managers_r(&deps.storage).load()?;
    let allowances = allowances_r(&deps.storage).load(&key)?;

    let mut messages = vec![];

    let mut claimed = Uint128::zero();

    for allowance in allowances {
        match allowance {
            Allowance::Amount { .. } => {},
            Allowance::Portion { spender, .. } => {
                if let Some(manager) = managers.iter().find(|m| m.contract.address == spender) {

                    let claimable = adapter::claimable_query(&deps, &asset, manager.contract.clone())?;

                    if claimable > Uint128::zero() {
                        messages.push(
                            adapter::claim_msg(
                                asset.clone(),
                                manager.contract.clone()
                            )?
                        );
                        claimed += claimable;
                    }
                }
            }
        }
    }

    Ok(HandleResponse {
        messages,
        log: vec![],
        data: Some(to_binary(&adapter::HandleAnswer::Claim {
            status: ResponseStatus::Success,
            amount: claimed,
        })?),
    })
}

pub fn unbond<S: Storage, A: Api, Q: Querier>(
    deps: &mut Extern<S, A, Q>,
    env: &Env,
    asset: HumanAddr,
    amount: Uint128,
) -> StdResult<HandleResponse> {

    /*
    if env.message.sender != config_r(&deps.storage).load()?.admin {
        return Err(StdError::unauthorized());
    }
    */

    let account = match account_r(&deps.storage).may_load(&env.message.sender.as_str().as_bytes())? {
        Some(a) => a,
        None => {
            return Err(StdError::unauthorized());
        }
    };

    let managers = managers_r(&deps.storage).load()?;

    let mut messages = vec![];

    let mut unbond_amount = amount;

    for allowance in allowances_r(&deps.storage).load(asset.as_str().as_bytes())? {
        match allowance {
            Allowance::Amount { .. } => {},
            Allowance::Portion { spender, .. } => {
                if let Some(manager) = managers.iter().find(|m| m.contract.address == spender) {
                    let balance = adapter::balance_query(&deps, &asset.clone(), manager.contract.clone())?;

                    if balance > unbond_amount {
                        messages.push(
                            adapter::unbond_msg(
                                asset.clone(),
                                unbond_amount,
                                manager.contract.clone(),
                            )?
                        );
                        unbond_amount = Uint128::zero();
                    }
                    else {
                        messages.push(
                            adapter::unbond_msg(
                                asset.clone(),
                                balance,
                                manager.contract.clone(),
                            )?
                        );
                        unbond_amount = (unbond_amount - balance)?;
                    }
                }
            }
        }

        if unbond_amount == Uint128::zero() {
            break;
        }
    }

    if unbond_amount > Uint128::zero() {
        return Err(StdError::generic_err(
            format!("Failed to fully unbond {}, {} available", 
                    amount, (amount - unbond_amount)?)
        ));
    }

    total_unbonding_w(&mut deps.storage)
        .update(
            asset.as_str().as_bytes(), 
            |u| Ok(u.or(Some(Uint128::zero())).unwrap() + amount)
        )?;

    Ok(HandleResponse {
        messages,
        log: vec![],
        data: Some(to_binary(&adapter::HandleAnswer::Claim {
            status: ResponseStatus::Success,
            amount,
        })?),
    })
}<|MERGE_RESOLUTION|>--- conflicted
+++ resolved
@@ -1,8 +1,5 @@
-<<<<<<< HEAD
-=======
 use cosmwasm_math_compat::Uint128;
 use cosmwasm_std;
->>>>>>> bf5a6e2b
 use cosmwasm_std::{
     from_binary, to_binary, Api, Binary, CosmosMsg, Env, Extern, HandleResponse, HumanAddr,
     Querier, StdError, StdResult, Storage,
@@ -71,57 +68,8 @@
             });
         }
 
-<<<<<<< HEAD
         account_w(&mut deps.storage).save(&key, &account)?;
     }
-=======
-    let asset = assets_r(&deps.storage).load(env.message.sender.as_str().as_bytes())?;
-
-    let messages = allocations_r(&deps.storage)
-        .may_load(asset.contract.address.as_str().as_bytes())?
-        .unwrap_or_default()
-        .into_iter()
-        .filter_map(|alloc| match alloc {
-            Allocation::Reserves { .. } | Allocation::Allowance { .. } => None,
-            Allocation::Rewards {
-                contract,
-                allocation,
-            } => Some(send_msg(
-                contract.address,
-                amount.multiply_ratio(allocation, 10u128.pow(18)).into(),
-                None,
-                None,
-                None,
-                1,
-                asset.contract.code_hash.clone(),
-                asset.contract.address.clone(),
-            )),
-            Allocation::Staking {
-                contract,
-                allocation,
-            } => Some(send_msg(
-                contract.address,
-                amount.multiply_ratio(allocation, 10u128.pow(18)).into(),
-                None,
-                None,
-                None,
-                1,
-                asset.contract.code_hash.clone(),
-                asset.contract.address.clone(),
-            )),
-            Allocation::Application { .. } => {
-                //debug_print!("Applications Unsupported {}/{} u{} to {}", allocation, amount, asset.token_info.symbol, contract.address);
-                //TODO: implement
-                None
-            }
-            Allocation::Pool { .. } => {
-                //debug_print!("Pools Unsupported {}/{} u{} to {}", allocation, amount, asset.token_info.symbol, contract.address);
-                //TODO: implement
-                None
-            }
-        })
-        .collect::<Result<_, _>>()?;
->>>>>>> bf5a6e2b
 
     Ok(HandleResponse {
         messages: vec![],
@@ -300,7 +248,6 @@
                     1,
                     full_asset.contract.code_hash.clone(),
                     full_asset.contract.address.clone(),
-<<<<<<< HEAD
                 )?.allowance;
 
                 // UnderFunded
@@ -313,30 +260,6 @@
                         increase_allowance_msg(
                             spender,
                             increase,
-=======
-                )?
-                .allowance
-                .into();
-
-                match amount.cmp(&cur_allowance) {
-                    // decrease allowance
-                    std::cmp::Ordering::Less => {
-                        messages.push(decrease_allowance_msg(
-                            address.clone(),
-                            amount.checked_sub(cur_allowance)?.into(),
-                            None,
-                            None,
-                            1,
-                            full_asset.contract.code_hash.clone(),
-                            full_asset.contract.address.clone(),
-                        )?);
-                    }
-                    // increase allowance
-                    std::cmp::Ordering::Greater => {
-                        messages.push(increase_allowance_msg(
-                            address.clone(),
-                            amount.checked_sub(cur_allowance)?.into(),
->>>>>>> bf5a6e2b
                             None,
                             None,
                             1,
@@ -396,23 +319,10 @@
                             )?
                         );
                     }
-
-<<<<<<< HEAD
                 }
             },
         }
     };
-=======
-    let messages = vec![increase_allowance_msg(
-        spender,
-        amount.into(),
-        expiration,
-        None,
-        1,
-        full_asset.contract.code_hash.clone(),
-        full_asset.contract.address,
-    )?];
->>>>>>> bf5a6e2b
 
     Ok(HandleResponse {
         messages,
