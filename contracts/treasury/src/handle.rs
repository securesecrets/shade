--- conflicted
+++ resolved
@@ -9,14 +9,10 @@
 use secret_toolkit::snip20::{register_receive_msg, send_msg, set_viewing_key_msg, increase_allowance_msg, decrease_allowance_msg, allowance_query};
 
 use shade_protocol::{
-<<<<<<< HEAD
     asset::Contract,
     generic_response::ResponseStatus,
-    //math::Uint128,
     snip20,
-=======
     snip20::fetch_snip20,
->>>>>>> fc759cbf
     treasury::{Allocation, Config, Flag, HandleAnswer, QueryAnswer},
     utils::{asset::Contract, generic_response::ResponseStatus},
 };
