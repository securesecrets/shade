use cosmwasm_std;
use cosmwasm_std::{
<<<<<<< HEAD
    to_binary, Api, Binary,
    Env, Extern, HandleResponse,
    Querier, StdError, StdResult, Storage, 
    Uint128, HumanAddr,
    from_binary,
};
use secret_toolkit::{
    snip20,
    snip20::{
        token_info_query,
        register_receive_msg, 
        set_viewing_key_msg,
        send_msg,
    },
=======
    debug_print,
    to_binary,
    Api,
    Binary,
    Env,
    Extern,
    HandleResponse,
    HumanAddr,
    Querier,
    StdError,
    StdResult,
    Storage,
    Uint128,
>>>>>>> 3935fb3d
};
use secret_toolkit::snip20::{register_receive_msg, set_viewing_key_msg, token_info_query};

use shade_protocol;
use shade_protocol::{
<<<<<<< HEAD
    treasury::{
        HandleAnswer, 
        QueryAnswer,
        Allocation,
        Config,
        Flag,
    },
    snip20::{
        Snip20Asset, fetch_snip20,
        token_config_query,
    },
    asset::Contract,
    generic_response::ResponseStatus,
    //math::Uint128,
};

use crate::{
    query,
    state::{
        config_w, config_r, 
        assets_r, assets_w,
        viewing_key_r,
        allocations_r, allocations_w,
        reserves_r, reserves_w,
    },
};
=======
    asset::Contract,
    generic_response::ResponseStatus,
    treasury::{Allocation, Asset, HandleAnswer},
};

use crate::state::{assets_r, assets_w, config_r, config_w, viewing_key_r};
>>>>>>> 3935fb3d

pub fn receive<S: Storage, A: Api, Q: Querier>(
    deps: &mut Extern<S, A, Q>,
    env: Env,
    _sender: HumanAddr,
    _from: HumanAddr,
    amount: Uint128,
    msg: Option<Binary>,
) -> StdResult<HandleResponse> {
<<<<<<< HEAD

    let asset = assets_r(&deps.storage).load(env.message.sender.to_string().as_bytes())?;
    //debug_print!("Treasured {} u{}", amount, asset.token_info.symbol);
    // skip the rest if the send the "unallocated" flag
    if let Some(f) = msg {
        let flag: Flag = from_binary(&f)?;
        if flag.flag == "unallocated" {
            return Ok(HandleResponse {
                messages: vec![],
                log: vec![],
                data: Some( to_binary(
                    &HandleAnswer::Receive {
                        status: ResponseStatus::Success,
                    }
                )?),
            })
        }
    };

    let mut messages = vec![];

    allocations_w(&mut deps.storage).update(asset.contract.address.to_string().as_bytes(), |allocs| {

        let mut alloc_list = match allocs {
            None => { vec![] }
            Some(a) => { a }
        };

        for alloc in &mut alloc_list {
=======
    let assets = assets_r(&deps.storage);
>>>>>>> 3935fb3d

            match alloc {
                Allocation::Reserves { allocation } => { },
                Allocation::Staking { allocation, contract } => {

                    let mut allocation = amount.multiply_ratio(*allocation, 10u128.pow(18));
                    //a.amount_allocated += allocation;

                    //debug_print!("Staking {}/{} u{} to {}", allocation, amount, asset.token_info.symbol, contract.address);

                    messages.push(
                        send_msg(
                                contract.address.clone(),
                                allocation,
                                None,
                                None,
                                1,
                                asset.contract.code_hash.clone(),
                                asset.contract.address.clone(),
                        )?
                    );
                },

                Allocation::Application { contract, allocation, token } => {
                    //debug_print!("Applications Unsupported {}/{} u{} to {}", allocation, amount, asset.token_info.symbol, contract.address);
                },
                Allocation::Pool { contract, allocation, secondary_asset, token } => {
                    //debug_print!("Pools Unsupported {}/{} u{} to {}", allocation, amount, asset.token_info.symbol, contract.address);
                },
            };
        }

        Ok(alloc_list)
    })?;

    Ok(HandleResponse {
        messages: messages,
        log: vec![],
<<<<<<< HEAD
        data: Some( to_binary(
            &HandleAnswer::Receive {
                status: ResponseStatus::Success,
            }
        )?),
=======
        data: Some(to_binary(&HandleAnswer::Receive {
            status: ResponseStatus::Success,
        })?),
>>>>>>> 3935fb3d
    })
}

pub fn try_update_config<S: Storage, A: Api, Q: Querier>(
    deps: &mut Extern<S, A, Q>,
    env: Env,
    config: Config,
) -> StdResult<HandleResponse> {
    let config = config_r(&deps.storage).load()?;

    if env.message.sender != config.admin {
        return Err(StdError::Unauthorized { backtrace: None });
    }

    config_w(&mut deps.storage).save(&config);

    Ok(HandleResponse {
        messages: vec![],
        log: vec![],
<<<<<<< HEAD
        data: Some( to_binary( &HandleAnswer::UpdateConfig {
            status: ResponseStatus::Success } 
        )?)
=======
        data: Some(to_binary(&HandleAnswer::UpdateConfig {
            status: ResponseStatus::Success,
        })?),
>>>>>>> 3935fb3d
    })
}

pub fn try_register_asset<S: Storage, A: Api, Q: Querier>(
    deps: &mut Extern<S, A, Q>,
    env: &Env,
    contract: &Contract,
    reserves: Option<Uint128>,
) -> StdResult<HandleResponse> {
    let config = config_r(&deps.storage).load()?;
    if env.message.sender != config.admin {
        return Err(StdError::Unauthorized { backtrace: None });
    }

    let mut messages = vec![];
<<<<<<< HEAD

    assets_w(&mut deps.storage).save(
        contract.address.to_string().as_bytes(), 
        &fetch_snip20(&contract, &deps.querier)?
    )?;

    let allocs = match reserves {
        Some(r) => { vec![Allocation::Reserves { allocation: r } ] }
        None => { vec![] }
    };

    allocations_w(&mut deps.storage).save(
        contract.address.to_string().as_bytes(), 
        &vec![]
    )?;

    reserves_w(&mut deps.storage).save(
        contract.address.to_string().as_bytes(), 
        &match reserves {
            None => { Uint128::zero() }
            Some(r) => { r }
        },
    )?;
=======
    let token_info = token_info_query(
        &deps.querier,
        1,
        contract.code_hash.clone(),
        contract.address.clone(),
    )?;

    assets_w(&mut deps.storage).save(contract.address.to_string().as_bytes(), &Asset {
        contract: contract.clone(),
        token_info,
        allocations,
    })?;
>>>>>>> 3935fb3d

    // Register contract in asset
    messages.push(
        register_receive_msg(
            env.contract_code_hash.clone(),
            None,
            256,
            contract.code_hash.clone(),
            contract.address.clone(),
        )?
    );

    // Set viewing key
<<<<<<< HEAD
    messages.push(
        set_viewing_key_msg(
            viewing_key_r(&deps.storage).load()?,
            None,
            1,
            contract.code_hash.clone(),
            contract.address.clone()
        )?
    );
=======
    messages.push(set_viewing_key_msg(
        viewing_key_r(&deps.storage).load()?,
        None,
        1,
        contract.code_hash.clone(),
        contract.address.clone(),
    )?);
>>>>>>> 3935fb3d

    Ok(HandleResponse {
        messages,
        log: vec![],
<<<<<<< HEAD
        data: Some( to_binary(
            &HandleAnswer::RegisterAsset {
                status: ResponseStatus::Success }
        )?)
=======
        data: Some(to_binary(&HandleAnswer::RegisterAsset {
            status: ResponseStatus::Success,
        })?),
>>>>>>> 3935fb3d
    })
}

pub fn register_allocation<S: Storage, A: Api, Q: Querier>(
    deps: &mut Extern<S, A, Q>,
    env: &Env,
    asset: HumanAddr,
    alloc: Allocation,
) -> StdResult<HandleResponse> {
<<<<<<< HEAD

    let config = config_r(&deps.storage).load()?;

    /* ADMIN ONLY */
    if env.message.sender != config.admin {
        return Err(StdError::Unauthorized { backtrace: None });
    }

    let full_asset = match assets_r(&deps.storage).may_load(asset.to_string().as_bytes())? {
        Some(a) => { a }
        None => {
            return Err(StdError::GenericErr {
                msg: "Unregistered asset".to_string(),
                backtrace: None,
            });
        }
    };

    let liquid_balance: Uint128 = match query::balance(&deps, &asset)? {
        QueryAnswer::Balance { amount } => amount,
        _ => {
            return Err(StdError::GenericErr {
                msg: "Unexpected response for balance".to_string(),
                backtrace: None,
            });
        }
    };

    let alloc_portion = *match &alloc {
        Allocation::Reserves { allocation } => allocation,
        Allocation::Staking { contract, allocation } => allocation,
        Allocation::Application { contract, allocation, token } => allocation,
        Allocation::Pool { contract, allocation, secondary_asset, token } => allocation,
    };

    let alloc_address = match &alloc {
        Allocation::Staking { contract, allocation } => Some(contract.address.clone()),
        Allocation::Application { contract, allocation, token } => Some(contract.address.clone()),
        Allocation::Pool { contract, allocation, secondary_asset, token } => Some(contract.address.clone()),
        _ => None,
    };

    let mut allocated_portion = Uint128::zero();

    allocations_w(&mut deps.storage).update(asset.to_string().as_bytes(), |apps| {

        // initialize list if it doesn't exist
        let mut app_list = match apps {
            None => { vec![] }
            Some(a) => { a }
        };

        // Remove old instance of this contract
        // TODO: need type comparison or something? gonna worry about it later
        let mut existing_index = None;
        for (i, app) in app_list.iter_mut().enumerate() {

            if let Some(address) = match app {
                Allocation::Reserves { allocation } => None,
                Allocation::Staking { contract, allocation } => Some(contract.address.clone()),
                Allocation::Application { contract, allocation, token } => Some(contract.address.clone()),
                Allocation::Pool { contract, allocation, secondary_asset, token } => Some(contract.address.clone()),
            } {
                match &alloc_address {
                    Some(a) => {
                        if address == *a {
                            existing_index = Option::from(i);
                            break;
                        }
                    }
                    None => { }
                }
            }
            else {
                match alloc_address {
                    Some(_) => { }
                    None => { 
                        existing_index = Option::from(i);
                        break;
                    }
                }
            }
        }

        match existing_index {
            Some(i) => {
                app_list.remove(i);
            }
            _ => {}
        }

        // Validate addition does not exceed 100%
        for app in &app_list {

            allocated_portion = allocated_portion + match app {
                Allocation::Reserves { allocation } => Uint128::zero(),
                Allocation::Staking { contract, allocation } => *allocation,
                Allocation::Application { contract, allocation, token } => *allocation,
                Allocation::Pool { contract, allocation, secondary_asset, token } => *allocation,
            };
        }

        
        if (allocated_portion + alloc_portion) >= Uint128(10u128.pow(18)) {
            return Err(StdError::GenericErr {
                msg: "Invalid allocation total exceeding 100%".to_string(),
                backtrace: None,
            });
        }

        app_list.push(alloc);

        Ok(app_list)
    })?;

    //TODO: get Uint128 math functions to do these things (untested)
    //TODO: re-add send_msg below
    /*
    let liquid_portion = (allocated_portion * liquid_balance) / allocated_portion;

    // Determine how much of current balance is to be allocated
    let to_allocate = liquid_balance - (alloc_portion / liquid_portion);
    */

=======
    let messages = vec![];
>>>>>>> 3935fb3d
    Ok(HandleResponse {
        messages: vec![
            /*
            send_msg(
                    full_asset.contract.address.clone(),
                    to_allocate,
                    None,
                    None,
                    1,
                    full_asset.contract.code_hash.clone(),
                    full_asset.contract.address.clone(),
            )?
            */
        ],
        log: vec![],
<<<<<<< HEAD
        data: Some( to_binary( 
            &HandleAnswer::RegisterApp {
                status: ResponseStatus::Success } 
            )? 
        )
=======
        data: Some(to_binary(&HandleAnswer::Rebalance {
            status: ResponseStatus::Success,
        })?),
>>>>>>> 3935fb3d
    })
}<|MERGE_RESOLUTION|>--- conflicted
+++ resolved
@@ -1,6 +1,5 @@
 use cosmwasm_std;
 use cosmwasm_std::{
-<<<<<<< HEAD
     to_binary, Api, Binary,
     Env, Extern, HandleResponse,
     Querier, StdError, StdResult, Storage, 
@@ -15,27 +14,11 @@
         set_viewing_key_msg,
         send_msg,
     },
-=======
-    debug_print,
-    to_binary,
-    Api,
-    Binary,
-    Env,
-    Extern,
-    HandleResponse,
-    HumanAddr,
-    Querier,
-    StdError,
-    StdResult,
-    Storage,
-    Uint128,
->>>>>>> 3935fb3d
 };
 use secret_toolkit::snip20::{register_receive_msg, set_viewing_key_msg, token_info_query};
 
 use shade_protocol;
 use shade_protocol::{
-<<<<<<< HEAD
     treasury::{
         HandleAnswer, 
         QueryAnswer,
@@ -62,14 +45,6 @@
         reserves_r, reserves_w,
     },
 };
-=======
-    asset::Contract,
-    generic_response::ResponseStatus,
-    treasury::{Allocation, Asset, HandleAnswer},
-};
-
-use crate::state::{assets_r, assets_w, config_r, config_w, viewing_key_r};
->>>>>>> 3935fb3d
 
 pub fn receive<S: Storage, A: Api, Q: Querier>(
     deps: &mut Extern<S, A, Q>,
@@ -79,7 +54,6 @@
     amount: Uint128,
     msg: Option<Binary>,
 ) -> StdResult<HandleResponse> {
-<<<<<<< HEAD
 
     let asset = assets_r(&deps.storage).load(env.message.sender.to_string().as_bytes())?;
     //debug_print!("Treasured {} u{}", amount, asset.token_info.symbol);
@@ -109,9 +83,6 @@
         };
 
         for alloc in &mut alloc_list {
-=======
-    let assets = assets_r(&deps.storage);
->>>>>>> 3935fb3d
 
             match alloc {
                 Allocation::Reserves { allocation } => { },
@@ -150,17 +121,11 @@
     Ok(HandleResponse {
         messages: messages,
         log: vec![],
-<<<<<<< HEAD
         data: Some( to_binary(
             &HandleAnswer::Receive {
                 status: ResponseStatus::Success,
             }
         )?),
-=======
-        data: Some(to_binary(&HandleAnswer::Receive {
-            status: ResponseStatus::Success,
-        })?),
->>>>>>> 3935fb3d
     })
 }
 
@@ -180,15 +145,9 @@
     Ok(HandleResponse {
         messages: vec![],
         log: vec![],
-<<<<<<< HEAD
         data: Some( to_binary( &HandleAnswer::UpdateConfig {
             status: ResponseStatus::Success } 
         )?)
-=======
-        data: Some(to_binary(&HandleAnswer::UpdateConfig {
-            status: ResponseStatus::Success,
-        })?),
->>>>>>> 3935fb3d
     })
 }
 
@@ -204,7 +163,6 @@
     }
 
     let mut messages = vec![];
-<<<<<<< HEAD
 
     assets_w(&mut deps.storage).save(
         contract.address.to_string().as_bytes(), 
@@ -228,20 +186,6 @@
             Some(r) => { r }
         },
     )?;
-=======
-    let token_info = token_info_query(
-        &deps.querier,
-        1,
-        contract.code_hash.clone(),
-        contract.address.clone(),
-    )?;
-
-    assets_w(&mut deps.storage).save(contract.address.to_string().as_bytes(), &Asset {
-        contract: contract.clone(),
-        token_info,
-        allocations,
-    })?;
->>>>>>> 3935fb3d
 
     // Register contract in asset
     messages.push(
@@ -255,7 +199,6 @@
     );
 
     // Set viewing key
-<<<<<<< HEAD
     messages.push(
         set_viewing_key_msg(
             viewing_key_r(&deps.storage).load()?,
@@ -265,29 +208,14 @@
             contract.address.clone()
         )?
     );
-=======
-    messages.push(set_viewing_key_msg(
-        viewing_key_r(&deps.storage).load()?,
-        None,
-        1,
-        contract.code_hash.clone(),
-        contract.address.clone(),
-    )?);
->>>>>>> 3935fb3d
 
     Ok(HandleResponse {
         messages,
         log: vec![],
-<<<<<<< HEAD
         data: Some( to_binary(
             &HandleAnswer::RegisterAsset {
                 status: ResponseStatus::Success }
         )?)
-=======
-        data: Some(to_binary(&HandleAnswer::RegisterAsset {
-            status: ResponseStatus::Success,
-        })?),
->>>>>>> 3935fb3d
     })
 }
 
@@ -297,7 +225,6 @@
     asset: HumanAddr,
     alloc: Allocation,
 ) -> StdResult<HandleResponse> {
-<<<<<<< HEAD
 
     let config = config_r(&deps.storage).load()?;
 
@@ -422,9 +349,6 @@
     let to_allocate = liquid_balance - (alloc_portion / liquid_portion);
     */
 
-=======
-    let messages = vec![];
->>>>>>> 3935fb3d
     Ok(HandleResponse {
         messages: vec![
             /*
@@ -440,16 +364,9 @@
             */
         ],
         log: vec![],
-<<<<<<< HEAD
         data: Some( to_binary( 
             &HandleAnswer::RegisterApp {
                 status: ResponseStatus::Success } 
             )? 
-        )
-=======
-        data: Some(to_binary(&HandleAnswer::Rebalance {
-            status: ResponseStatus::Success,
-        })?),
->>>>>>> 3935fb3d
     })
 }