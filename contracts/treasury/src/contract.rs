use cosmwasm_std::{
    debug_print, to_binary, Api, Binary, Env, Extern, HandleResponse, InitResponse, Querier,
    StdResult, Storage,
};

use shade_protocol::treasury::{Config, HandleMsg, InitMsg, QueryMsg};

use chrono::prelude::*;
use crate::{
    handle, query,
    state::{
<<<<<<< HEAD
        config_w, self_address_w, viewing_key_w,
        asset_list_w, allocations_w,
        last_allowance_refresh_w,
=======
        allocations_w, asset_list_w, config_w, last_allowance_refresh_w, self_address_w,
        viewing_key_w,
>>>>>>> e933e487
    },
};
use chrono::prelude::*;

pub fn init<S: Storage, A: Api, Q: Querier>(
    deps: &mut Extern<S, A, Q>,
    env: Env,
    msg: InitMsg,
) -> StdResult<InitResponse> {
    config_w(&mut deps.storage).save(&Config {
        admin: msg.admin.unwrap_or(env.message.sender.clone()),
        sscrt: msg.sscrt,
    })?;

    viewing_key_w(&mut deps.storage).save(&msg.viewing_key)?;
    self_address_w(&mut deps.storage).save(&env.contract.address)?;
    asset_list_w(&mut deps.storage).save(&Vec::new())?;

    //init last refresh with epoch 0 so first refresh always goes
    let timestamp = 0;
    let naive = NaiveDateTime::from_timestamp(timestamp, 0);
    let datetime: DateTime<Utc> = DateTime::from_utc(naive, Utc);

    last_allowance_refresh_w(&mut deps.storage).save(&datetime.to_rfc3339())?;

    debug_print!("Contract was initialized by {}", env.message.sender);

    Ok(InitResponse {
        messages: vec![],
        log: vec![],
    })
}

pub fn handle<S: Storage, A: Api, Q: Querier>(
    deps: &mut Extern<S, A, Q>,
    env: Env,
    msg: HandleMsg,
) -> StdResult<HandleResponse> {
    match msg {
        HandleMsg::Receive {
            sender,
            from,
            amount,
            msg,
            ..
        } => handle::receive(deps, env, sender, from, amount, msg),
        HandleMsg::UpdateConfig { config } => handle::try_update_config(deps, env, config),
<<<<<<< HEAD
        HandleMsg::RegisterAsset { contract, reserves } => handle::try_register_asset(deps, &env, &contract, reserves),
        HandleMsg::RegisterAllocation { asset, allocation } => handle::register_allocation(deps, &env, asset, allocation),
        HandleMsg::RefreshAllowance { } => handle::refresh_allowance(deps, &env),
        HandleMsg::OneTimeAllowance { asset, spender, amount, expiration } => handle::one_time_allowance(deps, &env, asset, spender, amount, expiration),
=======
        HandleMsg::RegisterAsset { contract, reserves } => {
            handle::try_register_asset(deps, &env, &contract, reserves)
        }
        HandleMsg::RegisterAllocation { asset, allocation } => {
            handle::register_allocation(deps, &env, asset, allocation)
        }
        HandleMsg::RefreshAllowance {} => handle::refresh_allowance(deps, &env),
        HandleMsg::OneTimeAllowance {
            asset,
            spender,
            amount,
            expiration,
        } => handle::one_time_allowance(deps, &env, asset, spender, amount, expiration),
>>>>>>> e933e487
        /*
          HandleMsg::Rebalance {
          } => handle::rebalance(deps, &env),
        */
    }
}

pub fn query<S: Storage, A: Api, Q: Querier>(
    deps: &Extern<S, A, Q>,
    msg: QueryMsg,
) -> StdResult<Binary> {
    match msg {
        QueryMsg::Config {} => to_binary(&query::config(deps)?),
        QueryMsg::Assets {} => to_binary(&query::assets(deps)?),
        QueryMsg::Allocations { asset } => to_binary(&query::allocations(deps, asset)?),
        QueryMsg::Balance { asset } => to_binary(&query::balance(&deps, &asset)?),
<<<<<<< HEAD
        QueryMsg::Allowances { asset, spender } => to_binary(&query::allowances(&deps, &asset, &spender)?),
        QueryMsg::LastAllowanceRefresh { } => to_binary(&query::last_allowance_refresh(&deps)?),
=======
        QueryMsg::Allowances { asset, spender } => {
            to_binary(&query::allowances(&deps, &asset, &spender)?)
        }
        QueryMsg::LastAllowanceRefresh {} => to_binary(&query::last_allowance_refresh(&deps)?),
>>>>>>> e933e487
    }
}<|MERGE_RESOLUTION|>--- conflicted
+++ resolved
@@ -5,18 +5,11 @@
 
 use shade_protocol::treasury::{Config, HandleMsg, InitMsg, QueryMsg};
 
-use chrono::prelude::*;
 use crate::{
     handle, query,
     state::{
-<<<<<<< HEAD
-        config_w, self_address_w, viewing_key_w,
-        asset_list_w, allocations_w,
-        last_allowance_refresh_w,
-=======
         allocations_w, asset_list_w, config_w, last_allowance_refresh_w, self_address_w,
         viewing_key_w,
->>>>>>> e933e487
     },
 };
 use chrono::prelude::*;
@@ -64,12 +57,6 @@
             ..
         } => handle::receive(deps, env, sender, from, amount, msg),
         HandleMsg::UpdateConfig { config } => handle::try_update_config(deps, env, config),
-<<<<<<< HEAD
-        HandleMsg::RegisterAsset { contract, reserves } => handle::try_register_asset(deps, &env, &contract, reserves),
-        HandleMsg::RegisterAllocation { asset, allocation } => handle::register_allocation(deps, &env, asset, allocation),
-        HandleMsg::RefreshAllowance { } => handle::refresh_allowance(deps, &env),
-        HandleMsg::OneTimeAllowance { asset, spender, amount, expiration } => handle::one_time_allowance(deps, &env, asset, spender, amount, expiration),
-=======
         HandleMsg::RegisterAsset { contract, reserves } => {
             handle::try_register_asset(deps, &env, &contract, reserves)
         }
@@ -83,7 +70,6 @@
             amount,
             expiration,
         } => handle::one_time_allowance(deps, &env, asset, spender, amount, expiration),
->>>>>>> e933e487
         /*
           HandleMsg::Rebalance {
           } => handle::rebalance(deps, &env),
@@ -100,14 +86,9 @@
         QueryMsg::Assets {} => to_binary(&query::assets(deps)?),
         QueryMsg::Allocations { asset } => to_binary(&query::allocations(deps, asset)?),
         QueryMsg::Balance { asset } => to_binary(&query::balance(&deps, &asset)?),
-<<<<<<< HEAD
-        QueryMsg::Allowances { asset, spender } => to_binary(&query::allowances(&deps, &asset, &spender)?),
-        QueryMsg::LastAllowanceRefresh { } => to_binary(&query::last_allowance_refresh(&deps)?),
-=======
         QueryMsg::Allowances { asset, spender } => {
             to_binary(&query::allowances(&deps, &asset, &spender)?)
         }
         QueryMsg::LastAllowanceRefresh {} => to_binary(&query::last_allowance_refresh(&deps)?),
->>>>>>> e933e487
     }
 }