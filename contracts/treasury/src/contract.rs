use cosmwasm_std::{
<<<<<<< HEAD
    debug_print, to_binary, Api, Binary,
    Env, Extern, HandleResponse, InitResponse, 
    Querier, StdResult, Storage,
};

use secret_toolkit;
use shade_protocol::{
    treasury::{
        InitMsg,
        Config,
        HandleMsg,
        QueryMsg,
    },
};
=======
    debug_print,
    to_binary,
    Api,
    Binary,
    Env,
    Extern,
    HandleResponse,
    InitResponse,
    Querier,
    StdResult,
    Storage,
};

use shade_protocol::treasury::{Config, HandleMsg, InitMsg, QueryMsg};
>>>>>>> 3935fb3d

use crate::{
    handle,
    query,
    state::{config_w, self_address_w, viewing_key_w},
};

pub fn init<S: Storage, A: Api, Q: Querier>(
    deps: &mut Extern<S, A, Q>,
    env: Env,
    msg: InitMsg,
) -> StdResult<InitResponse> {
<<<<<<< HEAD

    config_w(&mut deps.storage).save(
        &Config {
            admin: match msg.admin {
                None => { env.message.sender.clone() }
                Some(admin) => { admin }
            },
        }
    )?;
=======
    let state = Config {
        owner: match msg.admin {
            None => env.message.sender.clone(),
            Some(admin) => admin,
        },
    };
>>>>>>> 3935fb3d

    viewing_key_w(&mut deps.storage).save(&msg.viewing_key)?;
    self_address_w(&mut deps.storage).save(&env.contract.address)?;

    debug_print!("Contract was initialized by {}", env.message.sender);

    Ok(InitResponse {
        messages: vec![],
        log: vec![],
    })
}

pub fn handle<S: Storage, A: Api, Q: Querier>(
    deps: &mut Extern<S, A, Q>,
    env: Env,
    msg: HandleMsg,
) -> StdResult<HandleResponse> {
    match msg {
        HandleMsg::Receive {
            sender,
            from,
            amount,
            msg,
            ..
        } => handle::receive(deps, env, sender, from, amount, msg),
<<<<<<< HEAD
        HandleMsg::UpdateConfig {
            config,
        } => handle::try_update_config(deps, env, config),
        HandleMsg::RegisterAsset {
            contract,
            reserves,
        } => handle::try_register_asset(deps, &env, &contract, reserves),
        HandleMsg::RegisterAllocation {
            asset,
            allocation,
        } => handle::register_allocation(deps, &env, asset, allocation),
        /*
        HandleMsg::Rebalance {
        } => handle::rebalance(deps, &env),
        */
=======
        HandleMsg::UpdateConfig { owner } => handle::try_update_config(deps, env, owner),
        HandleMsg::RegisterAsset {
            contract,
            allocations,
        } => handle::try_register_asset(deps, &env, &contract, allocations),
        HandleMsg::Rebalance {} => handle::rebalance(deps, &env),
>>>>>>> 3935fb3d
    }
}

pub fn query<S: Storage, A: Api, Q: Querier>(
    deps: &Extern<S, A, Q>,
    msg: QueryMsg,
) -> StdResult<Binary> {
    match msg {
<<<<<<< HEAD
        QueryMsg::Config {} => to_binary(&query::config(deps)?),
        QueryMsg::Allocations { asset } => to_binary(&query::allocations(deps, asset)?),
        QueryMsg::Balance { asset } => to_binary(&query::balance(&deps, &asset)?),
=======
        QueryMsg::GetConfig {} => to_binary(&query::config(deps)?),
        QueryMsg::GetBalance { contract } => to_binary(&query::balance(deps, contract)?),
        QueryMsg::CanRebalance {} => to_binary(&query::can_rebalance(deps)?),
>>>>>>> 3935fb3d
    }
}<|MERGE_RESOLUTION|>--- conflicted
+++ resolved
@@ -1,5 +1,4 @@
 use cosmwasm_std::{
-<<<<<<< HEAD
     debug_print, to_binary, Api, Binary,
     Env, Extern, HandleResponse, InitResponse, 
     Querier, StdResult, Storage,
@@ -14,22 +13,6 @@
         QueryMsg,
     },
 };
-=======
-    debug_print,
-    to_binary,
-    Api,
-    Binary,
-    Env,
-    Extern,
-    HandleResponse,
-    InitResponse,
-    Querier,
-    StdResult,
-    Storage,
-};
-
-use shade_protocol::treasury::{Config, HandleMsg, InitMsg, QueryMsg};
->>>>>>> 3935fb3d
 
 use crate::{
     handle,
@@ -42,7 +25,6 @@
     env: Env,
     msg: InitMsg,
 ) -> StdResult<InitResponse> {
-<<<<<<< HEAD
 
     config_w(&mut deps.storage).save(
         &Config {
@@ -52,14 +34,6 @@
             },
         }
     )?;
-=======
-    let state = Config {
-        owner: match msg.admin {
-            None => env.message.sender.clone(),
-            Some(admin) => admin,
-        },
-    };
->>>>>>> 3935fb3d
 
     viewing_key_w(&mut deps.storage).save(&msg.viewing_key)?;
     self_address_w(&mut deps.storage).save(&env.contract.address)?;
@@ -85,7 +59,6 @@
             msg,
             ..
         } => handle::receive(deps, env, sender, from, amount, msg),
-<<<<<<< HEAD
         HandleMsg::UpdateConfig {
             config,
         } => handle::try_update_config(deps, env, config),
@@ -101,14 +74,6 @@
         HandleMsg::Rebalance {
         } => handle::rebalance(deps, &env),
         */
-=======
-        HandleMsg::UpdateConfig { owner } => handle::try_update_config(deps, env, owner),
-        HandleMsg::RegisterAsset {
-            contract,
-            allocations,
-        } => handle::try_register_asset(deps, &env, &contract, allocations),
-        HandleMsg::Rebalance {} => handle::rebalance(deps, &env),
->>>>>>> 3935fb3d
     }
 }
 
@@ -117,14 +82,8 @@
     msg: QueryMsg,
 ) -> StdResult<Binary> {
     match msg {
-<<<<<<< HEAD
         QueryMsg::Config {} => to_binary(&query::config(deps)?),
         QueryMsg::Allocations { asset } => to_binary(&query::allocations(deps, asset)?),
         QueryMsg::Balance { asset } => to_binary(&query::balance(&deps, &asset)?),
-=======
-        QueryMsg::GetConfig {} => to_binary(&query::config(deps)?),
-        QueryMsg::GetBalance { contract } => to_binary(&query::balance(deps, contract)?),
-        QueryMsg::CanRebalance {} => to_binary(&query::can_rebalance(deps)?),
->>>>>>> 3935fb3d
     }
 }