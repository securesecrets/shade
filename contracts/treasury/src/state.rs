--- conflicted
+++ resolved
@@ -1,11 +1,7 @@
-<<<<<<< HEAD
 use cosmwasm_std::{
     Storage, HumanAddr,
     Uint128,
 };
-=======
-use cosmwasm_std::{HumanAddr, Storage};
->>>>>>> 3935fb3d
 use cosmwasm_storage::{
     bucket,
     bucket_read,
@@ -46,11 +42,7 @@
     singleton_read(storage, ASSET_LIST_KEY)
 }
 
-<<<<<<< HEAD
 pub fn assets_r<S: Storage>(storage: & S) -> ReadonlyBucket<S, Snip20Asset> {
-=======
-pub fn assets_r<S: Storage>(storage: &S) -> ReadonlyBucket<S, treasury::Asset> {
->>>>>>> 3935fb3d
     bucket_read(ASSET_KEY, storage)
 }
 
