--- conflicted
+++ resolved
@@ -1,10 +1,5 @@
-<<<<<<< HEAD
-use cosmwasm_std::{HumanAddr, Storage};
-use cosmwasm_storage::{
-=======
 use shade_protocol::c_std::{HumanAddr, Storage, Uint128};
 use shade_protocol::storage::{
->>>>>>> 44222581
     bucket,
     bucket_read,
     singleton,
