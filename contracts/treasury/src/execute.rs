--- conflicted
+++ resolved
@@ -368,29 +368,15 @@
         }
     }
 
-<<<<<<< HEAD
     println!(
         "311 portion_balance: {} \t amount_allowance: {} \t token_bal: {}",
         portion_balance, amount_allowance, token_balance
     );
-    let mut portion_total = portion_balance; // + (token_balance - amount_allowance);
-    if amount_allowance > token_balance {
-        portion_total -= amount_allowance - token_balance;
-    } else {
-        portion_total += token_balance - amount_allowance;
-    }
+  
     if total_balance > portion_total {
         portion_total = total_balance;
     }
-=======
-    let mut portion_total = portion_balance + portion_allowance + token_balance - amount_allowance;
-    /*
-    if amount_allowance > token_balance {
-        portion_total -= amount_allowance - token_balance;
-    } else {
-    portion_total += token_balance - amount_allowance;
-    }*/
->>>>>>> cb117c51
+  
     println!("amount_balance {}", amount_balance);
     println!("amount_allowance {}", amount_allowance);
     println!("portion_balance {}", portion_balance);
@@ -773,19 +759,10 @@
         &config.admin_auth,
     )?;
 
-<<<<<<< HEAD
     let viewing_key = VIEWING_KEY.load(deps.storage)?;
-    let full_asset = match ASSET.may_load(deps.storage, asset.clone())? {
-        Some(a) => a,
-        None => {
-            return Err(StdError::generic_err("Not an asset"));
-        }
-    };
-=======
     if ASSET.may_load(deps.storage, asset.clone())?.is_none() {
         return Err(StdError::generic_err("Not an asset"));
     }
->>>>>>> cb117c51
 
     let mut allowances = ALLOWANCES
         .may_load(deps.storage, asset.clone())?
@@ -793,7 +770,6 @@
 
     let last_refresh: DateTime<Utc> = utc_from_seconds(0);
 
-<<<<<<< HEAD
     let stale_allow = allowances
         .iter()
         .position(|a| a.spender == allowance.spender);
@@ -804,15 +780,6 @@
         }
         None => {}
     };
-=======
-    // Remove other instances of spender
-    if let Some(i) = allowances
-        .iter()
-        .position(|a| a.spender == allowance.spender)
-    {
-        allowances.remove(i);
-    }
->>>>>>> cb117c51
 
     allowances.push(AllowanceMeta {
         spender: allowance.spender.clone(),
