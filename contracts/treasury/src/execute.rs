--- conflicted
+++ resolved
@@ -64,11 +64,9 @@
     sender: Addr,
     _from: Addr,
     amount: Uint128,
-    msg: Option<Binary>,
+    _msg: Option<Binary>,
 ) -> StdResult<Response> {
-    let metric_key = metric_key(utc_now(&env));
-
-    METRICS.push(deps.storage, env.block.time, Metric {
+    METRICS.pushf(deps.storage, env.block.time, Metric {
         action: Action::FundsReceived,
         context: Context::Receive,
         timestamp: env.block.time.seconds(),
@@ -77,8 +75,6 @@
         user: sender,
     })?;
 
-    METRICS.flush(deps.storage)?;
-
     Ok(Response::new().set_data(to_binary(&ExecuteAnswer::Receive {
         status: ResponseStatus::Success,
     })?))
@@ -161,13 +157,8 @@
     let mut metrics = vec![];
 
     let now = utc_now(&env);
-    println!("NOW {}", now.to_rfc3339());
 
     for a in allowances.clone() {
-<<<<<<< HEAD
-        let manager_balance = match MANAGER.may_load(deps.storage, a.spender.clone())? {
-=======
-        println!("FOR ALLOW");
         let manager = MANAGER.may_load(deps.storage, a.spender.clone())?;
         if let Some(m) = manager.clone() {
             let claimable = manager::claimable_query(
@@ -181,7 +172,7 @@
                 messages.push(manager::claim_msg(&asset.clone(), m.clone())?);
                 metrics.push(Metric {
                     action: Action::ManagerClaim,
-                    context: Context::Update,
+                    context: Context::Rebalance,
                     timestamp: env.block.time.seconds(),
                     token: asset.clone(),
                     amount: claimable,
@@ -190,7 +181,6 @@
             }
         }
         let balance = match manager {
->>>>>>> e0553689
             Some(m) => manager::balance_query(
                 deps.querier,
                 &asset.clone(),
@@ -199,10 +189,6 @@
             )?,
             None => Uint128::zero(),
         };
-<<<<<<< HEAD
-        println!("Balance: {}", manager_balance);
-=======
->>>>>>> e0553689
 
         let allowance = allowance_query(
             &deps.querier,
@@ -213,26 +199,6 @@
             &full_asset.contract.clone(),
         )?
         .allowance;
-<<<<<<< HEAD
-        println!("Allowance: {}", allowance);
-
-        println!(
-            "metadata {}: {}, {}",
-            a.spender.clone(),
-            manager_balance,
-            allowance
-        );
-        metadata.insert(a.spender.clone(), (manager_balance, allowance));
-
-        match a.allowance_type {
-            AllowanceType::Amount => {
-                //TODO this will fail when over funded
-                amount_total += manager_balance + allowance;
-                // account for potential additions (on refill)
-                if a.amount > manager_balance + allowance {
-                    amount_total += a.amount - (manager_balance + allowance);
-                }
-=======
 
         metadata.insert(a.spender.clone(), (balance, allowance));
 
@@ -242,21 +208,10 @@
             }
             AllowanceType::Portion => {
                 portion_total += balance + allowance;
->>>>>>> e0553689
-            }
-            AllowanceType::Portion => {}
-        }
-    }
-
-<<<<<<< HEAD
-    portion_total = token_balance - amount_total;
-
-    let mut messages = vec![];
-    let mut metrics = vec![];
-
-    println!("for allowance in allowances");
-    for allowance in allowances {
-=======
+            }
+        }
+    }
+
     println!("token balance {}", token_balance);
     let portions = allowances
         .clone()
@@ -274,7 +229,6 @@
     // Iterate amount allows first to determine portion total
     for allowance in amounts {
         println!("AMOUNT ALLOW");
->>>>>>> e0553689
         let last_refresh = parse_utc_datetime(&allowance.last_refresh)?;
         // Claim from managers
         let manager = MANAGER.may_load(deps.storage, allowance.spender.clone())?;
@@ -309,13 +263,8 @@
                     vec![],
                 )?);
                 metrics.push(Metric {
-<<<<<<< HEAD
-                    action: Action::ManagerClaim,
+                    action: Action::DecreaseAllowance,
                     context: Context::Rebalance,
-=======
-                    action: Action::DecreaseAllowance,
-                    context: Context::Update,
->>>>>>> e0553689
                     timestamp: env.block.time.seconds(),
                     token: asset.clone(),
                     amount: cur_allowance - allowance.amount,
@@ -341,7 +290,7 @@
                 )?);
                 metrics.push(Metric {
                     action: Action::DecreaseAllowance,
-                    context: Context::Update,
+                    context: Context::Rebalance,
                     timestamp: env.block.time.seconds(),
                     token: asset.clone(),
                     amount: allowance.amount - cur_allowance,
@@ -357,56 +306,7 @@
     println!("portion total {}", portion_total);
     println!("amount_total {}", amount_total);
 
-<<<<<<< HEAD
-        println!("match allowance_type");
-        match allowance.allowance_type {
-            AllowanceType::Amount => {
-                // Refresh allowance if cycle is exceeded
-                if exceeds_cycle(&last_refresh, &now, allowance.cycle) {
-                    let (_, cur_allowance) = metadata[&allowance.spender];
-                    let threshold = allowance
-                        .amount
-                        .multiply_ratio(allowance.tolerance, 10u128.pow(18));
-
-                    match allowance.amount.cmp(&cur_allowance) {
-                        // Decrease Allowance
-                        std::cmp::Ordering::Less => {
-                            messages.push(decrease_allowance_msg(
-                                allowance.spender.clone(),
-                                cur_allowance - allowance.amount,
-                                //TODO impl expiration
-                                None,
-                                None,
-                                1,
-                                &full_asset.contract.clone(),
-                                vec![],
-                            )?);
-                            metrics.push(Metric {
-                                action: Action::DecreaseAllowance,
-                                context: Context::Rebalance,
-                                timestamp: env.block.time.seconds(),
-                                token: asset.clone(),
-                                amount: cur_allowance - allowance.amount,
-                                user: allowance.spender.clone(),
-                            });
-                        }
-                        // Increase Allowance
-                        std::cmp::Ordering::Greater => {
-                            messages.push(increase_allowance_msg(
-                                allowance.spender.clone(),
-                                allowance.amount - cur_allowance,
-                                None,
-                                None,
-                                1,
-                                &full_asset.contract.clone(),
-                                vec![],
-                            )?);
-                            metrics.push(Metric {
-                                action: Action::IncreaseAllowance,
-                                context: Context::Rebalance,
-=======
     for allowance in portions {
-        println!("PORTION ALLOW");
         let last_refresh = parse_utc_datetime(&allowance.last_refresh)?;
         if !exceeds_cycle(&last_refresh, &now, allowance.cycle.clone()) {
             println!("portion doesnt exceed cycle");
@@ -446,7 +346,7 @@
             )?);
             metrics.push(Metric {
                 action: Action::IncreaseAllowance,
-                context: Context::Update,
+                context: Context::Rebalance,
                 timestamp: env.block.time.seconds(),
                 token: asset.clone(),
                 amount: increase,
@@ -474,7 +374,7 @@
                 )?);
                 metrics.push(Metric {
                     action: Action::DecreaseAllowance,
-                    context: Context::Update,
+                    context: Context::Rebalance,
                     timestamp: env.block.time.seconds(),
                     token: asset.clone(),
                     amount: cur_allowance,
@@ -494,148 +394,19 @@
                             )?);
                             metrics.push(Metric {
                                 action: Action::ManagerUnbond,
-                                context: Context::Update,
->>>>>>> e0553689
+                                context: Context::Rebalance,
                                 timestamp: env.block.time.seconds(),
                                 token: asset.clone(),
                                 amount: decrease,
                                 user: m.address.clone(),
                             });
                         }
-<<<<<<< HEAD
-                        _ => {}
-                    }
-                }
-            }
-            AllowanceType::Portion => {
-                let desired_amount = portion_total.multiply_ratio(allowance.amount, 10u128.pow(18));
-                let threshold =
-                    desired_amount.multiply_ratio(allowance.tolerance.clone(), 10u128.pow(18));
-
-                /* NOTE: remove claiming if rebalance tx becomes too heavy
-                 * alternatives:
-                 *  - separate rebalance & update,
-                 *  - update could do an manager.update on all "children"
-                 *  - rebalance can be unique as its not needed as an manager
-                 */
-
-                let (balance, cur_allowance) = metadata[&allowance.spender];
-                println!(
-                    "PORTION bal: {}, all: {} desired: {}",
-                    balance, cur_allowance, desired_amount
-                );
-                let total = balance + cur_allowance;
-
-                // UnderFunded
-                if total < desired_amount {
-                    let increase = desired_amount - total;
-                    println!("UNDERFUNDED PORTION {}", increase);
-                    if increase <= threshold {
-                        println!(
-                            "DIDNT EXCEED THRESHOLD {} TOLERANGE {}",
-                            threshold, allowance.tolerance
-                        );
-                        continue;
-                    }
-                    println!("INC PORTION {}", increase);
-                    messages.push(increase_allowance_msg(
-                        allowance.spender.clone(),
-                        increase,
-                        None,
-                        None,
-                        1,
-                        &full_asset.contract.clone(),
-                        vec![],
-                    )?);
-                    metrics.push(Metric {
-                        action: Action::IncreaseAllowance,
-                        context: Context::Rebalance,
-                        timestamp: env.block.time.seconds(),
-                        token: asset.clone(),
-                        amount: increase,
-                        user: allowance.spender.clone(),
-                    });
-                }
-                // Overfunded
-                else if total > desired_amount {
-                    let mut decrease = total - desired_amount;
-                    if decrease <= threshold {
-                        continue;
-                    }
-
-                    // need to remove more than allowance
-                    if cur_allowance < decrease {
-                        messages.push(decrease_allowance_msg(
-                            allowance.spender.clone(),
-                            cur_allowance,
-                            None,
-                            None,
-                            1,
-                            &full_asset.contract.clone(),
-                            vec![],
-                        )?);
-                        metrics.push(Metric {
-                            action: Action::DecreaseAllowance,
-                            context: Context::Rebalance,
-                            timestamp: env.block.time.seconds(),
-                            token: asset.clone(),
-                            amount: cur_allowance,
-                            user: allowance.spender.clone(),
-                        });
-                        decrease -= cur_allowance;
-
-                        // Unbond remaining
-                        if decrease > Uint128::zero() {
-                            match manager {
-                                Some(m) => {
-                                    messages.push(manager::unbond_msg(
-                                        &asset.clone(),
-                                        decrease,
-                                        m.clone(),
-                                    )?);
-                                    metrics.push(Metric {
-                                        action: Action::ManagerUnbond,
-                                        context: Context::Rebalance,
-                                        timestamp: env.block.time.seconds(),
-                                        token: asset.clone(),
-                                        amount: decrease,
-                                        user: m.address.clone(),
-                                    });
-                                }
-                                None => {
-                                    return Err(StdError::generic_err(format!(
-                                        "Can't unbond from non-manager {}",
-                                        allowance.spender.clone()
-                                    )));
-                                }
-                            }
-                        }
-                    } else {
-                        messages.push(decrease_allowance_msg(
-                            allowance.spender.clone(),
-                            decrease,
-                            None,
-                            None,
-                            1,
-                            &full_asset.contract.clone(),
-                            vec![],
-                        )?);
-                        metrics.push(Metric {
-                            action: Action::DecreaseAllowance,
-                            context: Context::Rebalance,
-                            timestamp: env.block.time.seconds(),
-                            token: asset.clone(),
-                            amount: decrease,
-                            user: allowance.spender.clone(),
-                        });
-=======
                         None => {
                             return Err(StdError::generic_err(format!(
                                 "Can't unbond from non-manager {}",
                                 allowance.spender.clone()
                             )));
                         }
->>>>>>> e0553689
                     }
                 }
             } else {
@@ -650,7 +421,7 @@
                 )?);
                 metrics.push(Metric {
                     action: Action::DecreaseAllowance,
-                    context: Context::Update,
+                    context: Context::Rebalance,
                     timestamp: env.block.time.seconds(),
                     token: asset.clone(),
                     amount: decrease,
@@ -660,18 +431,8 @@
         }
     }
 
-<<<<<<< HEAD
     METRICS.append(deps.storage, env.block.time, &mut metrics)?;
     METRICS.flush(deps.storage)?;
-
-    println!("MESSAGES {}", messages.len());
-=======
-    let mut cur_metrics = METRICS
-        .may_load(deps.storage, metric_key(now))?
-        .unwrap_or(vec![]);
-    cur_metrics.append(&mut metrics);
-    METRICS.save(deps.storage, metric_key(now), &cur_metrics)?;
->>>>>>> e0553689
 
     Ok(Response::new()
         .add_messages(messages)
