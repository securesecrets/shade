--- conflicted
+++ resolved
@@ -1,4 +1,4 @@
-[package] 
+[package]
 name = "scrt_staking"
 version = "0.1.0"
 authors = ["Jack Swenson <jacksonswenson22@gmail.com>"]
@@ -22,24 +22,15 @@
 backtraces = ["shade-protocol/backtraces"]
 
 [dependencies]
-cosmwasm-std = { git = "https://github.com/scrtlabs/cosmwasm", branch = "secret" }
-schemars = "0.8.9"
-serde = { version = "1.0.103", default-features = false, features = ["derive", "alloc"] }
-
 shade-protocol = { version = "0.1.0", path = "../../packages/shade_protocol", features = [
   "scrt_staking",
   "treasury",
   "math",
-<<<<<<< HEAD
-=======
 ] }
-schemars = "0.7"
-serde = { version = "1.0.103", default-features = false, features = ["derive"] }
-snafu = { version = "0.6.3" }
+
 
 [dev-dependencies]
 contract_harness = { version = "0.1.0", path = "../../packages/contract_harness", features = ["scrt_staking", "snip20_reference_impl", "snip20" ] }
 shade-protocol = { version = "0.1.0", path = "../../packages/shade_protocol", features = [
   "ensemble",
->>>>>>> 541775d1
 ] }