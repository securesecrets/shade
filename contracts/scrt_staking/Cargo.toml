[package]
name = "scrt_staking"
version = "0.1.0"
authors = ["Jack Swenson <jacksonswenson22@gmail.com>"]
edition = "2018"

exclude = [
  # Those files are rust-optimizer artifacts. You might want to commit them for convenience but they should not be part of the source code publication.
  "contract.wasm",
  "hash.txt",
]

# See more keys and their definitions at https://doc.rust-lang.org/cargo/reference/manifest.html

[lib]
crate-type = ["cdylib", "rlib"]

[features]
default = []
# for quicker tests, cargo test --lib
# for more explicit tests, cargo test --features=backtraces
backtraces = ["shade-protocol/backtraces"]
debug-print = ["shade-protocol/debug-print"]

[dependencies]
shade-protocol = { version = "0.1.0", path = "../../packages/shade_protocol", features = [
  "scrt_staking",
  "treasury",
  "math",
] }
<<<<<<< HEAD
schemars = "0.7"
serde = { version = "1.0.103", default-features = false, features = ["derive"] }
snafu = { version = "0.6.3" }

[dev-dependencies]
#fadroma = { branch = "staking", git = "https://github.com/a-stgeorge/fadroma-staking.git", features = ["ensemble", "scrt"] }
fadroma = { path = "../../../fadroma-staking/crates/fadroma", features = ["ensemble", "scrt"] }
contract_harness = { version = "0.1.0", path = "../../packages/contract_harness", features = ["scrt_staking", "snip20_reference_impl", "snip20" ] }
=======
schemars = "0.7"
>>>>>>> 44222581
<|MERGE_RESOLUTION|>--- conflicted
+++ resolved
@@ -1,4 +1,4 @@
-[package]
+[package] 
 name = "scrt_staking"
 version = "0.1.0"
 authors = ["Jack Swenson <jacksonswenson22@gmail.com>"]
@@ -28,15 +28,10 @@
   "treasury",
   "math",
 ] }
-<<<<<<< HEAD
 schemars = "0.7"
 serde = { version = "1.0.103", default-features = false, features = ["derive"] }
 snafu = { version = "0.6.3" }
 
 [dev-dependencies]
-#fadroma = { branch = "staking", git = "https://github.com/a-stgeorge/fadroma-staking.git", features = ["ensemble", "scrt"] }
 fadroma = { path = "../../../fadroma-staking/crates/fadroma", features = ["ensemble", "scrt"] }
-contract_harness = { version = "0.1.0", path = "../../packages/contract_harness", features = ["scrt_staking", "snip20_reference_impl", "snip20" ] }
-=======
-schemars = "0.7"
->>>>>>> 44222581
+contract_harness = { version = "0.1.0", path = "../../packages/contract_harness", features = ["scrt_staking", "snip20_reference_impl", "snip20" ] }