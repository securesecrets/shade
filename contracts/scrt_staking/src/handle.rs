use cosmwasm_std::{
<<<<<<< HEAD
    Api,
    Binary,
    Coin,
    CosmosMsg,
    debug_print,
    Env,
    Extern,
    HandleResponse,
    HumanAddr,
    Querier,
    StakingMsg,
    StdError,
    StdResult,
    Storage,
    to_binary,
    Uint128,
=======
    debug_print, to_binary, Api, BalanceResponse, BankQuery, Binary, Coin, CosmosMsg, Env, Extern,
    HandleResponse, HumanAddr, Querier, StakingMsg, StdError, StdResult, Storage, Uint128,
>>>>>>> 070a13fb
    Validator,
};

use secret_toolkit::snip20::{deposit_msg, redeem_msg, send_msg};

use shade_protocol::{
    scrt_staking::{HandleAnswer, ValidatorBounds},
    treasury::Flag,
};
use shade_protocol::utils::generic_response::ResponseStatus;

use crate::{
    query,
    state::{config_r, config_w, self_address_r},
};

pub fn receive<S: Storage, A: Api, Q: Querier>(
    deps: &mut Extern<S, A, Q>,
    env: Env,
    _sender: HumanAddr,
    _from: HumanAddr,
    amount: Uint128,
    _msg: Option<Binary>,
) -> StdResult<HandleResponse> {
    debug_print!("Received {}", amount);

    let config = config_r(&deps.storage).load()?;

    if config.sscrt.address != env.message.sender {
        return Err(StdError::GenericErr {
            msg: "Only accepts sSCRT".to_string(),
            backtrace: None,
        });
    }

    let validator = choose_validator(&deps, env.block.time)?;

    Ok(HandleResponse {
        messages: vec![
            redeem_msg(
                amount,
                None,
                None,
                256,
                config.sscrt.code_hash.clone(),
                config.sscrt.address.clone(),
            )?,
            CosmosMsg::Staking(StakingMsg::Delegate {
                validator: validator.address.clone(),
                amount: Coin {
                    amount,
                    denom: "uscrt".to_string(),
                },
            }),
        ],
        log: vec![],
        data: Some(to_binary(&HandleAnswer::Receive {
            status: ResponseStatus::Success,
            validator,
        })?),
    })
}

pub fn try_update_config<S: Storage, A: Api, Q: Querier>(
    deps: &mut Extern<S, A, Q>,
    env: Env,
    admin: Option<HumanAddr>,
) -> StdResult<HandleResponse> {
    let config = config_r(&deps.storage).load()?;

    if env.message.sender != config.admin {
        return Err(StdError::Unauthorized { backtrace: None });
    }

    // Save new info
    let mut config = config_w(&mut deps.storage);
    config.update(|mut state| {
        if let Some(admin) = admin {
            state.admin = admin;
        }
        Ok(state)
    })?;

    Ok(HandleResponse {
        messages: vec![],
        log: vec![],
        data: Some(to_binary(&HandleAnswer::UpdateConfig {
            status: ResponseStatus::Success,
        })?),
    })
}

pub fn unbond<S: Storage, A: Api, Q: Querier>(
    deps: &mut Extern<S, A, Q>,
    env: Env,
    validator: HumanAddr,
) -> StdResult<HandleResponse> {
    /* Unbonding to the scrt staking contract
     * Once scrt is on balance sheet, treasury can claim
     * and this contract will take all scrt->sscrt and send
     */

    let config = config_r(&deps.storage).load()?;

    if env.message.sender != config.admin && env.message.sender != config.treasury {
        return Err(StdError::Unauthorized { backtrace: None });
    }

    for delegation in deps
        .querier
        .query_all_delegations(self_address_r(&deps.storage).load()?)?
    {
        if delegation.validator == validator {
            return Ok(HandleResponse {
                messages: vec![CosmosMsg::Staking(StakingMsg::Undelegate {
                    validator,
                    amount: delegation.amount.clone(),
                })],
                log: vec![],
                data: Some(to_binary(&HandleAnswer::Unbond {
                    status: ResponseStatus::Success,
                    delegation,
                })?),
            });
        }
    }

    /*
    if let Some(delegation) = deps.querier.query_delegation(env.contract.address, validator.clone())? {

        return Ok(HandleResponse {
            messages: vec![
                CosmosMsg::Staking(StakingMsg::Undelegate {
                    validator,
                    amount: delegation.amount.clone(),
                }),
            ],
            log: vec![],
            data: Some(to_binary(&HandleAnswer::Unbond {
                status: ResponseStatus::Success,
                delegation,
            })?),
        });
    }
    */

    Err(StdError::GenericErr {
        msg: "No delegation to given validator".to_string(),
        backtrace: None,
    })
}

/*
 * Claims rewards and collects completed unbondings
 * from a given validator and returns them directly to treasury
 *
 * TODO: convert to sSCRT first or rely on treasury to do so
 */
pub fn claim<S: Storage, A: Api, Q: Querier>(
    deps: &mut Extern<S, A, Q>,
    _env: Env,
    validator: HumanAddr,
) -> StdResult<HandleResponse> {
    let config = config_r(&deps.storage).load()?;

    //TODO: query scrt balance and deposit into sscrt

    let mut messages = vec![];
    let address = self_address_r(&deps.storage).load()?;

    // Get total scrt balance, to get recently claimed rewards + lingering unbonded scrt
    let scrt_balance: BalanceResponse = deps.querier.query(
        &BankQuery::Balance {
            address: address.clone(),
            denom: "uscrt".to_string(),
        }
        .into(),
    )?;

    let amount = query::rewards(&deps)? + scrt_balance.amount.amount;

    messages.push(CosmosMsg::Staking(StakingMsg::Withdraw {
        validator,
        recipient: Some(address.clone()),
    }));

    messages.push(deposit_msg(
        amount,
        None,
        256,
        config.sscrt.code_hash.clone(),
        config.sscrt.address.clone(),
    )?);

    /* NOTE: This will likely trigger the receive callback which
     *       would result in re-delegating a portion of the funds.
     *       This case will need to be tested and mitigated by either
     *       - accounting for it when rebalancing
     *       - add a "unallocated" flag with funds to force treasury not to
     *         allocate them, to then be allocated at rebalancing
     */
    messages.push(send_msg(
        config.treasury,
        amount,
        Some(to_binary(&Flag {
            flag: "unallocated".to_string(),
        })?),
        None,
        None,
        1,
        config.sscrt.code_hash.clone(),
        config.sscrt.address.clone(),
    )?);

    Ok(HandleResponse {
        messages,
        log: vec![],
        data: Some(to_binary(&HandleAnswer::Claim {
            status: ResponseStatus::Success,
        })?),
    })
}

pub fn choose_validator<S: Storage, A: Api, Q: Querier>(
    deps: &Extern<S, A, Q>,
    seed: u64,
) -> StdResult<Validator> {
    let mut validators = deps.querier.query_validators()?;
    let bounds = (config_r(&deps.storage).load()?).validator_bounds;

    // filter down to viable candidates
    if let Some(bounds) = bounds {
        let mut candidates = vec![];
        for validator in validators {
            if is_validator_inbounds(&validator, &bounds) {
                candidates.push(validator);
            }
        }
        validators = candidates;
    }

    if validators.is_empty() {
        return Err(StdError::GenericErr {
            msg: "No validators within bounds".to_string(),
            backtrace: None,
        });
    }

    // seed will likely be env.block.time
    Ok(validators[(seed % validators.len() as u64) as usize].clone())
}

pub fn is_validator_inbounds(validator: &Validator, bounds: &ValidatorBounds) -> bool {
    validator.commission <= bounds.max_commission && validator.commission >= bounds.min_commission
}<|MERGE_RESOLUTION|>--- conflicted
+++ resolved
@@ -1,25 +1,6 @@
 use cosmwasm_std::{
-<<<<<<< HEAD
-    Api,
-    Binary,
-    Coin,
-    CosmosMsg,
-    debug_print,
-    Env,
-    Extern,
-    HandleResponse,
-    HumanAddr,
-    Querier,
-    StakingMsg,
-    StdError,
-    StdResult,
-    Storage,
-    to_binary,
-    Uint128,
-=======
     debug_print, to_binary, Api, BalanceResponse, BankQuery, Binary, Coin, CosmosMsg, Env, Extern,
     HandleResponse, HumanAddr, Querier, StakingMsg, StdError, StdResult, Storage, Uint128,
->>>>>>> 070a13fb
     Validator,
 };
 
