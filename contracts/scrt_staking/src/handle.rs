--- conflicted
+++ resolved
@@ -1,5 +1,4 @@
 use cosmwasm_std::{
-<<<<<<< HEAD
     debug_print, to_binary, Api, Binary,
     Env, Extern, Storage, HandleResponse,
     StdResult, StdError,
@@ -14,41 +13,18 @@
         redeem_msg, deposit_msg,
         send_msg,
     },
-=======
-    debug_print,
-    to_binary,
-    Api,
-    Binary,
-    Coin,
-    CosmosMsg,
-    Env,
-    Extern,
-    HandleResponse,
-    HumanAddr,
-    Querier,
-    StakingMsg,
-    StdError,
-    StdResult,
-    Storage,
-    Uint128,
-    Validator,
->>>>>>> 3935fb3d
 };
 
 use shade_protocol::{
-<<<<<<< HEAD
     treasury::Flag,
     scrt_staking::{
         HandleAnswer,
         ValidatorBounds,
     },
-=======
->>>>>>> 3935fb3d
     generic_response::ResponseStatus,
     scrt_staking::{HandleAnswer, ValidatorBounds},
 };
 
-<<<<<<< HEAD
 use crate::{
     query,
     state::{
@@ -56,9 +32,6 @@
         self_address_r,
     },
 };
-=======
-use crate::state::{config_r, config_w};
->>>>>>> 3935fb3d
 
 pub fn receive<S: Storage, A: Api, Q: Querier>(
     deps: &mut Extern<S, A, Q>,
@@ -79,7 +52,6 @@
         });
     }
 
-<<<<<<< HEAD
     let validator = choose_validator(&deps, env.block.time)?;
 
     Ok(HandleResponse {
@@ -100,30 +72,6 @@
                 }
             }),
         ],
-=======
-    // Redeem sSCRT -> SCRT
-    messages.push(redeem_msg(
-        amount,
-        None,
-        None,
-        256,
-        config.sscrt.code_hash.clone(),
-        config.sscrt.address,
-    )?);
-
-    let validator = choose_validator(deps, env.block.time)?;
-
-    messages.push(CosmosMsg::Staking(StakingMsg::Delegate {
-        validator: validator.address.clone(),
-        amount: Coin {
-            amount,
-            denom: "uscrt".to_string(),
-        },
-    }));
-
-    Ok(HandleResponse {
-        messages,
->>>>>>> 3935fb3d
         log: vec![],
         data: Some(to_binary(&HandleAnswer::Receive {
             status: ResponseStatus::Success,
@@ -166,22 +114,18 @@
     env: Env,
     validator: HumanAddr,
 ) -> StdResult<HandleResponse> {
-<<<<<<< HEAD
 
     /* Unbonding to the scrt staking contract
      * Once scrt is on balance sheet, treasury can claim
      * and this contract will take all scrt->sscrt and send
      */
 
-=======
->>>>>>> 3935fb3d
     let config = config_r(&deps.storage).load()?;
 
     if env.message.sender != config.admin && env.message.sender != config.treasury {
         return Err(StdError::Unauthorized { backtrace: None });
     }
 
-<<<<<<< HEAD
     for delegation in deps.querier.query_all_delegations(self_address_r(&deps.storage).load()?)? {
         if delegation.validator == validator {
             return Ok(HandleResponse {
@@ -212,19 +156,6 @@
                     amount: delegation.amount.clone(),
                 }),
             ],
-=======
-    if let Some(delegation) = deps
-        .querier
-        .query_delegation(env.contract.address, validator.clone())?
-    {
-        let messages: Vec<CosmosMsg> = vec![CosmosMsg::Staking(StakingMsg::Undelegate {
-            validator,
-            amount: delegation.amount.clone(),
-        })];
-
-        return Ok(HandleResponse {
-            messages,
->>>>>>> 3935fb3d
             log: vec![],
             data: Some(to_binary(&HandleAnswer::Unbond {
                 status: ResponseStatus::Success,
@@ -234,15 +165,9 @@
     }
     */
 
-<<<<<<< HEAD
     Err(StdError::GenericErr { 
         msg: "No delegation to given validator".to_string(),
         backtrace: None 
-=======
-    Err(StdError::GenericErr {
-        msg: "No delegation".to_string(),
-        backtrace: None,
->>>>>>> 3935fb3d
     })
 }
 
@@ -303,14 +228,7 @@
     )?);
 
     Ok(HandleResponse {
-<<<<<<< HEAD
         messages,
-=======
-        messages: vec![CosmosMsg::Staking(StakingMsg::Withdraw {
-            validator,
-            recipient: Some(config.treasury),
-        })],
->>>>>>> 3935fb3d
         log: vec![],
         data: Some(to_binary(&HandleAnswer::Claim {
             status: ResponseStatus::Success,
@@ -336,19 +254,11 @@
         validators = candidates;
     }
 
-<<<<<<< HEAD
-    if validators.len() == 0 {
-        return Err(StdError::GenericErr {
-            msg: "No validators within bounds".to_string(),
-            backtrace: None
-        })
-=======
     if validators.is_empty() {
         return Err(StdError::GenericErr {
             msg: "No validators within bounds".to_string(),
             backtrace: None,
         });
->>>>>>> 3935fb3d
     }
 
     // seed will likely be env.block.time
