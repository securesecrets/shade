--- conflicted
+++ resolved
@@ -109,15 +109,8 @@
             adapter::SubQueryMsg::Balance { asset } => to_binary(&query::balance(deps, asset)?),
             adapter::SubQueryMsg::Claimable { asset } => to_binary(&query::claimable(deps, asset)?),
             adapter::SubQueryMsg::Unbonding { asset } => to_binary(&query::unbonding(deps, asset)?),
-<<<<<<< HEAD
             adapter::SubQueryMsg::Unbondable { asset } => to_binary(&query::unbondable(deps, asset)?),
             adapter::SubQueryMsg::Reserves { asset } => to_binary(&query::reserves(deps, asset)?),
         }
-=======
-            adapter::SubQueryMsg::Unbondable { asset } => {
-                to_binary(&query::unbondable(deps, asset)?)
-            }
-        },
->>>>>>> 56aa918c
     }
 }