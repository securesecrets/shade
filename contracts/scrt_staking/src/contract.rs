use cosmwasm_std::Deps;
use shade_protocol::c_std::{
    to_binary,
    Api,
    Binary,
    Env,
    DepsMut,
    Response,
    Querier,
    StdError,
    StdResult,
    Storage,
    Uint128, MessageInfo,
};

use shade_protocol::contract_interfaces::dao::scrt_staking::{
    Config,
    ExecuteMsg,
    InstantiateMsg,
    QueryMsg,
};

use shade_protocol::snip20::helpers::{register_receive, set_viewing_key_msg};
use shade_protocol::contract_interfaces::dao::adapter;

use crate::{
    handle,
    query,
    state::{config_w, self_address_w, unbonding_w, viewing_key_r, viewing_key_w},
};

pub fn init(
    deps: DepsMut,
    env: Env,
    info: MessageInfo,
    msg: InstantiateMsg,
) -> StdResult<Response> {
    let config = Config {
        admins: match msg.admins {
            None => vec![info.sender.clone()],
            Some(mut admins) => {
                if !admins.contains(&info.sender) {
                    admins.push(info.sender);
                }
                admins
            }
        },
        sscrt: msg.sscrt,
        owner: msg.owner,
        validator_bounds: msg.validator_bounds,
    };

    config_w(deps.storage).save(&config)?;

    self_address_w(deps.storage).save(&env.contract.address)?;
    viewing_key_w(deps.storage).save(&msg.viewing_key)?;
    unbonding_w(deps.storage).save(&Uint128::zero())?;

    let resp = Response::new()
        .add_messages(vec![
            set_viewing_key_msg(
<<<<<<< HEAD
                viewing_key_r(deps.storage).load()?,
=======
                msg.viewing_key,
>>>>>>> 541775d1
                None,
                &config.sscrt,
            )?,
            register_receive(
                env.contract.code_hash,
                None,
                &config.sscrt
            )?,
        ]);
        
    Ok(resp)
}

pub fn handle(
    deps: DepsMut,
    env: Env,
    info: MessageInfo,
    msg: ExecuteMsg,
) -> StdResult<Response> {
    match msg {
        ExecuteMsg::Receive {
            sender,
            from,
            amount,
            msg,
            ..
        } => handle::receive(deps, env, info, sender, from, amount, msg),
        ExecuteMsg::UpdateConfig { config } => handle::try_update_config(deps, env, info, config),
        ExecuteMsg::Adapter(adapter) => match adapter {
            adapter::SubHandleMsg::Unbond { asset, amount } => {
                handle::unbond(deps, env, info, asset, amount)
            }
            adapter::SubHandleMsg::Claim { asset } => handle::claim(deps, env, info, asset),
            adapter::SubHandleMsg::Update { asset } => handle::update(deps, env, info, asset),
        },
    }
}

pub fn query(
    deps: Deps,
    env: Env,
    msg: QueryMsg,
) -> StdResult<Binary> {
    match msg {
        QueryMsg::Config {} => to_binary(&query::config(deps)?),
        QueryMsg::Delegations {} => to_binary(&query::delegations(deps)?),
        QueryMsg::Rewards {} => to_binary(&query::rewards(deps)?),
        QueryMsg::Adapter(adapter) => match adapter {
            adapter::SubQueryMsg::Balance { asset } => to_binary(&query::balance(deps, asset)?),
            adapter::SubQueryMsg::Claimable { asset } => to_binary(&query::claimable(deps, asset)?),
            adapter::SubQueryMsg::Unbonding { asset } => to_binary(&query::unbonding(deps, asset)?),
            adapter::SubQueryMsg::Unbondable { asset } => to_binary(&query::unbondable(deps, asset)?),
            adapter::SubQueryMsg::Reserves { asset } => to_binary(&query::reserves(deps, asset)?),
        }
    }
}<|MERGE_RESOLUTION|>--- conflicted
+++ resolved
@@ -59,11 +59,7 @@
     let resp = Response::new()
         .add_messages(vec![
             set_viewing_key_msg(
-<<<<<<< HEAD
-                viewing_key_r(deps.storage).load()?,
-=======
                 msg.viewing_key,
->>>>>>> 541775d1
                 None,
                 &config.sscrt,
             )?,
@@ -73,7 +69,7 @@
                 &config.sscrt
             )?,
         ]);
-        
+
     Ok(resp)
 }
 
