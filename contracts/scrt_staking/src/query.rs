--- conflicted
+++ resolved
@@ -1,5 +1,4 @@
 use cosmwasm_std::{
-<<<<<<< HEAD
     Api, Extern, Querier, Storage,
     StdResult, StdError,
     HumanAddr, Delegation, FullDelegation,
@@ -14,16 +13,6 @@
 use crate::state::{
     config_r, 
     self_address_r,
-=======
-    Api,
-    Delegation,
-    Extern,
-    FullDelegation,
-    HumanAddr,
-    Querier,
-    StdResult,
-    Storage,
->>>>>>> 3935fb3d
 };
 use shade_protocol::scrt_staking::QueryAnswer;
 
@@ -38,13 +27,7 @@
 pub fn delegations<S: Storage, A: Api, Q: Querier>(
     deps: &Extern<S, A, Q>,
 ) -> StdResult<Vec<Delegation>> {
-<<<<<<< HEAD
-
     deps.querier.query_all_delegations(self_address_r(&deps.storage).load()?)
-=======
-    let address = self_address_r(&deps.storage).load()?;
-    deps.querier.query_all_delegations(address)
->>>>>>> 3935fb3d
 }
 
 // TODO: change to 'claimable'
