use cosmwasm_std::Deps;
use shade_protocol::c_std::{
    Api,
    BalanceResponse,
    BankQuery,
    Delegation,
    DepsMut,
    FullDelegation,
    Addr,
    Querier,
    StdError,
    StdResult,
    Storage,
    Uint128,
};

use shade_protocol::{
    contract_interfaces::dao::{adapter, scrt_staking::QueryAnswer},
    utils::asset::scrt_balance,
};

use crate::state::{config_r, self_address_r, unbonding_r};

pub fn config(deps: Deps) -> StdResult<QueryAnswer> {
    Ok(QueryAnswer::Config {
        config: config_r(deps.storage).load()?,
    })
}

pub fn delegations(
    deps: Deps,
) -> StdResult<Vec<Delegation>> {
    deps.querier
        .query_all_delegations(self_address_r(deps.storage).load()?)
}

pub fn rewards(deps: Deps) -> StdResult<Uint128> {
    let query_rewards: RewardsResponse = deps
        .querier
        .query(
            &DistQuery::Rewards {
                delegator: self_address_r(deps.storage).load()?,
            }
            .into(),
        )
        .unwrap_or_else(|_| RewardsResponse {
            rewards: vec![],
            total: vec![],
        });

    if query_rewards.total.is_empty() {
        return Ok(Uint128::zero());
    }

    let denom = query_rewards.total[0].denom.as_str();
    query_rewards
        .total
        .iter()
        .fold(Ok(Uint128::zero()), |racc, d| {
            let acc = racc?;
            if d.denom.as_str() != denom {
                Err(StdError::generic_err(format!(
                    "different denoms in bonds: '{}' vs '{}'",
                    denom, &d.denom
                )))
            } else {
                Ok(acc + d.amount)
            }
        })
}

pub fn balance(
    deps: Deps,
    asset: Addr,
) -> StdResult<adapter::QueryAnswer> {
    let config = config_r(deps.storage).load()?;

    if asset != config.sscrt.address {
        return Err(StdError::generic_err(format!(
            "Unrecognized Asset {}",
            asset
        )));
    }

    let delegated = Uint128::new(
        delegations(deps)?
            .into_iter()
            .map(|d| d.amount.amount.u128())
            .sum::<u128>(),
    );

    let scrt_balance = scrt_balance(&deps, self_address_r(&deps.storage).load()?)?;

    let rewards = rewards(deps)?;

    Ok(adapter::QueryAnswer::Balance {
        amount: delegated + rewards + scrt_balance,
    })
}

pub fn claimable(
    deps: Deps,
    asset: Addr,
) -> StdResult<adapter::QueryAnswer> {
    let config = config_r(deps.storage).load()?;

    if asset != config.sscrt.address {
        return Err(StdError::generic_err(format!(
            "Unrecognized Asset {}",
            asset
        )));
    }

<<<<<<< HEAD
    let scrt_balance: BalanceResponse = deps.querier.query(
        &BankQuery::Balance {
            address: self_address_r(deps.storage).load()?.to_string(),
            denom: "uscrt".to_string(),
        }
        .into(),
    )?;

    let mut amount = scrt_balance.amount.amount;
    let unbonding = unbonding_r(deps.storage).load()?;
=======
    let scrt_balance = scrt_balance(&deps, self_address_r(&deps.storage).load()?)?;
    let rewards = rewards(&deps)?;
    //assert!(false, "balance {}", scrt_balance);
    let unbonding = unbonding_r(&deps.storage).load()?;
    //assert!(false, "unbonding {}", unbonding);
>>>>>>> 541775d1

    let mut amount = scrt_balance + rewards;
    if amount > unbonding {
        amount = unbonding;
    }

    Ok(adapter::QueryAnswer::Claimable { amount })
}

pub fn unbonding(
    deps: Deps,
    asset: Addr,
) -> StdResult<adapter::QueryAnswer> {
    let config = config_r(deps.storage).load()?;

    if asset != config.sscrt.address {
        return Err(StdError::generic_err(format!(
            "Unrecognized Asset {}",
            asset
        )));
    }

    let scrt_balance = scrt_balance(deps, self_address_r(&deps.storage).load()?)?;

    let rewards = rewards(&deps)?;

    Ok(adapter::QueryAnswer::Unbonding {
<<<<<<< HEAD
        amount: unbonding_r(deps.storage).load()?,
=======
        amount: (unbonding_r(&deps.storage).load()? - (scrt_balance + rewards))?,
>>>>>>> 541775d1
    })
}

pub fn unbondable(
    deps: Deps,
    asset: Addr,
) -> StdResult<adapter::QueryAnswer> {
    let config = config_r(deps.storage).load()?;

    if asset != config.sscrt.address {
        return Err(StdError::generic_err(format!(
            "Unrecognized Asset {}",
            asset
        )));
    }

    /* TODO: issues since we cant query unbondings
     *    While assets are unbonding they don't reflect anywhere in balance
     *    Once the unbonding funds are here they will show, making it difficult to present
     *    unbondable funds that arent being currently unbonded
     */
    let unbondable = match balance(deps, asset)? {
        adapter::QueryAnswer::Balance { amount } => amount,
        _ => {
            return Err(StdError::generic_err("Failed to query balance"));
        }
    };

    /*
    let unbonding = unbonding_r(&deps.storage).load()?;
    if !unbonding.is_zero() {
        panic!("unbondable {}, unbonding {}", unbondable, unbonding);
    }
    */

    /*TODO: Query current unbondings
     * u >= 7 = 0
     * u <  7 = unbondable
     */
    Ok(adapter::QueryAnswer::Unbondable { amount: unbondable })
}

pub fn reserves(
    deps: Deps,
    asset: Addr,
) -> StdResult<adapter::QueryAnswer> {

    let config = config_r(deps.storage).load()?;

    if asset != config.sscrt.address {
        return Err(StdError::generic_err(format!("Unrecognized Asset {}", asset)));
    }

    let scrt_balance = scrt_balance(deps, self_address_r(deps.storage).load()?)?;

    let rewards = rewards(&deps)?;
    //assert!(false, "rewards {}", rewards);

    if !scrt_balance.is_zero() {
        assert!(false, "scrt bal {}", scrt_balance);
    }
    Ok(adapter::QueryAnswer::Reserves {
<<<<<<< HEAD
        amount: scrt_balance + rewards(deps)?,
=======
        amount: scrt_balance + rewards,
>>>>>>> 541775d1
    })
}

pub fn delegation(
    deps: Deps,
    validator: Addr,
) -> StdResult<Option<FullDelegation>> {
    let address = self_address_r(deps.storage).load()?;
    deps.querier.query_delegation(address, validator)
}<|MERGE_RESOLUTION|>--- conflicted
+++ resolved
@@ -1,13 +1,14 @@
-use cosmwasm_std::Deps;
 use shade_protocol::c_std::{
     Api,
     BalanceResponse,
     BankQuery,
     Delegation,
-    DepsMut,
+    DistQuery,
+    Extern,
     FullDelegation,
-    Addr,
+    HumanAddr,
     Querier,
+    RewardsResponse,
     StdError,
     StdResult,
     Storage,
@@ -21,25 +22,25 @@
 
 use crate::state::{config_r, self_address_r, unbonding_r};
 
-pub fn config(deps: Deps) -> StdResult<QueryAnswer> {
+pub fn config<S: Storage, A: Api, Q: Querier>(deps: &Extern<S, A, Q>) -> StdResult<QueryAnswer> {
     Ok(QueryAnswer::Config {
-        config: config_r(deps.storage).load()?,
-    })
-}
-
-pub fn delegations(
-    deps: Deps,
+        config: config_r(&deps.storage).load()?,
+    })
+}
+
+pub fn delegations<S: Storage, A: Api, Q: Querier>(
+    deps: &Extern<S, A, Q>,
 ) -> StdResult<Vec<Delegation>> {
     deps.querier
-        .query_all_delegations(self_address_r(deps.storage).load()?)
-}
-
-pub fn rewards(deps: Deps) -> StdResult<Uint128> {
+        .query_all_delegations(self_address_r(&deps.storage).load()?)
+}
+
+pub fn rewards<S: Storage, A: Api, Q: Querier>(deps: &Extern<S, A, Q>) -> StdResult<Uint128> {
     let query_rewards: RewardsResponse = deps
         .querier
         .query(
             &DistQuery::Rewards {
-                delegator: self_address_r(deps.storage).load()?,
+                delegator: self_address_r(&deps.storage).load()?,
             }
             .into(),
         )
@@ -69,20 +70,20 @@
         })
 }
 
-pub fn balance(
-    deps: Deps,
-    asset: Addr,
-) -> StdResult<adapter::QueryAnswer> {
-    let config = config_r(deps.storage).load()?;
-
-    if asset != config.sscrt.address {
-        return Err(StdError::generic_err(format!(
-            "Unrecognized Asset {}",
-            asset
-        )));
-    }
-
-    let delegated = Uint128::new(
+pub fn balance<S: Storage, A: Api, Q: Querier>(
+    deps: &Extern<S, A, Q>,
+    asset: HumanAddr,
+) -> StdResult<adapter::QueryAnswer> {
+    let config = config_r(&deps.storage).load()?;
+
+    if asset != config.sscrt.address {
+        return Err(StdError::generic_err(format!(
+            "Unrecognized Asset {}",
+            asset
+        )));
+    }
+
+    let delegated = Uint128(
         delegations(deps)?
             .into_iter()
             .map(|d| d.amount.amount.u128())
@@ -98,37 +99,24 @@
     })
 }
 
-pub fn claimable(
-    deps: Deps,
-    asset: Addr,
-) -> StdResult<adapter::QueryAnswer> {
-    let config = config_r(deps.storage).load()?;
-
-    if asset != config.sscrt.address {
-        return Err(StdError::generic_err(format!(
-            "Unrecognized Asset {}",
-            asset
-        )));
-    }
-
-<<<<<<< HEAD
-    let scrt_balance: BalanceResponse = deps.querier.query(
-        &BankQuery::Balance {
-            address: self_address_r(deps.storage).load()?.to_string(),
-            denom: "uscrt".to_string(),
-        }
-        .into(),
-    )?;
-
-    let mut amount = scrt_balance.amount.amount;
-    let unbonding = unbonding_r(deps.storage).load()?;
-=======
+pub fn claimable<S: Storage, A: Api, Q: Querier>(
+    deps: &Extern<S, A, Q>,
+    asset: HumanAddr,
+) -> StdResult<adapter::QueryAnswer> {
+    let config = config_r(&deps.storage).load()?;
+
+    if asset != config.sscrt.address {
+        return Err(StdError::generic_err(format!(
+            "Unrecognized Asset {}",
+            asset
+        )));
+    }
+
     let scrt_balance = scrt_balance(&deps, self_address_r(&deps.storage).load()?)?;
     let rewards = rewards(&deps)?;
     //assert!(false, "balance {}", scrt_balance);
     let unbonding = unbonding_r(&deps.storage).load()?;
     //assert!(false, "unbonding {}", unbonding);
->>>>>>> 541775d1
 
     let mut amount = scrt_balance + rewards;
     if amount > unbonding {
@@ -138,11 +126,11 @@
     Ok(adapter::QueryAnswer::Claimable { amount })
 }
 
-pub fn unbonding(
-    deps: Deps,
-    asset: Addr,
-) -> StdResult<adapter::QueryAnswer> {
-    let config = config_r(deps.storage).load()?;
+pub fn unbonding<S: Storage, A: Api, Q: Querier>(
+    deps: &Extern<S, A, Q>,
+    asset: HumanAddr,
+) -> StdResult<adapter::QueryAnswer> {
+    let config = config_r(&deps.storage).load()?;
 
     if asset != config.sscrt.address {
         return Err(StdError::generic_err(format!(
@@ -156,19 +144,15 @@
     let rewards = rewards(&deps)?;
 
     Ok(adapter::QueryAnswer::Unbonding {
-<<<<<<< HEAD
-        amount: unbonding_r(deps.storage).load()?,
-=======
         amount: (unbonding_r(&deps.storage).load()? - (scrt_balance + rewards))?,
->>>>>>> 541775d1
-    })
-}
-
-pub fn unbondable(
-    deps: Deps,
-    asset: Addr,
-) -> StdResult<adapter::QueryAnswer> {
-    let config = config_r(deps.storage).load()?;
+    })
+}
+
+pub fn unbondable<S: Storage, A: Api, Q: Querier>(
+    deps: &Extern<S, A, Q>,
+    asset: HumanAddr,
+) -> StdResult<adapter::QueryAnswer> {
+    let config = config_r(&deps.storage).load()?;
 
     if asset != config.sscrt.address {
         return Err(StdError::generic_err(format!(
@@ -203,18 +187,18 @@
     Ok(adapter::QueryAnswer::Unbondable { amount: unbondable })
 }
 
-pub fn reserves(
-    deps: Deps,
-    asset: Addr,
-) -> StdResult<adapter::QueryAnswer> {
-
-    let config = config_r(deps.storage).load()?;
+pub fn reserves<S: Storage, A: Api, Q: Querier>(
+    deps: &Extern<S, A, Q>,
+    asset: HumanAddr,
+) -> StdResult<adapter::QueryAnswer> {
+
+    let config = config_r(&deps.storage).load()?;
 
     if asset != config.sscrt.address {
         return Err(StdError::generic_err(format!("Unrecognized Asset {}", asset)));
     }
 
-    let scrt_balance = scrt_balance(deps, self_address_r(deps.storage).load()?)?;
+    let scrt_balance = scrt_balance(deps, self_address_r(&deps.storage).load()?)?;
 
     let rewards = rewards(&deps)?;
     //assert!(false, "rewards {}", rewards);
@@ -223,18 +207,17 @@
         assert!(false, "scrt bal {}", scrt_balance);
     }
     Ok(adapter::QueryAnswer::Reserves {
-<<<<<<< HEAD
-        amount: scrt_balance + rewards(deps)?,
-=======
         amount: scrt_balance + rewards,
->>>>>>> 541775d1
-    })
-}
-
-pub fn delegation(
-    deps: Deps,
-    validator: Addr,
+    })
+}
+
+// This won't work until cosmwasm 0.16
+/*
+pub fn delegation<S: Storage, A: Api, Q: Querier>(
+    deps: &Extern<S, A, Q>,
+    validator: HumanAddr,
 ) -> StdResult<Option<FullDelegation>> {
-    let address = self_address_r(deps.storage).load()?;
+    let address = self_address_r(&deps.storage).load()?;
     deps.querier.query_delegation(address, validator)
-}+}
+*/