--- conflicted
+++ resolved
@@ -1,13 +1,6 @@
 use crate::shared::{is_valid_permission, PERMISSIONS, STATUS, SUPER};
 use shade_protocol::{
-<<<<<<< HEAD
-    admin::{
-        errors::{unregistered_admin},
-        ValidateAdminPermissionResponse,
-    },
-=======
     admin::{errors::unregistered_admin, ValidateAdminPermissionResponse},
->>>>>>> fb418dc7
     c_std::{Deps, StdResult},
 };
 
