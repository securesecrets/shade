--- conflicted
+++ resolved
@@ -1,22 +1,5 @@
 use shade_protocol::{
-<<<<<<< HEAD
-    c_std::{
-        Addr,
-        Api,
-        BankQuery,
-        Delegation,
-        Deps,
-        DistributionMsg,
-        FullDelegation,
-        Querier,
-        StdError,
-        StdResult,
-        Storage,
-        Uint128,
-    },
-=======
     c_std::{Addr, Delegation, Deps, StdError, StdResult, Uint128},
->>>>>>> fdba5b63
     dao::{adapter, scrt_staking::QueryAnswer},
     utils::asset::scrt_balance,
 };
@@ -187,10 +170,6 @@
     }
 
     let scrt_balance = scrt_balance(deps, SELF_ADDRESS.load(deps.storage)?)?;
-<<<<<<< HEAD
-    println!("scrt: {}", scrt_balance.clone());
-=======
->>>>>>> fdba5b63
 
     let rewards = rewards(deps)?;
 
