--- conflicted
+++ resolved
@@ -57,13 +57,9 @@
         ],
         vec![vec![Uint128::zero(); 4]; 4],
         true,
-<<<<<<< HEAD
         true,
-    );
-=======
     )
     .unwrap();
->>>>>>> 28bf9d11
     treasury_manager::update_config_exec(
         &mut app,
         "admin",
