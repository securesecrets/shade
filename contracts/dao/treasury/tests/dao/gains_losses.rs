--- conflicted
+++ resolved
@@ -52,13 +52,9 @@
         alloc_amount.clone(),
         alloc_tolerance,
         is_instant_unbond,
-<<<<<<< HEAD
         true,
-    );
-=======
     )
     .unwrap();
->>>>>>> 28bf9d11
     let bals = {
         if is_instant_unbond {
             system_balance_reserves(&app, &contracts, "SSCRT")
