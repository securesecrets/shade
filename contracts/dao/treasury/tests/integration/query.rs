use shade_multi_test::interfaces::{
    dao::{init_dao, mock_adapter_sub_tokens, update_dao},
    snip20,
    treasury,
    utils::{DeployedContracts, SupportedContracts},
};
use shade_protocol::{
    c_std::{BlockInfo, Timestamp, Uint128},
    contract_interfaces::dao::{self, treasury::AllowanceType, treasury_manager::AllocationType},
    multi_test::App,
    utils::{
        cycle::{parse_utc_datetime, Cycle},
        storage::plus::period_storage::Period,
    },
};

#[test]
pub fn query() {
    let mut app = App::default();
    let mut contracts = DeployedContracts::new();
    app.set_block(BlockInfo {
        height: 1,
        time: Timestamp::from_seconds(
            parse_utc_datetime(&"1995-11-13T00:00:00.00Z".to_string())
                .unwrap()
                .timestamp() as u64,
        ),
        chain_id: "chain_id".to_string(),
    });
    init_dao(
        &mut app,
        "admin",
        &mut contracts,
        Uint128::new(1500),
        "SSCRT",
        vec![
            AllowanceType::Amount,
            AllowanceType::Portion,
            AllowanceType::Amount,
            AllowanceType::Portion,
        ],
        vec![Cycle::Constant; 4],
        vec![
            Uint128::new(200),                // Amount - 50
            Uint128::new(6 * 10u128.pow(17)), // Poriton - 60%
            Uint128::new(300),                // Amount - 100
            Uint128::new(3 * 10u128.pow(17)), // Portion - 40%
        ], // Allowance amount
        vec![Uint128::zero(); 4],
        vec![
            vec![
                AllocationType::Portion,
                AllocationType::Amount,
                AllocationType::Portion,
                AllocationType::Amount
            ];
            4
        ],
        vec![
            vec![
                Uint128::new(6 * 10u128.pow(17)),
                Uint128::new(50),
                Uint128::new(2 * 10u128.pow(17)),
                Uint128::new(75),
            ];
            4
        ],
        vec![vec![Uint128::zero(); 4]; 4],
        true,
<<<<<<< HEAD
        true,
    );
=======
    )
    .unwrap();
>>>>>>> 28bf9d11
    assert_eq!(
        treasury::batch_balance_query(&app, &contracts, vec!["SSCRT"]).unwrap(),
        vec![Uint128::new(1500)]
    );
    snip20::init(&mut app, "admin", &mut contracts, "Shade", "SHD", 8, None).unwrap();
    assert!(!treasury::batch_balance_query(&app, &contracts, vec!["SSCRT", "SHD"]).is_ok());
    assert!(!treasury::balance_query(&app, &contracts, "SHD",).is_ok());
    assert!(!treasury::reserves_query(&app, &contracts, "SHD",).is_ok());
    assert!(
        !treasury::allowance_query(
            &app,
            &contracts,
            "SHD",
            SupportedContracts::TreasuryManager(0)
        )
        .is_ok()
    );
    treasury::register_asset_exec(&mut app, "admin", &contracts, "SHD").unwrap();
    assert_eq!(
        treasury::batch_balance_query(&app, &contracts, vec!["SSCRT", "SHD"]).unwrap(),
        vec![Uint128::new(1500), Uint128::zero()]
    );
    assert_eq!(
        treasury::run_level_query(&app, &contracts,).unwrap(),
        dao::treasury::RunLevel::Normal
    );
    assert!(
        !treasury::metrics_query(
            &app,
            &contracts,
            Some("1995-11-13T00:00:00.00Z".to_string()),
            None,
            Period::Hour,
        )
        .unwrap()
        .is_empty()
    );
    assert!(
        !treasury::metrics_query(
            &app,
            &contracts,
            Some("1995-11-13T00:00:00.00Z".to_string()),
            None,
            Period::Day,
        )
        .unwrap()
        .is_empty()
    );
    assert!(
        !treasury::metrics_query(
            &app,
            &contracts,
            Some("1995-11-13T00:00:00.00Z".to_string()),
            None,
            Period::Month,
        )
        .unwrap()
        .is_empty()
    );
    assert!(
        !treasury::metrics_query(
            &app,
            &contracts,
            None,
            Some(Uint128::new(816220800)),
            Period::Hour,
        )
        .unwrap()
        .is_empty()
    );
    assert!(
        !treasury::metrics_query(
            &app,
            &contracts,
            None,
            Some(Uint128::new(816220800)),
            Period::Day,
        )
        .unwrap()
        .is_empty()
    );
    assert!(
        !treasury::metrics_query(
            &app,
            &contracts,
            None,
            Some(Uint128::new(816220800)),
            Period::Month,
        )
        .unwrap()
        .is_empty()
    );
    assert!(
        !treasury::metrics_query(&app, &contracts, None, None, Period::Month,)
            .unwrap()
            .is_empty()
    );
    assert!(
        !treasury::metrics_query(
            &app,
            &contracts,
            Some("1995-11-13T00:00:00.00Z".to_string()),
            Some(Uint128::new(816220800)),
            Period::Month,
        )
        .is_ok()
    );
    assert!(
        treasury::metrics_query(
            &app,
            &contracts,
            None,
            Some(Uint128::new(
                parse_utc_datetime(&"1995-12-13T00:00:00.00Z".to_string())
                    .unwrap()
                    .timestamp() as u128
            )),
            Period::Month,
        )
        .unwrap()
        .is_empty()
    );
    mock_adapter_sub_tokens(
        &mut app,
        "admin",
        &contracts,
        Uint128::new(10),
        SupportedContracts::MockAdapter(7),
    )
    .unwrap();
    app.set_block(BlockInfo {
        height: 1,
        time: Timestamp::from_seconds(
            parse_utc_datetime(&"1995-12-13T00:00:00.00Z".to_string())
                .unwrap()
                .timestamp() as u64,
        ),
        chain_id: "chain_id".to_string(),
    });
    update_dao(&mut app, "admin", &contracts, "SSCRT", 4).unwrap();
    update_dao(&mut app, "admin", &contracts, "SSCRT", 4).unwrap();
    assert!(
        !treasury::metrics_query(
            &app,
            &contracts,
            None,
            Some(Uint128::new(
                parse_utc_datetime(&"1995-12-13T00:00:00.00Z".to_string())
                    .unwrap()
                    .timestamp() as u128
            )),
            Period::Month,
        )
        .unwrap()
        .is_empty()
    );
    assert!(
        !treasury::metrics_query(
            &app,
            &contracts,
            Some("1995-12-13T00:00:00.00Z".to_string()),
            None,
            Period::Month,
        )
        .unwrap()
        .is_empty()
    );
}<|MERGE_RESOLUTION|>--- conflicted
+++ resolved
@@ -67,13 +67,9 @@
         ],
         vec![vec![Uint128::zero(); 4]; 4],
         true,
-<<<<<<< HEAD
         true,
-    );
-=======
     )
     .unwrap();
->>>>>>> 28bf9d11
     assert_eq!(
         treasury::batch_balance_query(&app, &contracts, vec!["SSCRT"]).unwrap(),
         vec![Uint128::new(1500)]
