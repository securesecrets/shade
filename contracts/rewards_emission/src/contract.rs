--- conflicted
+++ resolved
@@ -104,18 +104,8 @@
             adapter::SubQueryMsg::Unbondable { asset } => {
                 to_binary(&adapter::QueryAnswer::Unbondable {
                     amount: Uint128::zero(),
-<<<<<<< HEAD
-                }
-            ),
-            adapter::SubQueryMsg::Reserves { asset } => to_binary(
-                &adapter::QueryAnswer::Reserves {
-                    amount: Uint128::zero(),
-                }
-            ),
-=======
                 })
             }
->>>>>>> 56aa918c
         },
     }
 }