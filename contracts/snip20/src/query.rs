use shade_protocol::{
<<<<<<< HEAD
    c_std::{to_binary, Addr, Api, Deps, DepsMut, Querier, StdResult, Storage, Uint128},
=======
    c_std::{Addr, Deps, StdResult, Uint128},
>>>>>>> 28bf9d11
    contract_interfaces::snip20::{
        manager::{
            Allowance,
            Balance,
            CoinInfo,
            Config,
            ContractStatusLevel,
            Minters,
            TotalSupply,
        },
        transaction_history::{RichTx, Tx},
        QueryAnswer,
    },
    utils::storage::plus::{ItemStorage, MapStorage},
};

pub fn token_info(deps: Deps) -> StdResult<QueryAnswer> {
    let info = CoinInfo::load(deps.storage)?;

    let total_supply = match Config::public_total_supply(deps.storage)? {
        true => Some(TotalSupply::load(deps.storage)?.0),
        false => None,
    };

    Ok(QueryAnswer::TokenInfo {
        name: info.name,
        symbol: info.symbol,
        decimals: info.decimals,
        total_supply,
    })
}

pub fn token_config(deps: Deps) -> StdResult<QueryAnswer> {
    Ok(QueryAnswer::TokenConfig {
        // TODO: show the other addrd config items
        public_total_supply: Config::public_total_supply(deps.storage)?,
        deposit_enabled: Config::deposit_enabled(deps.storage)?,
        redeem_enabled: Config::redeem_enabled(deps.storage)?,
        mint_enabled: Config::mint_enabled(deps.storage)?,
        burn_enabled: Config::burn_enabled(deps.storage)?,
        transfer_enabled: Some(Config::transfer_enabled(deps.storage)?),
    })
}

pub fn contract_status(deps: Deps) -> StdResult<QueryAnswer> {
    Ok(QueryAnswer::ContractStatus {
        status: ContractStatusLevel::load(deps.storage)?,
    })
}

pub fn exchange_rate(deps: Deps) -> StdResult<QueryAnswer> {
    let decimals = CoinInfo::load(deps.storage)?.decimals;
    if Config::deposit_enabled(deps.storage)? || Config::redeem_enabled(deps.storage)? {
        let rate: Uint128;
        let denom: String;
        // if token has more decimals than SCRT, you get magnitudes of SCRT per token
        if decimals >= 6 {
            rate = Uint128::new(10u128.pow(decimals as u32 - 6));
            denom = "SCRT".to_string();
            // if token has less decimals, you get magnitudes token for SCRT
        } else {
            rate = Uint128::new(10u128.pow(6 - decimals as u32));
            denom = CoinInfo::load(deps.storage)?.symbol;
        }
        return Ok(QueryAnswer::ExchangeRate { rate, denom });
    }
    Ok(QueryAnswer::ExchangeRate {
        rate: Uint128::new(0),
        denom: String::new(),
    })
}

pub fn minters(deps: Deps) -> StdResult<QueryAnswer> {
    Ok(QueryAnswer::Minters {
        minters: Minters::load(deps.storage)?.0,
    })
}

pub fn allowance(deps: Deps, owner: Addr, spender: Addr) -> StdResult<QueryAnswer> {
    let allowance =
        Allowance::may_load(deps.storage, (owner.clone(), spender.clone()))?.unwrap_or_default();

    //panic!("allowance {}", allowance.amount);

    Ok(QueryAnswer::Allowance {
        spender,
        owner,
        allowance: allowance.amount,
        expiration: allowance.expiration,
    })
}

pub fn balance(deps: Deps, account: Addr) -> StdResult<QueryAnswer> {
    Ok(QueryAnswer::Balance {
        amount: Balance::may_load(deps.storage, account)?
            .unwrap_or(Balance(Uint128::zero()))
            .0,
    })
}

pub fn transfer_history(
    deps: Deps,
    account: Addr,
    page: u32,
    page_size: u32,
) -> StdResult<QueryAnswer> {
    let transfer = Tx::get(deps.storage, &account, page, page_size)?;
    Ok(QueryAnswer::TransferHistory {
        txs: transfer.0,
        total: Some(transfer.1),
    })
}

pub fn transaction_history(
    deps: Deps,
    account: Addr,
    page: u32,
    page_size: u32,
) -> StdResult<QueryAnswer> {
    let transfer = RichTx::get(deps.storage, &account, page, page_size)?;
    Ok(QueryAnswer::TransactionHistory {
        txs: transfer.0,
        total: Some(transfer.1),
    })
}<|MERGE_RESOLUTION|>--- conflicted
+++ resolved
@@ -1,9 +1,5 @@
 use shade_protocol::{
-<<<<<<< HEAD
-    c_std::{to_binary, Addr, Api, Deps, DepsMut, Querier, StdResult, Storage, Uint128},
-=======
     c_std::{Addr, Deps, StdResult, Uint128},
->>>>>>> 28bf9d11
     contract_interfaces::snip20::{
         manager::{
             Allowance,
