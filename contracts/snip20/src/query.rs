<<<<<<< HEAD
=======
use shade_protocol::c_std::{Uint128, Deps};
use shade_protocol::c_std::{Addr, StdResult};
>>>>>>> fb418dc7
use shade_protocol::{
    c_std::{Addr, Deps, StdResult, Uint128},
    contract_interfaces::snip20::{
        manager::{
            Allowance,
            Balance,
            CoinInfo,
            Config,
            ContractStatusLevel,
            Minters,
            TotalSupply,
        },
        transaction_history::{RichTx, Tx},
        QueryAnswer,
    },
    utils::storage::plus::{ItemStorage, MapStorage},
};

pub fn token_info(deps: Deps) -> StdResult<QueryAnswer> {
    let info = CoinInfo::load(deps.storage)?;

    let total_supply = match Config::public_total_supply(deps.storage)? {
        true => Some(TotalSupply::load(deps.storage)?.0),
        false => None,
    };

    Ok(QueryAnswer::TokenInfo {
        name: info.name,
        symbol: info.symbol,
        decimals: info.decimals,
        total_supply,
    })
}

pub fn token_config(deps: Deps) -> StdResult<QueryAnswer> {
    Ok(QueryAnswer::TokenConfig {
        // TODO: show the other addrd config items
        public_total_supply: Config::public_total_supply(deps.storage)?,
        deposit_enabled: Config::deposit_enabled(deps.storage)?,
        redeem_enabled: Config::redeem_enabled(deps.storage)?,
        mint_enabled: Config::mint_enabled(deps.storage)?,
        burn_enabled: Config::burn_enabled(deps.storage)?,
        transfer_enabled: Config::transfer_enabled(deps.storage)?,
    })
}

pub fn contract_status(deps: Deps) -> StdResult<QueryAnswer> {
    Ok(QueryAnswer::ContractStatus {
        status: ContractStatusLevel::load(deps.storage)?,
    })
}

pub fn exchange_rate(deps: Deps) -> StdResult<QueryAnswer> {
    let decimals = CoinInfo::load(deps.storage)?.decimals;
    if Config::deposit_enabled(deps.storage)? || Config::redeem_enabled(deps.storage)? {
        let rate: Uint128;
        let denom: String;
        // if token has more decimals than SCRT, you get magnitudes of SCRT per token
        if decimals >= 6 {
            rate = Uint128::new(10u128.pow(decimals as u32 - 6));
            denom = "SCRT".to_string();
            // if token has less decimals, you get magnitudes token for SCRT
        } else {
            rate = Uint128::new(10u128.pow(6 - decimals as u32));
            denom = CoinInfo::load(deps.storage)?.symbol;
        }
        return Ok(QueryAnswer::ExchangeRate { rate, denom });
    }
    Ok(QueryAnswer::ExchangeRate {
        rate: Uint128::new(0),
        denom: String::new(),
    })
}

pub fn minters(deps: Deps) -> StdResult<QueryAnswer> {
    Ok(QueryAnswer::Minters {
        minters: Minters::load(deps.storage)?.0,
    })
}

pub fn allowance(deps: Deps, owner: Addr, spender: Addr) -> StdResult<QueryAnswer> {
    let allowance =
        Allowance::may_load(deps.storage, (owner.clone(), spender.clone()))?.unwrap_or_default();

    //panic!("allowance {}", allowance.amount);

    Ok(QueryAnswer::Allowance {
        spender,
        owner,
        allowance: allowance.amount,
        expiration: allowance.expiration,
    })
}

pub fn balance(deps: Deps, account: Addr) -> StdResult<QueryAnswer> {
    Ok(QueryAnswer::Balance {
        amount: Balance::may_load(deps.storage, account)?
            .unwrap_or(Balance(Uint128::zero()))
            .0,
    })
}

pub fn transfer_history(
    deps: Deps,
    account: Addr,
    page: u32,
    page_size: u32,
) -> StdResult<QueryAnswer> {
    let transfer = Tx::get(deps.storage, &account, page, page_size)?;
    Ok(QueryAnswer::TransferHistory {
        txs: transfer.0,
        total: Some(transfer.1),
    })
}

pub fn transaction_history(
    deps: Deps,
    account: Addr,
    page: u32,
    page_size: u32,
) -> StdResult<QueryAnswer> {
    let transfer = RichTx::get(deps.storage, &account, page, page_size)?;
    Ok(QueryAnswer::TransactionHistory {
        txs: transfer.0,
        total: Some(transfer.1),
    })
}<|MERGE_RESOLUTION|>--- conflicted
+++ resolved
@@ -1,10 +1,6 @@
-<<<<<<< HEAD
-=======
 use shade_protocol::c_std::{Uint128, Deps};
 use shade_protocol::c_std::{Addr, StdResult};
->>>>>>> fb418dc7
 use shade_protocol::{
-    c_std::{Addr, Deps, StdResult, Uint128},
     contract_interfaces::snip20::{
         manager::{
             Allowance,
@@ -21,7 +17,9 @@
     utils::storage::plus::{ItemStorage, MapStorage},
 };
 
-pub fn token_info(deps: Deps) -> StdResult<QueryAnswer> {
+pub fn token_info(
+    deps: Deps,
+) -> StdResult<QueryAnswer> {
     let info = CoinInfo::load(deps.storage)?;
 
     let total_supply = match Config::public_total_supply(deps.storage)? {
@@ -37,7 +35,9 @@
     })
 }
 
-pub fn token_config(deps: Deps) -> StdResult<QueryAnswer> {
+pub fn token_config(
+    deps: Deps,
+) -> StdResult<QueryAnswer> {
     Ok(QueryAnswer::TokenConfig {
         // TODO: show the other addrd config items
         public_total_supply: Config::public_total_supply(deps.storage)?,
@@ -49,13 +49,17 @@
     })
 }
 
-pub fn contract_status(deps: Deps) -> StdResult<QueryAnswer> {
+pub fn contract_status(
+    deps: Deps,
+) -> StdResult<QueryAnswer> {
     Ok(QueryAnswer::ContractStatus {
         status: ContractStatusLevel::load(deps.storage)?,
     })
 }
 
-pub fn exchange_rate(deps: Deps) -> StdResult<QueryAnswer> {
+pub fn exchange_rate(
+    deps: Deps,
+) -> StdResult<QueryAnswer> {
     let decimals = CoinInfo::load(deps.storage)?.decimals;
     if Config::deposit_enabled(deps.storage)? || Config::redeem_enabled(deps.storage)? {
         let rate: Uint128;
@@ -83,9 +87,15 @@
     })
 }
 
-pub fn allowance(deps: Deps, owner: Addr, spender: Addr) -> StdResult<QueryAnswer> {
-    let allowance =
-        Allowance::may_load(deps.storage, (owner.clone(), spender.clone()))?.unwrap_or_default();
+pub fn allowance(
+    deps: Deps,
+    owner: Addr,
+    spender: Addr,
+) -> StdResult<QueryAnswer> {
+    let allowance = Allowance::may_load(
+        deps.storage,
+        (owner.clone(), spender.clone())
+    )?.unwrap_or_default();
 
     //panic!("allowance {}", allowance.amount);
 
@@ -97,11 +107,12 @@
     })
 }
 
-pub fn balance(deps: Deps, account: Addr) -> StdResult<QueryAnswer> {
+pub fn balance(
+    deps: Deps,
+    account: Addr,
+) -> StdResult<QueryAnswer> {
     Ok(QueryAnswer::Balance {
-        amount: Balance::may_load(deps.storage, account)?
-            .unwrap_or(Balance(Uint128::zero()))
-            .0,
+        amount: Balance::may_load(deps.storage, account)?.unwrap_or(Balance(Uint128::zero())).0,
     })
 }
 
