use crate::{
    handle::{
        allowance::{
            try_batch_send_from,
            try_batch_transfer_from,
            try_decrease_allowance,
            try_increase_allowance,
            try_send_from,
            try_transfer_from,
        },
        burning::{try_batch_burn_from, try_burn, try_burn_from},
        minting::{try_add_minters, try_batch_mint, try_mint, try_remove_minters, try_set_minters},
        transfers::{try_batch_send, try_batch_transfer, try_send, try_transfer},
        try_change_admin,
        try_create_viewing_key,
        try_deposit,
        try_redeem,
        try_register_receive,
        try_revoke_permit,
        try_set_contract_status,
        try_set_viewing_key,
    },
    query,
};
<<<<<<< HEAD
use shade_protocol::c_std::{from_binary, to_binary, Api, Binary, Env, DepsMut, Response, Querier, StdError, StdResult, Storage, MessageInfo, Deps, entry_point};
use shade_protocol::utils::{pad_handle_result, pad_query_result};
use shade_protocol::{
    contract_interfaces::snip20::{
        manager::{ContractStatusLevel, Key, PermitKey},
        HandleAnswer,
        ExecuteMsg,
        InstantiateMsg,
=======
use shade_protocol::c_std::{
    to_binary,
    Api,
    Env,
    Extern,
    HandleResponse,
    InitResponse,
    Querier,
    QueryResult,
    StdResult,
    Storage,
};
use shade_protocol::secret_toolkit::utils::{pad_handle_result, pad_query_result};
use shade_protocol::{
    contract_interfaces::snip20::{
        manager::{ContractStatusLevel, Key, PermitKey},
        HandleMsg,
        InitMsg,
>>>>>>> 44222581
        Permission,
        QueryMsg,
        QueryWithPermit,
    },
    utils::storage::plus::MapStorage,
};
use shade_protocol::contract_interfaces::snip20::errors::{action_disabled, invalid_viewing_key, not_authenticated_msg, permit_revoked, unauthorized_permit};

// Used to pad up responses for better privacy.
pub const RESPONSE_BLOCK_SIZE: usize = 256;
pub const PREFIX_REVOKED_PERMITS: &str = "revoked_permits";

#[entry_point]
pub fn instantiate(
    deps: DepsMut,
    env: Env,
    info: MessageInfo,
    msg: InstantiateMsg,
) -> StdResult<Response> {
    msg.save(deps.storage, env, info)?;
    Ok(Response::new())
}

#[entry_point]
pub fn execute(
    deps: DepsMut,
    env: Env,
    info: MessageInfo,
    msg: ExecuteMsg,
) -> StdResult<Response> {
    // Check if transfers are allowed
    let status = ContractStatusLevel::load(deps.storage)?;
    match status {
        // Ignore if normal run
        ContractStatusLevel::NormalRun => {}
        // Allow only status level updates or redeeming
        ContractStatusLevel::StopAllButRedeems | ContractStatusLevel::StopAll => match msg {
            ExecuteMsg::Redeem { .. } => {
                if status != ContractStatusLevel::StopAllButRedeems {
                    return Err(action_disabled());
                }
            }
            ExecuteMsg::SetContractStatus { .. } => {}
            _ => return Err(action_disabled()),
        },
    }

    pad_handle_result(
        match msg {
            ExecuteMsg::Redeem { amount, denom, .. } => try_redeem(deps, env, info, amount),

            ExecuteMsg::Deposit { .. } => try_deposit(deps, env, info),

            ExecuteMsg::Transfer {
                recipient,
                amount,
                memo,
                ..
            } => try_transfer(deps, env, info, recipient, amount, memo),

            ExecuteMsg::Send {
                recipient,
                recipient_code_hash,
                amount,
                msg,
                memo,
                ..
            } => try_send(deps, env, info, recipient, recipient_code_hash, amount, memo, msg),

            ExecuteMsg::BatchTransfer { actions, .. } => try_batch_transfer(deps, env, info, actions),

            ExecuteMsg::BatchSend { actions, .. } => try_batch_send(deps, env, info, actions),

            ExecuteMsg::Burn { amount, memo, .. } => try_burn(deps, env, info, amount, memo),

            ExecuteMsg::RegisterReceive { code_hash, .. } => {
                try_register_receive(deps, env, info, code_hash)
            }

            ExecuteMsg::CreateViewingKey { entropy, .. } => {
                try_create_viewing_key(deps, env, info, entropy)
            }

            ExecuteMsg::SetViewingKey { key, .. } => try_set_viewing_key(deps, env, info, key),

            ExecuteMsg::IncreaseAllowance {
                spender,
                amount,
                expiration,
                ..
            } => try_increase_allowance(deps, env, info, spender, amount, expiration),

            ExecuteMsg::DecreaseAllowance {
                spender,
                amount,
                expiration,
                ..
            } => try_decrease_allowance(deps, env, info, spender, amount, expiration),

            ExecuteMsg::TransferFrom {
                owner,
                recipient,
                amount,
                memo,
                ..
            } => try_transfer_from(deps, env, info, owner, recipient, amount, memo),

            ExecuteMsg::SendFrom {
                owner,
                recipient,
                recipient_code_hash,
                amount,
                msg,
                memo,
                ..
            } => try_send_from(
                deps,
                env,
                info,
                owner,
                recipient,
                recipient_code_hash,
                amount,
                msg,
                memo,
            ),

            ExecuteMsg::BatchTransferFrom { actions, .. } => {
                try_batch_transfer_from(deps, env, info, actions)
            }

            ExecuteMsg::BatchSendFrom { actions, .. } => try_batch_send_from(deps, env, info, actions),

            ExecuteMsg::BurnFrom {
                owner,
                amount,
                memo,
                ..
            } => try_burn_from(deps, env, info, owner, amount, memo),

            ExecuteMsg::BatchBurnFrom { actions, .. } => try_batch_burn_from(deps, env, info, actions),

            ExecuteMsg::Mint {
                recipient,
                amount,
                memo,
                ..
            } => try_mint(deps, env, info, recipient, amount, memo),

            ExecuteMsg::BatchMint { actions, .. } => try_batch_mint(deps, env, info, actions),

            ExecuteMsg::AddMinters { minters, .. } => try_add_minters(deps, env, info, minters),

            ExecuteMsg::RemoveMinters { minters, .. } => try_remove_minters(deps, env, info, minters),

            ExecuteMsg::SetMinters { minters, .. } => try_set_minters(deps, env, info, minters),

            ExecuteMsg::ChangeAdmin { address, .. } => try_change_admin(deps, env, info, address),

            ExecuteMsg::SetContractStatus { level, .. } => try_set_contract_status(deps, env, info, level),

            ExecuteMsg::RevokePermit { permit_name, .. } => {
                try_revoke_permit(deps, env, info, permit_name)
            }
        },
        RESPONSE_BLOCK_SIZE,
    )
}

pub fn query(deps: Deps, env: Env, msg: QueryMsg) -> StdResult<Binary> {
    pad_query_result(
        to_binary(&match msg {
            QueryMsg::TokenInfo {} => query::token_info(deps)?,
            QueryMsg::TokenConfig {} => query::token_config(deps)?,
            QueryMsg::ContractStatus {} => query::contract_status(deps)?,
            QueryMsg::ExchangeRate {} => query::exchange_rate(deps)?,
            QueryMsg::Minters {} => query::minters(deps)?,

            QueryMsg::WithPermit { permit, query } => {
                // Validate permit and get account
                let account = permit.validate(deps.api, None)?.as_addr(None)?;

                // Check that permit is not revoked
                if PermitKey::may_load(
                    deps.storage,
                    (account.clone(), permit.params.permit_name.clone()),
                )?
                .is_some()
                {
                    return Err(permit_revoked(permit.params.permit_name));
                }

                match query {
                    QueryWithPermit::Allowance { owner, spender, .. } => {
                        if !permit.params.contains(Permission::Allowance) {
                            return Err(unauthorized_permit(Permission::Allowance));
                        }

                        if owner != account && spender != account {
                            return Err(unauthorized_permit(Permission::Allowance));
                        }

                        query::allowance(deps, owner, spender)?
                    }
                    QueryWithPermit::Balance {} => {
                        if !permit.params.contains(Permission::Balance) {
                            return Err(unauthorized_permit(Permission::Balance));
                        }

                        query::balance(deps, account.clone())?
                    }
                    QueryWithPermit::TransferHistory { page, page_size } => {
                        if !permit.params.contains(Permission::History) {
                            return Err(unauthorized_permit(Permission::History));
                        }

                        query::transfer_history(
                            deps,
                            account.clone(),
                            page.unwrap_or(0),
                            page_size,
                        )?
                    }
                    QueryWithPermit::TransactionHistory { page, page_size } => {
                        if !permit.params.contains(Permission::History) {
                            return Err(unauthorized_permit(Permission::History));
                        }

                        query::transaction_history(
                            deps,
                            account.clone(),
                            page.unwrap_or(0),
                            page_size,
                        )?
                    }
                }
            }

            _ => match msg {
                QueryMsg::Allowance {
                    owner,
                    spender,
                    key,
                } => {
                    if Key::verify(deps.storage, owner.clone(), key.clone())?
                        || Key::verify(deps.storage, spender.clone(), key)?
                    {
                        query::allowance(deps, owner, spender)?
                    } else {
                        return Err(invalid_viewing_key());
                    }
                }
                QueryMsg::Balance { address, key } => {
                    if Key::verify(deps.storage, address.clone(), key.clone())? {
                        query::balance(deps, address.clone())?
                    } else {
                        return Err(invalid_viewing_key());
                    }
                }
                QueryMsg::TransferHistory {
                    address,
                    key,
                    page,
                    page_size,
                } => {
                    if Key::verify(deps.storage, address.clone(), key.clone())? {
                        query::transfer_history(
                            deps,
                            address.clone(),
                            page.unwrap_or(0),
                            page_size,
                        )?
                    } else {
                        return Err(invalid_viewing_key());
                    }
                }
                QueryMsg::TransactionHistory {
                    address,
                    key,
                    page,
                    page_size,
                } => {
                    if Key::verify(deps.storage, address.clone(), key.clone())? {
                        query::transaction_history(
                            deps,
                            address.clone(),
                            page.unwrap_or(0),
                            page_size,
                        )?
                    } else {
                        return Err(invalid_viewing_key());
                    }
                }
                _ => return Err(not_authenticated_msg()),
            },
        }),
        RESPONSE_BLOCK_SIZE,
    )
}<|MERGE_RESOLUTION|>--- conflicted
+++ resolved
@@ -22,7 +22,6 @@
     },
     query,
 };
-<<<<<<< HEAD
 use shade_protocol::c_std::{from_binary, to_binary, Api, Binary, Env, DepsMut, Response, Querier, StdError, StdResult, Storage, MessageInfo, Deps, entry_point};
 use shade_protocol::utils::{pad_handle_result, pad_query_result};
 use shade_protocol::{
@@ -31,26 +30,6 @@
         HandleAnswer,
         ExecuteMsg,
         InstantiateMsg,
-=======
-use shade_protocol::c_std::{
-    to_binary,
-    Api,
-    Env,
-    Extern,
-    HandleResponse,
-    InitResponse,
-    Querier,
-    QueryResult,
-    StdResult,
-    Storage,
-};
-use shade_protocol::secret_toolkit::utils::{pad_handle_result, pad_query_result};
-use shade_protocol::{
-    contract_interfaces::snip20::{
-        manager::{ContractStatusLevel, Key, PermitKey},
-        HandleMsg,
-        InitMsg,
->>>>>>> 44222581
         Permission,
         QueryMsg,
         QueryWithPermit,
