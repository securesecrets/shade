--- conflicted
+++ resolved
@@ -218,12 +218,8 @@
     info: MessageInfo,
     key: String,
 ) -> StdResult<Response> {
-<<<<<<< HEAD
-    let _seed = RandSeed::load(deps.storage)?.0;
-=======
     // TODO: review this
     //let seed = RandSeed::load(deps.storage)?.0;
->>>>>>> fb418dc7
 
     HashedKey(Key(key).hash()).save(deps.storage, info.sender)?;
 
