--- conflicted
+++ resolved
@@ -16,14 +16,9 @@
 
 |Name      |Type      |Description                                                                                                        | optional |
 |----------|----------|-------------------------------------------------------------------------------------------------------------------|----------|
-<<<<<<< HEAD
-|owner     | string   |  New contract owner; SHOULD be a valid bech32 address, but contracts may use a different naming scheme as well    |  yes     |
-|band      | Contract |  Band protocol contract                                                                                           |  no      |
-=======
 |admin     | string   |  New contract admin; SHOULD be a valid bech32 address, but contracts may use a different naming scheme as well    |  yes     |
 |sscrt     | Contract |  sSCRT snip20 token contract |  no      |
 |band      | Contract |  Band protocol contract   |  no      |
->>>>>>> 29acb70c
 
 ## User
 
@@ -83,14 +78,9 @@
 
 ### Queries
 
-<<<<<<< HEAD
-#### GetPrice
+#### Price
 Get asset price according to band protocol or a registered SecretSwap pair
 
-=======
-#### Price
-Get asset price
->>>>>>> 29acb70c
 ##### Request
 
 |Name        |Type    |Description                                                                                                            | optional |
@@ -114,24 +104,17 @@
   "last_updated_quote": 3377610
 }
 ```
-<<<<<<< HEAD
 
-#### GetConfig
+#### Config
 Get the current config
 
-=======
 #### Prices
 Get prices of list of assets
->>>>>>> 29acb70c
 ##### Request
 
 |Name        |Type    |Description                                                                                                            | optional |
 |------------|--------|-----------------------------------------------------------------------------------------------------------------------|----------|
-<<<<<<< HEAD
-
-=======
 |symbols      | list |  list of asset symbols e.g. BTC/ETH/SCRT;   |  no      |
->>>>>>> 29acb70c
 ##### Response
 
 |Name      |Type      |Description                                                                                                        | optional |
@@ -146,13 +129,6 @@
 
 ```json
 {
-<<<<<<< HEAD
-  "config": {
-    "owner": "secret1k0jntykt7e4g3y88ltc60czgjhjsd74c9e8fzek",
-    "band": "secret1k0hdtykt7e4hs6588ltc60czgjhjsd78xse7bsgfe",
-    "sscrt": "secret1k0hdtyjs75fhs6588ltc60czgjhjsd78xse87hdk",
-  }
-=======
   [
     {
       "rate": "1470000000000000000",
@@ -161,6 +137,5 @@
     },
     ...
   ]
->>>>>>> 29acb70c
 }
 ```
