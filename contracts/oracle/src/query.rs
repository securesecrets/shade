--- conflicted
+++ resolved
@@ -8,7 +8,6 @@
 };
 use secret_toolkit::utils::Query;
 use shade_protocol::{
-<<<<<<< HEAD
     oracle::{
         QueryMsg, QueryAnswer, SswapPair
     },
@@ -24,10 +23,7 @@
         Token,
     },
     msg_traits::Query,
-=======
-    oracle::{QueryAnswer},
-    band::{BandQuery, ReferenceData},
->>>>>>> 3e57df82
+
 };
 use crate::state::{
     config_r,
