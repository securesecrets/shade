<<<<<<< HEAD
use crate::state::{config_r, dex_pairs_r, index_r};
use cosmwasm_math_compat::Uint128;
use cosmwasm_std::{Api, Extern, Querier, StdError, StdResult, Storage};
=======
use crate::state::{config_r, index_r, dex_pairs_r};
use cosmwasm_std;
use cosmwasm_std::{Api, Extern, Querier, StdResult, Storage, StdError};
>>>>>>> 5d90047d
use shade_protocol::{
    band, dex,
    oracle::{IndexElement, QueryAnswer},
};
use secret_cosmwasm_math_compat::{Uint128, Uint512};
use std::convert::TryFrom;

pub fn config<S: Storage, A: Api, Q: Querier>(deps: &Extern<S, A, Q>) -> StdResult<QueryAnswer> {
    Ok(QueryAnswer::Config {
        config: config_r(&deps.storage).load()?,
    })
}

pub fn price<S: Storage, A: Api, Q: Querier>(
    deps: &Extern<S, A, Q>,
    symbol: String,
) -> StdResult<band::ReferenceData> {
    let config = config_r(&deps.storage).load()?;
    if symbol == "SSCRT" {
        return band::reference_data(deps, "SCRT".to_string(), "USD".to_string(), config.band);
    }

    if let Some(dex_pairs) = dex_pairs_r(&deps.storage).may_load(symbol.as_bytes())? {
        if dex_pairs.len() > 0 {
            return Ok(band::ReferenceData {
                rate: dex::aggregate_price(&deps, dex_pairs, config.sscrt, config.band)?,
                last_updated_base: 0,
                last_updated_quote: 0,
            });
        }
    }

    // Index
    if let Some(index) = index_r(&deps.storage).may_load(symbol.as_bytes())? {
        return Ok(band::ReferenceData {
            rate: eval_index(deps, index)?,
            last_updated_base: 0,
            last_updated_quote: 0,
        });
    }

    // symbol/USD price from BAND
    band::reference_data(deps, symbol, "USD".to_string(), config.band)
}

pub fn prices<S: Storage, A: Api, Q: Querier>(
    deps: &Extern<S, A, Q>,
    symbols: Vec<String>,
) -> StdResult<Vec<cosmwasm_std::Uint128>> {
    let mut band_symbols = vec![];
    let mut band_quotes = vec![];
<<<<<<< HEAD
    let mut results = vec![Uint128::zero(); symbols.len()];
=======
    let mut results = vec![cosmwasm_std::Uint128(0); symbols.len()];
>>>>>>> 5d90047d

    let config = config_r(&deps.storage).load()?;

    for (i, sym) in symbols.iter().enumerate() {
        // Aggregate DEX pair prices
        if let Some(dex_pairs) = dex_pairs_r(&deps.storage).may_load(sym.as_bytes())? {
            if dex_pairs.len() > 0 {
                results[i] = dex::aggregate_price(
                    &deps,
                    dex_pairs,
                    config.sscrt.clone(),
                    config.band.clone(),
                )?;
            }
        }
        // Index
        else if let Some(index) = index_r(&deps.storage).may_load(sym.as_bytes())? {
            results[i] = eval_index(deps, index)?;
        }
        // BAND
        else {
            band_symbols.push(sym.clone());
            band_quotes.push("USD".to_string());
        }
    }

    // Query all the band prices
    let ref_data = band::reference_data_bulk(
        deps,
        band_symbols.clone(),
        band_quotes,
        config_r(&deps.storage).load()?.band,
    )?;

    for (data, sym) in ref_data.iter().zip(band_symbols.iter()) {
        let result_index = symbols
            .iter()
            .enumerate()
            .find(|&s| *s.1 == *sym)
            .unwrap()
            .0;
        results[result_index] = data.rate;
    }

    Ok(results)
}

pub fn eval_index<S: Storage, A: Api, Q: Querier>(
    deps: &Extern<S, A, Q>,
    index: Vec<IndexElement>,
<<<<<<< HEAD
) -> StdResult<Uint128> {
    let mut weight_sum = Uint128::zero();
    let mut price = Uint128::zero();
=======
) -> StdResult<cosmwasm_std::Uint128> {

    let mut weight_sum = Uint512::zero();
    let mut price = Uint512::zero();
>>>>>>> 5d90047d

    let mut band_bases = vec![];
    let mut band_quotes = vec![];
    let mut band_weights = vec![];
    let config = config_r(&deps.storage).load()?;

    for element in index {
        weight_sum += Uint512::from(element.weight.u128());

        // Get dex prices
        if let Some(dex_pairs) = dex_pairs_r(&deps.storage).may_load(element.symbol.as_bytes())? {
<<<<<<< HEAD
            //return Err(StdError::generic_err(format!("EVAL INDEX DEX PAIRS {}", element.symbol)));
            price +=
                dex::aggregate_price(deps, dex_pairs, config.sscrt.clone(), config.band.clone())?
                    .multiply_ratio(element.weight, 10u128.pow(18));
            //return Err(StdError::generic_err(format!("EVAL INDEX DEX PAIRS {}", element.symbol)));
=======

            return Err(StdError::generic_err(format!("EVAL INDEX DEX PAIRS {}", element.symbol)));

            price += Uint512::from(
                dex::aggregate_price(deps, dex_pairs, 
                                     config.sscrt.clone(), 
                                     config.band.clone()
                 )?.multiply_ratio(element.weight, 10u128.pow(18)).u128());

>>>>>>> 5d90047d
        }
        // Nested index
        else if let Some(sub_index) =
            index_r(&deps.storage).may_load(element.symbol.as_bytes())?
        {
            // TODO: make sure no circular deps
<<<<<<< HEAD
            return Err(StdError::generic_err(format!(
                "EVAL NESTED INDEX {}",
                element.symbol
            )));
            price += eval_index(&deps, sub_index)?.multiply_ratio(element.weight, 10u128.pow(18));
=======
            return Err(StdError::generic_err(format!("EVAL NESTED INDEX {}", element.symbol)));
            price += Uint512::from(eval_index(&deps, sub_index)?.multiply_ratio(element.weight, 10u128.pow(18)).u128());

>>>>>>> 5d90047d
        }
        // Setup to query for all at once from BAND
        else {
            band_weights.push(element.weight);
            band_bases.push(element.symbol.clone());
            band_quotes.push("USD".to_string());
        }
    }

    if band_bases.len() > 0 {
        let ref_data = band::reference_data_bulk(
            deps,
            band_bases,
            band_quotes,
            config_r(&deps.storage).load()?.band,
        )?;

        for (reference, weight) in ref_data.iter().zip(band_weights.iter()) {
            price += Uint512::from(reference.rate.u128()) * Uint512::from(weight.u128()) / Uint512::from(10u128.pow(18));
        }
    }

    Ok(cosmwasm_std::Uint128(
            Uint128::try_from(
                price * Uint512::from(10u128.pow(18)) / weight_sum
            )?.u128()
        )
    )
}<|MERGE_RESOLUTION|>--- conflicted
+++ resolved
@@ -1,17 +1,10 @@
-<<<<<<< HEAD
 use crate::state::{config_r, dex_pairs_r, index_r};
-use cosmwasm_math_compat::Uint128;
+use cosmwasm_math_compat::{Uint128, Uint512};
 use cosmwasm_std::{Api, Extern, Querier, StdError, StdResult, Storage};
-=======
-use crate::state::{config_r, index_r, dex_pairs_r};
-use cosmwasm_std;
-use cosmwasm_std::{Api, Extern, Querier, StdResult, Storage, StdError};
->>>>>>> 5d90047d
 use shade_protocol::{
     band, dex,
     oracle::{IndexElement, QueryAnswer},
 };
-use secret_cosmwasm_math_compat::{Uint128, Uint512};
 use std::convert::TryFrom;
 
 pub fn config<S: Storage, A: Api, Q: Querier>(deps: &Extern<S, A, Q>) -> StdResult<QueryAnswer> {
@@ -55,14 +48,10 @@
 pub fn prices<S: Storage, A: Api, Q: Querier>(
     deps: &Extern<S, A, Q>,
     symbols: Vec<String>,
-) -> StdResult<Vec<cosmwasm_std::Uint128>> {
+) -> StdResult<Vec<Uint128>> {
     let mut band_symbols = vec![];
     let mut band_quotes = vec![];
-<<<<<<< HEAD
     let mut results = vec![Uint128::zero(); symbols.len()];
-=======
-    let mut results = vec![cosmwasm_std::Uint128(0); symbols.len()];
->>>>>>> 5d90047d
 
     let config = config_r(&deps.storage).load()?;
 
@@ -113,16 +102,9 @@
 pub fn eval_index<S: Storage, A: Api, Q: Querier>(
     deps: &Extern<S, A, Q>,
     index: Vec<IndexElement>,
-<<<<<<< HEAD
 ) -> StdResult<Uint128> {
-    let mut weight_sum = Uint128::zero();
-    let mut price = Uint128::zero();
-=======
-) -> StdResult<cosmwasm_std::Uint128> {
-
     let mut weight_sum = Uint512::zero();
     let mut price = Uint512::zero();
->>>>>>> 5d90047d
 
     let mut band_bases = vec![];
     let mut band_quotes = vec![];
@@ -134,40 +116,27 @@
 
         // Get dex prices
         if let Some(dex_pairs) = dex_pairs_r(&deps.storage).may_load(element.symbol.as_bytes())? {
-<<<<<<< HEAD
-            //return Err(StdError::generic_err(format!("EVAL INDEX DEX PAIRS {}", element.symbol)));
-            price +=
-                dex::aggregate_price(deps, dex_pairs, config.sscrt.clone(), config.band.clone())?
-                    .multiply_ratio(element.weight, 10u128.pow(18));
-            //return Err(StdError::generic_err(format!("EVAL INDEX DEX PAIRS {}", element.symbol)));
-=======
+            return Err(StdError::generic_err(format!(
+                "EVAL INDEX DEX PAIRS {}",
+                element.symbol
+            )));
 
-            return Err(StdError::generic_err(format!("EVAL INDEX DEX PAIRS {}", element.symbol)));
-
-            price += Uint512::from(
-                dex::aggregate_price(deps, dex_pairs, 
-                                     config.sscrt.clone(), 
-                                     config.band.clone()
-                 )?.multiply_ratio(element.weight, 10u128.pow(18)).u128());
-
->>>>>>> 5d90047d
+            // NOTE: unreachable?
+            // price +=
+            //     dex::aggregate_price(deps, dex_pairs, config.sscrt.clone(), config.band.clone())?
+            //         .multiply_ratio(element.weight, 10u128.pow(18))
         }
         // Nested index
         else if let Some(sub_index) =
             index_r(&deps.storage).may_load(element.symbol.as_bytes())?
         {
             // TODO: make sure no circular deps
-<<<<<<< HEAD
             return Err(StdError::generic_err(format!(
                 "EVAL NESTED INDEX {}",
                 element.symbol
             )));
-            price += eval_index(&deps, sub_index)?.multiply_ratio(element.weight, 10u128.pow(18));
-=======
-            return Err(StdError::generic_err(format!("EVAL NESTED INDEX {}", element.symbol)));
-            price += Uint512::from(eval_index(&deps, sub_index)?.multiply_ratio(element.weight, 10u128.pow(18)).u128());
-
->>>>>>> 5d90047d
+            // NOTE: unreachable?
+            // price += eval_index(&deps, sub_index)?.multiply_ratio(element.weight, 10u128.pow(18))
         }
         // Setup to query for all at once from BAND
         else {
@@ -186,14 +155,12 @@
         )?;
 
         for (reference, weight) in ref_data.iter().zip(band_weights.iter()) {
-            price += Uint512::from(reference.rate.u128()) * Uint512::from(weight.u128()) / Uint512::from(10u128.pow(18));
+            price += Uint512::from(reference.rate.u128()) * Uint512::from(weight.u128())
+                / Uint512::from(10u128.pow(18));
         }
     }
 
-    Ok(cosmwasm_std::Uint128(
-            Uint128::try_from(
-                price * Uint512::from(10u128.pow(18)) / weight_sum
-            )?.u128()
-        )
-    )
+    Ok(Uint128::try_from(
+        price * Uint512::from(10u128.pow(18)) / weight_sum,
+    )?)
 }