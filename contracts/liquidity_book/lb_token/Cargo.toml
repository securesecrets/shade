[package]
name = "lb_token"
version = "0.1.0"
authors = ["DDT5","itsHaseebSaeed"]
edition = "2021"

exclude = [
  # Those files are rust-optimizer artifacts. You might want to commit them for convenience but they should not be part of the source code publication.
  "contract.wasm",
  "hash.txt",
]

# See more keys and their definitions at https://doc.rust-lang.org/cargo/reference/manifest.html

[lib]
crate-type = ["cdylib", "rlib"]

[profile.release]
opt-level = 3
debug = false
rpath = false
lto = true
debug-assertions = false
codegen-units = 1
panic = 'abort'
incremental = false
overflow-checks = true

[features]
default = []
# for quicker tests, cargo test --lib
# for more explicit tests, cargo test --features=backtraces
backtraces = ["cosmwasm-std/backtraces"]

[dependencies]
#snafu = { version = "0.6.3" }
serde = { version = "1.0.158", default-features = false, features = ["derive"] }
schemars = "0.8.12"
<<<<<<< HEAD
cosmwasm-std = { package = "secret-cosmwasm-std", version = "1.1.10" }
cosmwasm-storage = { package = "secret-cosmwasm-storage", version = "1.1.10"  , features=["iterator"]}
 secret-toolkit = { version = "0.10.0", default-features = false, features = [
=======
cosmwasm-std = { package = "secret-cosmwasm-std", version = "=1.1.11", features = ["iterator"] }
cosmwasm-storage = { package = "secret-cosmwasm-storage", version = "=1.1.11", features = ["iterator"] }
# TODO - (possibly) change from secret-toolkit storage, etc to shade's version?
secret-toolkit = { version = "0.10.0", default-features = false, features = [
>>>>>>> 3898b52d
  "storage", "viewing-key", "permit", "serialization", 
  #"crypto", "utils", 
] }
shade-protocol = { version = "0.1.0", path = "../../../packages/shade_protocol", features = [
  "liquidity_book","lb-libraries", "snip20"
] }

#base64 = "0.21.2"
#rand = { version = "0.8.5", default-features = false }
#getrandom = { version = "0.2.10", features = ["js"] }  # nope

[dev-dependencies]
cosmwasm-schema = "1.1.8"
serde_json = "1.0.8"
secret-toolkit = { version = "0.10.0", default-features = false, features = ["crypto"] }<|MERGE_RESOLUTION|>--- conflicted
+++ resolved
@@ -36,16 +36,10 @@
 #snafu = { version = "0.6.3" }
 serde = { version = "1.0.158", default-features = false, features = ["derive"] }
 schemars = "0.8.12"
-<<<<<<< HEAD
-cosmwasm-std = { package = "secret-cosmwasm-std", version = "1.1.10" }
-cosmwasm-storage = { package = "secret-cosmwasm-storage", version = "1.1.10"  , features=["iterator"]}
- secret-toolkit = { version = "0.10.0", default-features = false, features = [
-=======
 cosmwasm-std = { package = "secret-cosmwasm-std", version = "=1.1.11", features = ["iterator"] }
 cosmwasm-storage = { package = "secret-cosmwasm-storage", version = "=1.1.11", features = ["iterator"] }
 # TODO - (possibly) change from secret-toolkit storage, etc to shade's version?
 secret-toolkit = { version = "0.10.0", default-features = false, features = [
->>>>>>> 3898b52d
   "storage", "viewing-key", "permit", "serialization", 
   #"crypto", "utils", 
 ] }
