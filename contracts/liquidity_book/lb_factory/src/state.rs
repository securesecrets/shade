use crate::types::{LBPair, LBPairInformation, NextPairKey};

use shade_protocol::{
<<<<<<< HEAD
    liquidity_book::lb_pair::RewardsDistributionAlgorithm,
=======
    c_std::{Addr, ContractInfo, Storage},
    cosmwasm_schema::cw_serde,
    lb_libraries::{pair_parameter_helper::PairParameters, types::ContractInstantiationInfo},
>>>>>>> c2b41738
    secret_storage_plus::{AppendStore, Item, Map},
    storage::{singleton, singleton_read, ReadonlySingleton, Singleton},
    swap::core::TokenType,
    Contract,
};

pub const CONTRACT_STATUS: Item<ContractStatus> = Item::new("contract_status");
pub const CONFIG: Item<Config> = Item::new("config");
pub static EPHEMERAL_STORAGE_KEY: &[u8] = b"ephemeral_storage";

// pub static ALL_LB_PAIRS: Item<Vec<LBPair>> = Item::new(b"all_lb_pairs");
pub static ALL_LB_PAIRS: AppendStore<LBPair> = AppendStore::new("all_lb_pairs");

/// Mapping from a (tokenA, tokenB, binStep) to a LBPair.
/// The tokens are ordered to save gas, but they can be in the reverse order in the actual pair.
pub const LB_PAIRS_INFO: Map<(String, String, u16), LBPairInformation> = Map::new("lb_pairs_info");

/// Map of bin_step to preset, which is an encoded Bytes32 set of pair parameters
pub const PRESETS: Map<u16, PairParameters> = Map::new("presets");

// Does it need to store ContractInfo or would Addr be enough?
// pub static QUOTE_ASSET_WHITELIST: Item<Vec<ContractInfo>> = Item::new(b"quote_asset_whitelist");
pub static QUOTE_ASSET_WHITELIST: AppendStore<TokenType> =
    AppendStore::new("quote_asset_whitelist");

/// Mapping from a (tokenA, tokenB) to a set of available bin steps, this is used to keep track of the
/// bin steps that are already used for a pair.
/// The tokens are ordered to save gas, but they can be in the reverse order in the actual pair.
///
// The Vec<u16> will represent the "EnumerableSet.UintSet" from the solidity code.
// The primary purpose of EnumerableSet.UintSet is to provide a convenient way to store, iterate, and retrieve elements in a set, while ensuring that they remain unique.
pub const AVAILABLE_LB_PAIR_BIN_STEPS: Map<(String, String), Vec<u16>> =
    Map::new("available_lb_pair_bin_steps");

#[cw_serde]
pub enum ContractStatus {
    Active,    // allows all operations
    FreezeAll, // blocks everything except admin-protected config changes
}

#[cw_serde]
pub struct Config {
    pub contract_info: ContractInfo,
    pub owner: Addr,
    pub fee_recipient: Addr,
    pub flash_loan_fee: u8,
    pub lb_pair_implementation: ContractInstantiationInfo,
    pub lb_token_implementation: ContractInstantiationInfo,
    pub admin_auth: Contract,
    pub total_reward_bins: u32,
    pub rewards_distribution_algorithm: RewardsDistributionAlgorithm,
}

pub fn ephemeral_storage_w(storage: &mut dyn Storage) -> Singleton<NextPairKey> {
    singleton(storage, EPHEMERAL_STORAGE_KEY)
}

pub fn ephemeral_storage_r(storage: &dyn Storage) -> ReadonlySingleton<NextPairKey> {
    singleton_read(storage, EPHEMERAL_STORAGE_KEY)
}<|MERGE_RESOLUTION|>--- conflicted
+++ resolved
@@ -1,13 +1,10 @@
 use crate::types::{LBPair, LBPairInformation, NextPairKey};
 
 use shade_protocol::{
-<<<<<<< HEAD
-    liquidity_book::lb_pair::RewardsDistributionAlgorithm,
-=======
     c_std::{Addr, ContractInfo, Storage},
     cosmwasm_schema::cw_serde,
     lb_libraries::{pair_parameter_helper::PairParameters, types::ContractInstantiationInfo},
->>>>>>> c2b41738
+    liquidity_book::lb_pair::RewardsDistributionAlgorithm,
     secret_storage_plus::{AppendStore, Item, Map},
     storage::{singleton, singleton_read, ReadonlySingleton, Singleton},
     swap::core::TokenType,
