<<<<<<< HEAD
use crate::types::{LBPair, LBPairInformation, NextPairKey};

use shade_protocol::{
    c_std::{Addr, ContractInfo, Storage},
    cosmwasm_schema::cw_serde,
    lb_libraries::{pair_parameter_helper::PairParameters, types::ContractInstantiationInfo},
    secret_storage_plus::{AppendStore, Item, Map},
    storage::{singleton, singleton_read, ReadonlySingleton, Singleton},
    swap::core::TokenType,
    Contract,
};

pub const CONTRACT_STATUS: Item<ContractStatus> = Item::new("contract_status");
pub const CONFIG: Item<Config> = Item::new("config");
=======
#![allow(unused)] // For beginning only.

use cosmwasm_schema::cw_serde;
use cosmwasm_std::{Addr, ContractInfo, Storage};
use cosmwasm_storage::{singleton, singleton_read, ReadonlySingleton, Singleton};
use pair_parameter_helper::PairParameters;
use shade_protocol::{
    secret_storage_plus::{AppendStore, Item, Map},
    Contract,
};
use tokens::TokenType;

use shade_protocol::lb_libraries::{pair_parameter_helper, tokens, types};
use types::{Bytes32, ContractInstantiationInfo};

use crate::{
    prelude::*,
    types::{LBPair, LBPairInformation, NextPairKey},
};
pub const CONTRACT_STATUS: Item<ContractStatus> = Item::new("contract_status");
pub const CONFIG: Item<State> = Item::new("config");
>>>>>>> f6213ed9
pub static EPHEMERAL_STORAGE_KEY: &[u8] = b"ephemeral_storage";

// pub static ALL_LB_PAIRS: Item<Vec<LBPair>> = Item::new(b"all_lb_pairs");
pub static ALL_LB_PAIRS: AppendStore<LBPair> = AppendStore::new("all_lb_pairs");

/// Mapping from a (tokenA, tokenB, binStep) to a LBPair.
/// The tokens are ordered to save gas, but they can be in the reverse order in the actual pair.
pub const LB_PAIRS_INFO: Map<(String, String, u16), LBPairInformation> = Map::new("lb_pairs_info");

/// Map of bin_step to preset, which is an encoded Bytes32 set of pair parameters
pub const PRESETS: Map<u16, PairParameters> = Map::new("presets");

// Does it need to store ContractInfo or would Addr be enough?
// pub static QUOTE_ASSET_WHITELIST: Item<Vec<ContractInfo>> = Item::new(b"quote_asset_whitelist");
pub static QUOTE_ASSET_WHITELIST: AppendStore<TokenType> =
    AppendStore::new("quote_asset_whitelist");

/// Mapping from a (tokenA, tokenB) to a set of available bin steps, this is used to keep track of the
/// bin steps that are already used for a pair.
/// The tokens are ordered to save gas, but they can be in the reverse order in the actual pair.
///
// The Vec<u16> will represent the "EnumerableSet.UintSet" from the solidity code.
// The primary purpose of EnumerableSet.UintSet is to provide a convenient way to store, iterate, and retrieve elements in a set, while ensuring that they remain unique.
pub const AVAILABLE_LB_PAIR_BIN_STEPS: Map<(String, String), Vec<u16>> =
    Map::new("available_lb_pair_bin_steps");

//TODO: add multiple other status according to your need
#[cw_serde]
pub enum ContractStatus {
    Active,    // allows all operations
    FreezeAll, // blocks everything except admin-protected config changes
}

#[cw_serde]
pub struct Config {
    pub contract_info: ContractInfo,
    pub owner: Addr,
    pub fee_recipient: Addr,
    pub flash_loan_fee: u8,
    pub lb_pair_implementation: ContractInstantiationInfo,
    pub lb_token_implementation: ContractInstantiationInfo,
    pub admin_auth: Contract,
}

pub fn ephemeral_storage_w(storage: &mut dyn Storage) -> Singleton<NextPairKey> {
    singleton(storage, EPHEMERAL_STORAGE_KEY)
}

pub fn ephemeral_storage_r(storage: &dyn Storage) -> ReadonlySingleton<NextPairKey> {
    singleton_read(storage, EPHEMERAL_STORAGE_KEY)
}<|MERGE_RESOLUTION|>--- conflicted
+++ resolved
@@ -1,4 +1,3 @@
-<<<<<<< HEAD
 use crate::types::{LBPair, LBPairInformation, NextPairKey};
 
 use shade_protocol::{
@@ -13,7 +12,6 @@
 
 pub const CONTRACT_STATUS: Item<ContractStatus> = Item::new("contract_status");
 pub const CONFIG: Item<Config> = Item::new("config");
-=======
 #![allow(unused)] // For beginning only.
 
 use cosmwasm_schema::cw_serde;
@@ -35,7 +33,6 @@
 };
 pub const CONTRACT_STATUS: Item<ContractStatus> = Item::new("contract_status");
 pub const CONFIG: Item<State> = Item::new("config");
->>>>>>> f6213ed9
 pub static EPHEMERAL_STORAGE_KEY: &[u8] = b"ephemeral_storage";
 
 // pub static ALL_LB_PAIRS: Item<Vec<LBPair>> = Item::new(b"all_lb_pairs");
@@ -70,6 +67,12 @@
 }
 
 #[cw_serde]
+pub enum ContractStatus {
+    Active,    // allows all operations
+    FreezeAll, // blocks everything except admin-protected config changes
+}
+
+#[cw_serde]
 pub struct Config {
     pub contract_info: ContractInfo,
     pub owner: Addr,
