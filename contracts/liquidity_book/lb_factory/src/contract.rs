--- conflicted
+++ resolved
@@ -360,11 +360,7 @@
             })?,
             code_hash: state.lb_pair_implementation.code_hash.clone(),
             funds: vec![],
-<<<<<<< HEAD
-            admin: Some(state.owner),
-=======
             admin: None,
->>>>>>> 3898b52d
         }),
         INSTANTIATE_REPLY_ID,
     ));
