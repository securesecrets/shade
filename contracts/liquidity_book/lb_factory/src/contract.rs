use crate::{
    prelude::*,
    state::*,
    types::{LBPair, LBPairInformation, NextPairKey},
};

use shade_protocol::{
    admin::helpers::{validate_admin, AdminPermissions},
    c_std::{
        shd_entry_point,
        to_binary,
        Addr,
        Binary,
        ContractInfo,
        CosmosMsg,
        Deps,
        DepsMut,
        Env,
        MessageInfo,
        Order::Ascending,
        Reply,
        Response,
        StdError,
        StdResult,
        SubMsg,
        SubMsgResult,
        WasmMsg,
    },
    lb_libraries::{
        math::encoded_sample::EncodedSample,
        pair_parameter_helper::PairParameters,
        price_helper::PriceHelper,
        types::{Bytes32, ContractInstantiationInfo, StaticFeeParameters},
    },
    liquidity_book::{
        lb_factory::*,
        lb_pair::ExecuteMsg::{ForceDecay as LbPairForceDecay, SetStaticFeeParameters},
    },
    swap::core::TokenType,
    utils::{
        callback::ExecuteCallback,
    },
};

pub static _OFFSET_IS_PRESET_OPEN: u8 = 255;
pub static _MIN_BIN_STEP: u8 = 1; // 0.001%
pub static _MAX_FLASHLOAN_FEE: u8 = 10 ^ 17; // 10%

pub const INSTANTIATE_REPLY_ID: u64 = 1u64;

/////////////// INSTANTIATE ///////////////

#[shd_entry_point]
pub fn instantiate(
    deps: DepsMut,
    env: Env,
    info: MessageInfo,
    msg: InstantiateMsg,
) -> Result<Response> {
    if msg.flash_loan_fee > _MAX_FLASHLOAN_FEE {
        return Err(Error::FlashLoanFeeAboveMax {
            fee: msg.flash_loan_fee,
            max_fee: _MAX_FLASHLOAN_FEE,
        });
    }

    let config = Config {
        contract_info: ContractInfo {
            address: env.contract.address,
            code_hash: env.contract.code_hash,
        },
        owner: msg.owner.unwrap_or_else(|| info.sender.clone()),
        fee_recipient: msg.fee_recipient,
        flash_loan_fee: msg.flash_loan_fee,
        lb_pair_implementation: ContractInstantiationInfo::default(),
        lb_token_implementation: ContractInstantiationInfo::default(),
        admin_auth: msg.admin_auth.into_valid(deps.api)?,
        total_reward_bins: msg.total_reward_bins,
        rewards_distribution_algorithm: msg.rewards_distribution_algorithm,
    };

    CONFIG.save(deps.storage, &config)?;
    CONTRACT_STATUS.save(deps.storage, &ContractStatus::Active)?;

    Ok(Response::default())
}

/////////////// EXECUTE ///////////////

#[shd_entry_point]
pub fn execute(deps: DepsMut, env: Env, info: MessageInfo, msg: ExecuteMsg) -> Result<Response> {
    let contract_status = CONTRACT_STATUS.load(deps.storage)?;
    match contract_status {
        ContractStatus::FreezeAll => match msg {
            ExecuteMsg::SetLBPairImplementation { .. }
            | ExecuteMsg::SetLBTokenImplementation { .. } => {
                return Err(Error::TransactionBlock());
            }
            _ => {}
        },
        ContractStatus::Active => {}
    }
    match msg {
        ExecuteMsg::SetLBPairImplementation {
            lb_pair_implementation,
        } => try_set_lb_pair_implementation(deps, env, info, lb_pair_implementation),
        ExecuteMsg::SetLBTokenImplementation {
            lb_token_implementation,
        } => try_set_lb_token_implementation(deps, env, info, lb_token_implementation),
        ExecuteMsg::CreateLBPair {
            token_x,
            token_y,
            active_id,
            bin_step,
            viewing_key,
            entropy,
        } => try_create_lb_pair(
            deps,
            env,
            info,
            token_x,
            token_y,
            active_id,
            bin_step,
            viewing_key,
            entropy,
        ),
        // ExecuteMsg::SetLBPairIgnored {
        //     token_x,
        //     token_y,
        //     bin_step,
        //     ignored,
        // } => try_set_lb_pair_ignored(deps, env, info, token_x, token_y, bin_step, ignored),
        ExecuteMsg::SetPairPreset {
            bin_step,
            base_factor,
            filter_period,
            decay_period,
            reduction_factor,
            variable_fee_control,
            protocol_share,
            max_volatility_accumulator,
            is_open,
        } => try_set_pair_preset(
            deps,
            env,
            info,
            bin_step,
            base_factor,
            filter_period,
            decay_period,
            reduction_factor,
            variable_fee_control,
            protocol_share,
            max_volatility_accumulator,
            is_open,
        ),
        ExecuteMsg::SetPresetOpenState { bin_step, is_open } => {
            try_set_preset_open_state(deps, env, info, bin_step, is_open)
        }
        ExecuteMsg::RemovePreset { bin_step } => try_remove_preset(deps, env, info, bin_step),
        ExecuteMsg::SetFeeParametersOnPair {
            token_x,
            token_y,
            bin_step,
            base_factor,
            filter_period,
            decay_period,
            reduction_factor,
            variable_fee_control,
            protocol_share,
            max_volatility_accumulator,
        } => try_set_fee_parameters_on_pair(
            deps,
            env,
            info,
            token_x,
            token_y,
            bin_step,
            base_factor,
            filter_period,
            decay_period,
            reduction_factor,
            variable_fee_control,
            protocol_share,
            max_volatility_accumulator,
        ),
        ExecuteMsg::SetFeeRecipient { fee_recipient } => {
            try_set_fee_recipient(deps, env, info, fee_recipient)
        }
        ExecuteMsg::SetFlashLoanFee { flash_loan_fee } => {
            try_set_flash_loan_fee(deps, env, info, flash_loan_fee)
        }
        ExecuteMsg::AddQuoteAsset { asset } => try_add_quote_asset(deps, env, info, asset),
        ExecuteMsg::RemoveQuoteAsset { asset } => try_remove_quote_asset(deps, env, info, asset),
        ExecuteMsg::ForceDecay { pair } => try_force_decay(deps, env, info, pair),
    }
}

/// Sets the LBPair implementation details.
///
/// # Arguments
///
/// * `new_lb_pair_implementation` - The code ID and code hash of the implementation.
fn try_set_lb_pair_implementation(
    deps: DepsMut,
    _env: Env,
    info: MessageInfo,
    new_lb_pair_implementation: ContractInstantiationInfo,
) -> Result<Response> {
    let config = CONFIG.load(deps.storage)?;
    validate_admin(
        &deps.querier,
        AdminPermissions::LiquidityBookAdmin,
        info.sender.to_string(),
        &config.admin_auth,
    )?;

    let old_lb_pair_implementation = config.lb_pair_implementation;
    if old_lb_pair_implementation == new_lb_pair_implementation {
        return Err(Error::SameImplementation {
            lb_implementation: old_lb_pair_implementation.id,
        });
    }

    CONFIG.update(deps.storage, |mut config| -> StdResult<_> {
        config.lb_pair_implementation = new_lb_pair_implementation;
        Ok(config)
    })?;

    Ok(Response::default())
}

/// Sets the LBToken implementation details.
///
/// # Arguments
///
/// * `new_lb_token_implementation` - The code ID and code hash of the implementation.
fn try_set_lb_token_implementation(
    deps: DepsMut,
    _env: Env,
    info: MessageInfo,
    new_lb_token_implementation: ContractInstantiationInfo,
) -> Result<Response> {
    let config = CONFIG.load(deps.storage)?;
    validate_admin(
        &deps.querier,
        AdminPermissions::LiquidityBookAdmin,
        info.sender.to_string(),
        &config.admin_auth,
    )?;

    let old_lb_token_implementation = config.lb_token_implementation;
    if old_lb_token_implementation == new_lb_token_implementation {
        return Err(Error::SameImplementation {
            lb_implementation: old_lb_token_implementation.id,
        });
    }

    CONFIG.update(deps.storage, |mut config| -> StdResult<_> {
        config.lb_token_implementation = new_lb_token_implementation;
        Ok(config)
    })?;

    Ok(Response::default())
}

/// Creates a liquidity bin LBPair for token_x and token_y.
///
/// # Arguments
///
/// * `token_x` - The address of the first token.
/// * `token_y` - The address of the second token.
/// * `active_id` - The active id of the pair.
/// * `bin_step` - The bin step in basis point, used to calculate log(1 + binStep / 10_000).
///
/// # Returns
///
/// * `pair` - The address of the newly created LBPair.
fn try_create_lb_pair(
    deps: DepsMut,
    env: Env,
    info: MessageInfo,
    token_x: TokenType,
    token_y: TokenType,
    active_id: u32,
    bin_step: u16,
    viewing_key: String,
    entropy: String,
) -> Result<Response> {
    let config = CONFIG.load(deps.storage)?;

    if !PRESETS.has(deps.storage, bin_step) {
        return Err(Error::BinStepHasNoPreset { bin_step });
    }

    let preset = PRESETS
        .load(deps.storage, bin_step)
        .map_err(|_| Error::BinStepHasNoPreset { bin_step })?;
    let is_owner = info.sender == config.owner;

    if !_is_preset_open(preset.0.0) && !is_owner {
        return Err(Error::PresetIsLockedForUsers {
            user: info.sender,
            bin_step,
        });
    }

    if !QUOTE_ASSET_WHITELIST
        .iter(deps.storage)?
        .any(|result| match result {
            Ok(t) => t.eq(&token_y),
            Err(_) => false, // Handle the error case as needed
        })
    {
        return Err(Error::QuoteAssetNotWhitelisted {
            quote_asset: token_y.unique_key(),
        });
    }

    if token_x == token_y {
        return Err(Error::IdenticalAddresses {
            token: token_x.unique_key(),
        });
    }

    // safety check, making sure that the price can be calculated
    PriceHelper::get_price_from_id(active_id, bin_step)?;

    let (token_a, token_b) = _sort_tokens(token_x.clone(), token_y.clone());

    if LB_PAIRS_INFO
        .load(
            deps.storage,
            (token_a.unique_key(), token_b.unique_key(), bin_step),
        )
        .is_ok()
    {
        return Err(Error::LBPairAlreadyExists {
            token_x: token_x.unique_key(),
            token_y: token_y.unique_key(),
            bin_step,
        });
    }

    if config.lb_pair_implementation.id == 0 {
        return Err(Error::ImplementationNotSet);
    }

    let mut messages = vec![];

    messages.push(SubMsg::reply_on_success(
        CosmosMsg::Wasm(WasmMsg::Instantiate {
            code_id: config.lb_pair_implementation.id,
            label: format!(
                "{}-{}-{}-pair-{}-{}",
                token_x.unique_key(),
                token_y.unique_key(),
                bin_step,
                env.contract.address,
                config.lb_pair_implementation.id,
            ),
            msg: to_binary(&LBPairInstantiateMsg {
                factory: env.contract,
                token_x,
                token_y,
                bin_step,
                pair_parameters: StaticFeeParameters {
                    base_factor: preset.get_base_factor(),
                    filter_period: preset.get_filter_period(),
                    decay_period: preset.get_decay_period(),
                    reduction_factor: preset.get_reduction_factor(),
                    variable_fee_control: preset.get_variable_fee_control(),
                    protocol_share: preset.get_protocol_share(),
                    max_volatility_accumulator: preset.get_max_volatility_accumulator(),
                },
                active_id,
                lb_token_implementation: config.lb_token_implementation,
                viewing_key,
                entropy,
<<<<<<< HEAD
                protocol_fee_recipient: state.fee_recipient,
                admin_auth: state.admin_auth.into(),
                total_reward_bins: Some(state.total_reward_bins),
                rewards_distribution_algorithm: state.rewards_distribution_algorithm,
=======
                protocol_fee_recipient: config.fee_recipient,
                admin_auth: config.admin_auth.into(),
>>>>>>> c2b41738
            })?,
            code_hash: config.lb_pair_implementation.code_hash.clone(),
            funds: vec![],
            admin: None,
        }),
        INSTANTIATE_REPLY_ID,
    ));

    ephemeral_storage_w(deps.storage).save(&NextPairKey {
        token_a,
        token_b,
        bin_step,
        code_hash: config.lb_pair_implementation.code_hash,
        is_open: is_owner,
    })?;

    Ok(Response::new().add_submessages(messages))
}

// /// Sets whether the pair is ignored or not for routing, it will make the pair unusable by the router.
// ///
// /// # Arguments
// ///
// /// * `token_x` - The address of the first token of the pair.
// /// * `token_y` - The address of the second token of the pair.
// /// * `bin_step` - The bin step in basis point of the pair.
// /// * `ignored` - Whether to ignore (true) or not (false) the pair for routing.
// fn try_set_lb_pair_ignored(
//     deps: DepsMut,
//     env: Env,
//     info: MessageInfo,
//     token_a: TokenType,
//     token_b: TokenType,
//     bin_step: u16,
//     ignored: bool,
// ) -> Result<Response> {
//     let config = CONFIG.load(deps.storage)?;
//     only_owner(&info.sender, &config.owner)?;

//     let (token_a, token_b) = _sort_tokens(token_a, token_b);

//     let mut pair_information = LB_PAIRS_INFO
//         .load(
//             deps.storage,
//             (
//                 token_a.unique_key().clone(),
//                 token_b.unique_key().clone(),
//                 bin_step,
//             ),
//         )
//         .unwrap();

//     if pair_information
//         .lb_pair
//         .contract
//         .address
//         .as_str()
//         .is_empty()
//     {
//         return Err(Error::LBPairDoesNotExist {
//             token_x: token_a.unique_key().clone(),
//             token_y: token_b.unique_key().clone(),
//             bin_step,
//         });
//     }

//     if pair_information.ignored_for_routing == ignored {
//         return Err(Error::LBPairIgnoredIsAlreadyInTheSameState);
//     }

//     pair_information.ignored_for_routing = ignored;

//     LB_PAIRS_INFO.save(
//         deps.storage,
//         (
//             token_a.unique_key().clone(),
//             token_b.unique_key().clone(),
//             bin_step,
//         ),
//         &pair_information,
//     )?;

//     // emit LBPairIgnoredStateChanged(pairInformation.LBPair, ignored);

//     // TODO: be more specific about which pair changed
//     Ok(Response::default()
//         .add_attribute_plaintext("LBPair ignored state changed", format!("{}", ignored)))
// }

/// Sets the preset parameters of a bin step
///
/// # Arguments
///
/// * `bin_step` - The bin step in basis point, used to calculate the price
/// * `base_factor` - The base factor, used to calculate the base fee, baseFee = baseFactor * binStep
/// * `filter_period` - The period where the accumulator value is untouched, prevent spam
/// * `decay_period` - The period where the accumulator value is decayed, by the reduction factor
/// * `reduction_factor` - The reduction factor, used to calculate the reduction of the accumulator
/// * `variable_fee_control` - The variable fee control, used to control the variable fee, can be 0 to disable it
/// * `protocol_share` - The share of the fees received by the protocol
/// * `max_volatility_accumulator` - The max value of the volatility accumulator
/// * `is_open` - Whether the preset is open or not to be used by users
fn try_set_pair_preset(
    deps: DepsMut,
    _env: Env,
    info: MessageInfo,
    bin_step: u16,
    base_factor: u16,
    filter_period: u16,
    decay_period: u16,
    reduction_factor: u16,
    variable_fee_control: u32,
    protocol_share: u16,
    max_volatility_accumulator: u32,
    is_open: bool,
) -> Result<Response> {
    let state = CONFIG.load(deps.storage)?;
    validate_admin(
        &deps.querier,
        AdminPermissions::LiquidityBookAdmin,
        info.sender.to_string(),
        &state.admin_auth,
    )?;
    if bin_step < _MIN_BIN_STEP as u16 {
        return Err(Error::BinStepTooLow { bin_step });
    }

    let mut preset = PairParameters::default();

    preset.set_static_fee_parameters(
        base_factor,
        filter_period,
        decay_period,
        reduction_factor,
        variable_fee_control,
        protocol_share,
        max_volatility_accumulator,
    )?;

    if is_open {
        preset.0.set_bool(true, _OFFSET_IS_PRESET_OPEN);
    }

    PRESETS.save(deps.storage, bin_step, &preset)?;

    Ok(Response::default().add_attribute_plaintext("set preset", bin_step.to_string()))
}

/// Sets if the preset is open or not to be used by users
///
/// # Arguments
///
/// * `bin_step` - The bin step in basis point, used to calculate the price
/// * `is_open` - Whether the preset is open or not
fn try_set_preset_open_state(
    deps: DepsMut,
    _env: Env,
    info: MessageInfo,
    bin_step: u16,
    is_open: bool,
) -> Result<Response> {
    let state = CONFIG.load(deps.storage)?;
    validate_admin(
        &deps.querier,
        AdminPermissions::LiquidityBookAdmin,
        info.sender.to_string(),
        &state.admin_auth,
    )?;
    if !PRESETS.has(deps.storage, bin_step) {
        return Err(Error::BinStepHasNoPreset { bin_step });
    }

    let mut preset = PRESETS.load(deps.storage, bin_step)?;

    if preset.0.decode_bool(_OFFSET_IS_PRESET_OPEN) == is_open {
        return Err(Error::PresetOpenStateIsAlreadyInTheSameState);
    } else {
        preset.0.set_bool(is_open, _OFFSET_IS_PRESET_OPEN);
    }

    PRESETS.save(deps.storage, bin_step, &preset)?;

    Ok(Response::default().add_attribute_plaintext(
        format!("bin step: {}", bin_step),
        format!("is_open: {}", is_open),
    ))
}

/// Remove the preset linked to a bin_step
///
/// # Arguments
///
/// * `bin_step` - The bin step to remove
fn try_remove_preset(
    deps: DepsMut,
    _env: Env,
    info: MessageInfo,
    bin_step: u16,
) -> Result<Response> {
    let state = CONFIG.load(deps.storage)?;
    validate_admin(
        &deps.querier,
        AdminPermissions::LiquidityBookAdmin,
        info.sender.to_string(),
        &state.admin_auth,
    )?;
    if !PRESETS.has(deps.storage, bin_step) {
        return Err(Error::BinStepHasNoPreset { bin_step });
    }

    PRESETS.remove(deps.storage, bin_step);

    Ok(Response::default().add_attribute_plaintext("preset removed", bin_step.to_string()))
}

/// Function to set the fee parameters of a LBPair
///
/// # Arguments
///
/// * `token_x` - The address of the first token
/// * `token_y` - The address of the second token
/// * `bin_step` - The bin step in basis point, used to calculate the price
/// * `base_factor` - The base factor, used to calculate the base fee, baseFee = baseFactor * binStep
/// * `filter_period` - The period where the accumulator value is untouched, prevent spam
/// * `decay_period` - The period where the accumulator value is decayed, by the reduction factor
/// * `reduction_factor` - The reduction factor, used to calculate the reduction of the accumulator
/// * `variable_fee_control` - The variable fee control, used to control the variable fee, can be 0 to disable it
/// * `protocol_share` - The share of the fees received by the protocol
/// * `max_volatility_accumulator` - The max value of volatility accumulator
fn try_set_fee_parameters_on_pair(
    deps: DepsMut,
    _env: Env,
    info: MessageInfo,
    token_x: TokenType,
    token_y: TokenType,
    bin_step: u16,
    base_factor: u16,
    filter_period: u16,
    decay_period: u16,
    reduction_factor: u16,
    variable_fee_control: u32,
    protocol_share: u16,
    max_volatility_accumulator: u32,
) -> Result<Response> {
    let state = CONFIG.load(deps.storage)?;
    validate_admin(
        &deps.querier,
        AdminPermissions::LiquidityBookAdmin,
        info.sender.to_string(),
        &state.admin_auth,
    )?;
    let (token_a, token_b) = _sort_tokens(token_x, token_y);
    let lb_pair = LB_PAIRS_INFO
        .load(
            deps.storage,
            (token_a.unique_key(), token_b.unique_key(), bin_step),
        )
        .map_err(|_| Error::LBPairNotCreated {
            token_x: token_a.unique_key(),
            token_y: token_b.unique_key(),
            bin_step,
        })?
        .lb_pair;

    let msg: CosmosMsg = SetStaticFeeParameters {
        base_factor,
        filter_period,
        decay_period,
        reduction_factor,
        variable_fee_control,
        protocol_share,
        max_volatility_accumulator,
    }
    .to_cosmos_msg(&lb_pair.contract, vec![])?;

    let response = Response::new().add_message(msg);
    Ok(response)
}

/// Function to set the recipient of the fees. This address needs to be able to receive SNIP20s.
///
/// # Arguments
///
/// * `fee_recipient` - The address of the recipient
fn try_set_fee_recipient(
    deps: DepsMut,
    _env: Env,
    info: MessageInfo,
    fee_recipient: Addr,
) -> Result<Response> {
    let config = CONFIG.load(deps.storage)?;
    validate_admin(
        &deps.querier,
        AdminPermissions::LiquidityBookAdmin,
        info.sender.to_string(),
        &config.admin_auth,
    )?;

    let old_fee_recipient = config.fee_recipient;
    if old_fee_recipient == fee_recipient {
        return Err(Error::SameFeeRecipient {
            fee_recipient: old_fee_recipient,
        });
    }

    CONFIG.update(deps.storage, |mut config| -> StdResult<_> {
        config.fee_recipient = fee_recipient.clone();
        Ok(config)
    })?;

    Ok(Response::default()
        .add_attribute_plaintext("old fee recipient", old_fee_recipient.as_str())
        .add_attribute_plaintext("new fee recipient", fee_recipient.as_str()))
}

/// Function to set the flash loan fee
///
/// # Arguments
///
/// * `flash_loan_fee` - The value of the fee for flash loan
fn try_set_flash_loan_fee(
    deps: DepsMut,
    _env: Env,
    info: MessageInfo,
    flash_loan_fee: u8,
) -> Result<Response> {
    let config = CONFIG.load(deps.storage)?;
    validate_admin(
        &deps.querier,
        AdminPermissions::LiquidityBookAdmin,
        info.sender.to_string(),
        &config.admin_auth,
    )?;
    let old_flash_loan_fee = config.flash_loan_fee;

    if old_flash_loan_fee == flash_loan_fee {
        return Err(Error::SameFlashLoanFee {
            fee: flash_loan_fee,
        });
    }
    if flash_loan_fee > _MAX_FLASHLOAN_FEE {
        return Err(Error::FlashLoanFeeAboveMax {
            fee: flash_loan_fee,
            max_fee: _MAX_FLASHLOAN_FEE,
        });
    }

    CONFIG.update(deps.storage, |mut config| -> StdResult<_> {
        config.flash_loan_fee = flash_loan_fee;
        Ok(config)
    })?;

    Ok(Response::default()
        .add_attribute_plaintext("old flash loan fee", old_flash_loan_fee.to_string())
        .add_attribute_plaintext("new flash loan fee", flash_loan_fee.to_string()))
}

/// Function to add an asset to the whitelist of quote assets
///
/// # Arguments
///
/// * `quote_asset` - The quote asset (e.g: NATIVE, USDC...)
fn try_add_quote_asset(
    deps: DepsMut,
    _env: Env,
    info: MessageInfo,
    quote_asset: TokenType,
) -> Result<Response> {
    let config = CONFIG.load(deps.storage)?;
    validate_admin(
        &deps.querier,
        AdminPermissions::LiquidityBookAdmin,
        info.sender.to_string(),
        &config.admin_auth,
    )?;
    if QUOTE_ASSET_WHITELIST
        .iter(deps.storage)?
        .any(|result| match result {
            Ok(t) => t.eq(&quote_asset),
            Err(_) => false, // Handle the error case as needed
        })
    {
        return Err(Error::QuoteAssetAlreadyWhitelisted {
            quote_asset: quote_asset.unique_key(),
        });
    }

    QUOTE_ASSET_WHITELIST.push(deps.storage, &quote_asset)?;

    Ok(Response::default()
        .add_attribute_plaintext("quote asset added", quote_asset.unique_key().as_str()))
}

/// Function to remove an asset from the whitelist of quote assets
///
/// # Arguments
///
/// * `quote_asset` - The quote asset (e.g: NATIVE, USDC...)
fn try_remove_quote_asset(
    deps: DepsMut,
    _env: Env,
    info: MessageInfo,
    asset: TokenType,
) -> Result<Response> {
    let config = CONFIG.load(deps.storage)?;
    validate_admin(
        &deps.querier,
        AdminPermissions::LiquidityBookAdmin,
        info.sender.to_string(),
        &config.admin_auth,
    )?;
    // Enumerate the iterator and use `find` to locate the asset
    let found_asset = QUOTE_ASSET_WHITELIST
        .iter(deps.storage)?
        .enumerate()
        .find(|(_, result)| {
            // Assuming the iterator contains Result, we'll filter only Ok values that match the asset
            result.as_ref().ok().map_or(false, |t| t.eq(&asset))
        });

    match found_asset {
        Some((index, Ok(_))) => {
            // Asset was found at the given index
            QUOTE_ASSET_WHITELIST.remove(deps.storage, index.try_into().unwrap())?;
        }
        _ => {
            // Asset was not found
            return Err(Error::QuoteAssetNotWhitelisted {
                quote_asset: asset.unique_key(),
            });
        }
    }

    Ok(Response::default()
        .add_attribute_plaintext("quote asset removed", asset.unique_key().as_str()))
}

fn try_force_decay(deps: DepsMut, _env: Env, info: MessageInfo, pair: LBPair) -> Result<Response> {
    let config = CONFIG.load(deps.storage)?;
    validate_admin(
        &deps.querier,
        AdminPermissions::LiquidityBookAdmin,
        info.sender.to_string(),
        &config.admin_auth,
    )?;

    let (token_a, token_b) = _sort_tokens(pair.token_x, pair.token_y);
    let lb_pair = LB_PAIRS_INFO
        .load(
            deps.storage,
            (token_a.unique_key(), token_b.unique_key(), pair.bin_step),
        )
        .map_err(|_| Error::LBPairNotCreated {
            token_x: token_a.unique_key(),
            token_y: token_b.unique_key(),
            bin_step: pair.bin_step,
        })?
        .lb_pair;

    let mut response = Response::new();

    response = response.add_message(CosmosMsg::Wasm(WasmMsg::Execute {
        contract_addr: lb_pair.contract.address.to_string(),
        code_hash: lb_pair.contract.code_hash,
        msg: to_binary(&LbPairForceDecay {})?,
        funds: vec![],
    }));

    Ok(response)
}

fn only_owner(sender: &Addr, owner: &Addr) -> Result<()> {
    if sender != owner {
        return Err(Error::OnlyOwner);
    }
    Ok(())
}

#[shd_entry_point]
pub fn query(deps: Deps, _env: Env, msg: QueryMsg) -> Result<Binary> {
    match msg {
        QueryMsg::GetMinBinStep {} => query_min_bin_step(deps),
        QueryMsg::GetFeeRecipient {} => query_fee_recipient(deps),
        QueryMsg::GetMaxFlashLoanFee {} => query_max_flash_loan_fee(deps),
        QueryMsg::GetFlashLoanFee {} => query_flash_loan_fee(deps),
        QueryMsg::GetLBPairImplementation {} => query_lb_pair_implementation(deps),
        QueryMsg::GetLBTokenImplementation {} => query_lb_token_implementation(deps),
        QueryMsg::GetNumberOfLBPairs {} => query_number_of_lb_pairs(deps),
        QueryMsg::GetLBPairAtIndex { index } => query_lb_pair_at_index(deps, index),
        QueryMsg::GetNumberOfQuoteAssets {} => query_number_of_quote_assets(deps),
        QueryMsg::GetQuoteAssetAtIndex { index } => query_quote_asset_at_index(deps, index),
        QueryMsg::IsQuoteAsset { token } => query_is_quote_asset(deps, token),
        QueryMsg::GetLBPairInformation {
            token_x,
            token_y,
            bin_step,
        } => query_lb_pair_information(deps, token_x, token_y, bin_step),
        QueryMsg::GetPreset { bin_step } => query_preset(deps, bin_step),
        QueryMsg::GetAllBinSteps {} => query_all_bin_steps(deps),
        QueryMsg::GetOpenBinSteps {} => query_open_bin_steps(deps),
        QueryMsg::GetAllLBPairs { token_x, token_y } => query_all_lb_pairs(deps, token_x, token_y),
    }
}

/// Returns the minimum bin step a pair can have.
///
/// # Returns
///
/// * `min_bin_step` - The minimum bin step of the pair.
fn query_min_bin_step(_deps: Deps) -> Result<Binary> {
    let response = MinBinStepResponse {
        min_bin_step: _MIN_BIN_STEP,
    };
    to_binary(&response).map_err(Error::CwErr)
}

/// Returns the protocol fee recipient.
///
/// # Returns
///
/// * `fee_recipient` - The address of the fee recipient.
fn query_fee_recipient(deps: Deps) -> Result<Binary> {
    let config = CONFIG.load(deps.storage)?;
    let response = FeeRecipientResponse {
        fee_recipient: config.fee_recipient,
    };
    to_binary(&response).map_err(Error::CwErr)
}

/// Returns the maximum fee percentage for flash loans.
///
/// # Returns
///
/// * `max_fee` - The maximum fee percentage for flash loans.
fn query_max_flash_loan_fee(_deps: Deps) -> Result<Binary> {
    let response = MaxFlashLoanFeeResponse {
        max_fee: _MAX_FLASHLOAN_FEE,
    };
    to_binary(&response).map_err(Error::CwErr)
}

/// Returns the fee percentage for flash loans.
///
/// # Returns
///
/// * `flash_loan_fee` - The fee percentage for flash loans.
fn query_flash_loan_fee(deps: Deps) -> Result<Binary> {
    let config = CONFIG.load(deps.storage)?;
    let response = FlashLoanFeeResponse {
        flash_loan_fee: config.flash_loan_fee,
    };
    to_binary(&response).map_err(Error::CwErr)
}

/// Returns the code ID and hash of the LBPair implementation.
///
/// # Returns
///
/// * `lb_pair_implementation` - The code ID and hash of the LBPair implementation.
fn query_lb_pair_implementation(deps: Deps) -> Result<Binary> {
    let config = CONFIG.load(deps.storage)?;
    let response = LBPairImplementationResponse {
        lb_pair_implementation: config.lb_pair_implementation,
    };
    to_binary(&response).map_err(Error::CwErr)
}

// Returns the code ID and hash of the LBToken implementation.
///
/// # Returns
///
/// * `lb_token_implementation` - The code ID and hash of the LBToken implementation.
fn query_lb_token_implementation(deps: Deps) -> Result<Binary> {
    let config = CONFIG.load(deps.storage)?;
    let response = LBTokenImplementationResponse {
        lb_token_implementation: config.lb_token_implementation,
    };
    to_binary(&response).map_err(Error::CwErr)
}

/// Returns the number of LBPairs created.
///
/// # Returns
///
/// * `lb_pair_number` - The number of LBPairs created.
fn query_number_of_lb_pairs(deps: Deps) -> Result<Binary> {
    let lb_pair_number = ALL_LB_PAIRS.get_len(deps.storage)?;

    let response = NumberOfLBPairsResponse { lb_pair_number };
    to_binary(&response).map_err(Error::CwErr)
}

/// Returns the LBPair created at index `index`.
///
/// # Arguments
///
/// * `index` - The index of the LBPair.
///
/// # Returns
///
/// * lb_pair - The address of the LBPair at index `index`.
// TODO: Unsure if this function is necessary. Not sure how to index the Keyset. WAITING: For Front-end to make some decisions about this
fn query_lb_pair_at_index(_deps: Deps, _index: u32) -> Result<Binary> {
    let lb_pair = todo!();

    let response = LBPairAtIndexResponse { lb_pair };
    to_binary(&response).map_err(Error::CwErr)
}

/// Returns the number of quote assets whitelisted.
///
/// # Returns
///
/// * `number_of_quote_assets` - The number of quote assets.
fn query_number_of_quote_assets(deps: Deps) -> Result<Binary> {
    let number_of_quote_assets = QUOTE_ASSET_WHITELIST.get_len(deps.storage)?;

    let response = NumberOfQuoteAssetsResponse {
        number_of_quote_assets,
    };
    to_binary(&response).map_err(Error::CwErr)
}

/// Returns the quote asset whitelisted at index `index`.
///
/// # Arguments
///
/// * `index` - The index of the quote asset.
///
/// # Returns
///
/// * `asset` - The address of the quote asset at index `index`.
// TODO: Unsure if this function is necessary. Not sure how to index the Keyset. WAITING: For Front-end to make some decisions about this
fn query_quote_asset_at_index(deps: Deps, index: u32) -> Result<Binary> {
    let asset = QUOTE_ASSET_WHITELIST.get_at(deps.storage, index)?;

    let response = QuoteAssetAtIndexResponse { asset };
    to_binary(&response).map_err(Error::CwErr)
}

/// Returns whether a token is a quote asset (true) or not (false).
///
/// # Arguments
///
/// * `token` - The address of the asset.
fn query_is_quote_asset(deps: Deps, token: TokenType) -> Result<Binary> {
    let is_quote = QUOTE_ASSET_WHITELIST
        .iter(deps.storage)?
        .any(|result| match result {
            Ok(t) => t.eq(&token),
            Err(_) => false,
        });

    let response = IsQuoteAssetResponse { is_quote };
    to_binary(&response).map_err(Error::CwErr)
}

/// Returns the LBPairInformation if it exists, if not, then the address 0 is returned.
///
/// # Arguments
///
/// * `token_a` - The address of the first token of the pair.
/// * `token_b` - The address of the second token of the pair.
/// * `bin_step` - The bin step of the LBPair.
///
/// # Returns
///
/// * `lb_pair_information` - The LBPairInformation.
fn query_lb_pair_information(
    deps: Deps,
    token_a: TokenType,
    token_b: TokenType,
    bin_step: u16,
) -> Result<Binary> {
    let lb_pair_information = _get_lb_pair_information(deps, token_a, token_b, bin_step)?;

    let response = LBPairInformationResponse {
        lb_pair_information,
    };
    to_binary(&response).map_err(Error::CwErr)
}

/// Returns the LBPairInformation if it exists, if not, then the address 0 is returned. The order doesn't matter
///
/// # Arguments
///
/// * `token_a` - The address of the first token of the pair
/// * `token_b` - The address of the second token of the pair
/// * `bin_step` - The bin step of the LBPair
///
/// # Returns
///
/// * The LBPairInformation
fn _get_lb_pair_information(
    deps: Deps,
    token_a: TokenType,
    token_b: TokenType,
    bin_step: u16,
) -> Result<LBPairInformation> {
    let (token_a, token_b) = _sort_tokens(token_a, token_b);
    let info = LB_PAIRS_INFO
        .load(
            deps.storage,
            (token_a.unique_key(), token_b.unique_key(), bin_step),
        )
        .unwrap();

    Ok(info)
}

/// Function to sort 2 tokens in ascending order.
///
/// # Arguments
///
/// * `token_a` - The first token
/// * `token_b` - The second token
///
/// # Returns
///
/// * The sorted first token
/// * The sorted second token
fn _sort_tokens(token_a: TokenType, token_b: TokenType) -> (TokenType, TokenType) {
    if token_a.unique_key() < token_b.unique_key() {
        (token_a, token_b)
    } else {
        (token_b, token_a)
    }
}

/// Returns the different parameters of the preset.
///
/// # Arguments
///
/// * `bin_step` - The bin step of the preset.
///
/// # Returns
///
/// * `base_factor` - The base factor of the preset.
/// * `filter_period` - The filter period of the preset.
/// * `decay_period` - The decay period of the preset.
/// * `reduction_factor` - The reduction factor of the preset.
/// * `variable_fee_control` - The variable fee control of the preset.
/// * `protocol_share` - The protocol share of the preset.
/// * `max_volatility_accumulator` - The max volatility accumulator of the preset.
/// * `is_open` - Whether the preset is open or not.
fn query_preset(deps: Deps, bin_step: u16) -> Result<Binary> {
    if !PRESETS.has(deps.storage, bin_step) {
        return Err(Error::BinStepHasNoPreset { bin_step });
    }

    // NOTE: each preset is an encoded Bytes32.
    // The EncodedSample wrapper provides methods to decode.
    // The PairParameters wrapper provides methods to decode specific values.
    let preset = PRESETS.load(deps.storage, bin_step).unwrap();

    let base_factor = preset.get_base_factor();
    let filter_period = preset.get_filter_period();
    let decay_period = preset.get_decay_period();
    let reduction_factor = preset.get_reduction_factor();
    let variable_fee_control = preset.get_variable_fee_control();
    let protocol_share = preset.get_protocol_share();
    let max_volatility_accumulator = preset.get_max_volatility_accumulator();

    let is_open = preset.0.decode_bool(_OFFSET_IS_PRESET_OPEN);

    let response = PresetResponse {
        base_factor,
        filter_period,
        decay_period,
        reduction_factor,
        variable_fee_control,
        protocol_share,
        max_volatility_accumulator,
        is_open,
    };
    to_binary(&response).map_err(Error::CwErr)
}

/// Returns the list of available bin steps with a preset.
///
/// # Returns
///
/// * `bin_step_with_preset` - The list of bin steps.
fn query_all_bin_steps(deps: Deps) -> Result<Binary> {
    // NOTE: iterating over the keys of the PRESETS Keymap will return all available bin_steps
    // not too confident with this implementation...

    let mut bin_step_with_preset = Vec::<u16>::new();

    let iterator = PRESETS.range(deps.storage, None, None, Ascending);

    for result in iterator {
        let (bin_step, _preset) = result.map_err(Error::CwErr)?;
        bin_step_with_preset.push(bin_step)
    }

    let response = AllBinStepsResponse {
        bin_step_with_preset,
    };
    to_binary(&response).map_err(Error::CwErr)
}

// this does the same thing as `query_all_bin_steps` but returns only the ones where `is_open` is true
/// Returns the list of open bin steps.
///
/// # Returns
///
/// * `open_bin_step` - The list of open bin steps.
fn query_open_bin_steps(deps: Deps) -> Result<Binary> {
    // this way is harder to ready, but maybe more efficient?
    // let open_bin_steps = PRESETS
    //     .map(|result| {
    //         result
    //             .map_err(Error::CwErr)
    //             .map(|(bin_step, preset)| {
    //                 if _is_preset_open(preset.0 .0) {
    //                     Some(bin_step)
    //                 } else {
    //                     None
    //                 }
    //             })
    //             .transpose()
    //     })
    //     .collect::<Result<Vec<u16>>>()?;

    let mut open_bin_steps = Vec::<u16>::new();

    let iterator = PRESETS.range(deps.storage, None, None, Ascending);

    for result in iterator {
        let (bin_step, preset) = result.map_err(Error::CwErr)?;
        if _is_preset_open(preset.0.0) {
            open_bin_steps.push(bin_step)
        }
    }

    let response = OpenBinStepsResponse { open_bin_steps };
    to_binary(&response).map_err(Error::CwErr)
}

fn _is_preset_open(preset: Bytes32) -> bool {
    EncodedSample(preset).decode_bool(_OFFSET_IS_PRESET_OPEN)
}

/// Returns all the LBPair of a pair of tokens.
///
/// # Arguments
///
/// * `token_x` - The first token of the pair.
/// * `token_y` - The second token of the pair.
///
/// # Returns
///
/// * `lb_pairs_available` - The list of available LBPairs.
fn query_all_lb_pairs(deps: Deps, token_x: TokenType, token_y: TokenType) -> Result<Binary> {
    let (token_a, token_b) = _sort_tokens(token_x, token_y);

    // Create a Vec of available bin steps for this pair
    let bin_steps: Vec<u16> = AVAILABLE_LB_PAIR_BIN_STEPS
        .load(deps.storage, (token_a.unique_key(), token_b.unique_key()))
        .map_err(|_| Error::Generic("This token pair is not in the map".to_string()))?;

    // Not sure if this condition is possible, but just in case.
    if bin_steps.is_empty() {
        return Err(Error::Generic("No available bin_steps".to_string()));
    }

    // Collect LBPairInformation values into a vector
    let lb_pairs_available: Result<Vec<LBPairInformation>> = bin_steps
        .into_iter()
        .map(|bin_step| {
            LB_PAIRS_INFO
                .load(
                    deps.storage,
                    (token_a.unique_key(), token_b.unique_key(), bin_step),
                )
                .map_err(|_| Error::Generic("Error retrieving LBPairInformation".to_string()))
        })
        .collect();

    let response = AllLBPairsResponse {
        lb_pairs_available: lb_pairs_available?,
    };
    to_binary(&response).map_err(Error::CwErr)
}

#[shd_entry_point]
pub fn reply(deps: DepsMut, _env: Env, msg: Reply) -> StdResult<Response> {
    match (msg.id, msg.result) {
        (INSTANTIATE_REPLY_ID, SubMsgResult::Ok(s)) => match s.data {
            Some(x) => {
                let contract_address = deps.api.addr_validate(&String::from_utf8(x.to_vec())?)?;
                let lb_pair_key = ephemeral_storage_r(deps.storage).load()?;

                let token_a = lb_pair_key.token_a;
                let token_b = lb_pair_key.token_b;
                let bin_step = lb_pair_key.bin_step;
                let code_hash = lb_pair_key.code_hash;

                let lb_pair = LBPair {
                    token_x: token_a.clone(),
                    token_y: token_b.clone(),
                    bin_step,
                    contract: ContractInfo {
                        address: contract_address,
                        code_hash,
                    },
                };
                LB_PAIRS_INFO.save(
                    deps.storage,
                    (token_a.unique_key(), token_b.unique_key(), bin_step),
                    &LBPairInformation {
                        bin_step: lb_pair_key.bin_step,
                        lb_pair: lb_pair.clone(),
                        created_by_owner: lb_pair_key.is_open,
                        ignored_for_routing: false,
                    },
                )?;

                ALL_LB_PAIRS.push(deps.storage, &lb_pair)?;

                // load the different bin_step LBPairs that exist for this pair of tokens, then add the new one
                let mut bin_step_list = AVAILABLE_LB_PAIR_BIN_STEPS
                    .load(deps.storage, (token_a.unique_key(), token_b.unique_key()))
                    .unwrap_or(Vec::<u16>::new());
                bin_step_list.push(bin_step);
                AVAILABLE_LB_PAIR_BIN_STEPS.save(
                    deps.storage,
                    (token_a.unique_key(), token_b.unique_key()),
                    &bin_step_list,
                )?;

                ephemeral_storage_w(deps.storage).remove();
                Ok(Response::default()
                    .add_attribute("lb_pair_address", lb_pair.contract.address)
                    .add_attribute("lb_pair_hash", lb_pair.contract.code_hash))
            }
            None => Err(StdError::generic_err("Expecting contract id")),
        },
        _ => Err(StdError::generic_err("Unknown reply id")),
    }
}<|MERGE_RESOLUTION|>--- conflicted
+++ resolved
@@ -37,9 +37,7 @@
         lb_pair::ExecuteMsg::{ForceDecay as LbPairForceDecay, SetStaticFeeParameters},
     },
     swap::core::TokenType,
-    utils::{
-        callback::ExecuteCallback,
-    },
+    utils::callback::ExecuteCallback,
 };
 
 pub static _OFFSET_IS_PRESET_OPEN: u8 = 255;
@@ -378,15 +376,10 @@
                 lb_token_implementation: config.lb_token_implementation,
                 viewing_key,
                 entropy,
-<<<<<<< HEAD
-                protocol_fee_recipient: state.fee_recipient,
-                admin_auth: state.admin_auth.into(),
+                protocol_fee_recipient: config.fee_recipient,
+                admin_auth: config.admin_auth.into(),
                 total_reward_bins: Some(state.total_reward_bins),
                 rewards_distribution_algorithm: state.rewards_distribution_algorithm,
-=======
-                protocol_fee_recipient: config.fee_recipient,
-                admin_auth: config.admin_auth.into(),
->>>>>>> c2b41738
             })?,
             code_hash: config.lb_pair_implementation.code_hash.clone(),
             funds: vec![],
