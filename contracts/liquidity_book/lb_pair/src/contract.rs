<<<<<<< HEAD
#![allow(unused)] // For beginning only.

use crate::{error, prelude::*, state::*};
use core::panic;
use cosmwasm_std::{
    from_binary,
    to_binary,
    Addr,
    Attribute,
    BankMsg,
    Binary,
    Coin,
    ContractInfo,
    CosmosMsg,
    Decimal,
    Deps,
    DepsMut,
    Env,
    MessageInfo,
    Response,
    StdError,
    StdResult,
    SubMsgResult,
    Timestamp,
    Uint128,
    Uint256,
    Uint512,
    WasmMsg,
};

=======
use crate::{prelude::*, state::*};
>>>>>>> c2b41738
use ethnum::U256;
use serde::Serialize;
use shade_protocol::{
    admin::helpers::{validate_admin, AdminPermissions},
    c_std::{
        from_binary,
        shd_entry_point,
        to_binary,
        Addr,
        Attribute,
        Binary,
        ContractInfo,
        CosmosMsg,
        Decimal,
        Deps,
        DepsMut,
        Env,
        MessageInfo,
        Reply,
        Response,
        StdError,
        StdResult,
        SubMsg,
        SubMsgResult,
        Timestamp,
        Uint128,
        Uint256,
        WasmMsg,
    },
    contract_interfaces::liquidity_book::{lb_pair::*, lb_token},
    lb_libraries::{
<<<<<<< HEAD
        approx_div,
        bin_helper::{self, BinHelper},
        constants::{self, MAX_FEE, PRECISION, SCALE_OFFSET},
        fee_helper::{self, FeeHelper},
=======
        bin_helper::BinHelper,
        constants::{MAX_FEE, SCALE_OFFSET},
        fee_helper::FeeHelper,
>>>>>>> c2b41738
        lb_token::state_structs::{LbPair, TokenAmount, TokenIdBalance},
        math::{
            liquidity_configurations::LiquidityConfigurations,
<<<<<<< HEAD
            packed_u128_math::{Decode, Encode, PackedMath, BASIS_POINT_MAX},
=======
            packed_u128_math::PackedUint128Math,
>>>>>>> c2b41738
            sample_math::OracleSample,
            tree_math::TreeUint24,
            u24::U24,
            u256x256_math::U256x256Math,
            uint256_to_u256::{ConvertU256, ConvertUint256},
        },
        oracle_helper::{Oracle, MAX_SAMPLE_LIFETIME},
        pair_parameter_helper::PairParameters,
        price_helper::PriceHelper,
        types::{Bytes32, MintArrays},
        viewing_keys::{register_receive, set_viewing_key_msg, ViewingKey},
    },
    snip20,
    swap::{
        amm_pair::{FeeInfo, QueryMsgResponse::GetPairInfo},
        core::{Fee, TokenPair, TokenType},
        router::{ExecuteMsgResponse, QueryMsgResponse::SwapSimulation},
    },
    Contract,
};
<<<<<<< HEAD
use shadeswap_shared::router::ExecuteMsgResponse;
use std::{
    collections::HashMap,
    ops::{Mul, Sub},
};
use tokens::TokenType;
use types::{Bytes32, LBPairInformation, MintArrays};
=======
use std::collections::HashMap;
>>>>>>> c2b41738

pub const INSTANTIATE_LP_TOKEN_REPLY_ID: u64 = 1u64;
pub const MINT_REPLY_ID: u64 = 1u64;
const LB_PAIR_CONTRACT_VERSION: u32 = 1;
<<<<<<< HEAD
const DEFAULT_REWARDS_BINS: u32 = 100;
=======

>>>>>>> c2b41738
/////////////// INSTANTIATE ///////////////

#[shd_entry_point]
pub fn instantiate(
    deps: DepsMut,
    env: Env,
    info: MessageInfo,
    msg: InstantiateMsg,
) -> Result<Response> {
    //Initializing the Token Contract

    let token_x_symbol = match msg.token_x.clone() {
        TokenType::CustomToken {
            contract_addr,
            token_code_hash,
        } => query_token_symbol(deps.as_ref(), token_code_hash, contract_addr)?,
        TokenType::NativeToken { denom } => denom,
    };

    let token_y_symbol = match msg.token_y.clone() {
        TokenType::CustomToken {
            contract_addr,
            token_code_hash,
        } => query_token_symbol(deps.as_ref(), token_code_hash, contract_addr)?,
        TokenType::NativeToken { denom } => denom,
    };

    let instantiate_token_msg = lb_token::InstantiateMsg {
        has_admin: false,
        admin: None,
        curators: [env.contract.address.clone()].to_vec(),
        entropy: msg.entropy,
        lb_pair_info: LbPair {
            name: format!(
                "Lb-token-{}-{}-{}",
                token_x_symbol, token_y_symbol, &msg.bin_step
            ),
            symbol: format!("LB-{}-{}-{}", token_x_symbol, token_y_symbol, &msg.bin_step),
            lb_pair_address: env.contract.address.clone(),
            decimals: 18,
        },
        initial_tokens: Vec::new(),
    };

    let mut response = Response::new();

    response = response.add_submessage(SubMsg::reply_on_success(
        CosmosMsg::Wasm(WasmMsg::Instantiate {
            code_id: msg.lb_token_implementation.id,
            code_hash: msg.lb_token_implementation.code_hash.clone(),
            msg: to_binary(&instantiate_token_msg)?,
            label: format!(
                "{}-{}-Pair-Token-{}",
                token_x_symbol, token_y_symbol, msg.bin_step
            ),
            funds: vec![],
            admin: None,
        }),
        INSTANTIATE_LP_TOKEN_REPLY_ID,
    ));

    //Initializing PairParameters
    let mut pair_parameters = PairParameters::default();
    pair_parameters.set_static_fee_parameters(
        msg.pair_parameters.base_factor,
        msg.pair_parameters.filter_period,
        msg.pair_parameters.decay_period,
        msg.pair_parameters.reduction_factor,
        msg.pair_parameters.variable_fee_control,
        msg.pair_parameters.protocol_share,
        msg.pair_parameters.max_volatility_accumulator,
    )?;
    pair_parameters.set_active_id(msg.active_id)?;
    pair_parameters.update_id_reference();

    //RegisterReceiving Token
    let mut messages = vec![];
    let viewing_key = ViewingKey::from(msg.viewing_key.as_str());
    for token in [&msg.token_x, &msg.token_y] {
        if let TokenType::CustomToken {
            contract_addr: _,
            token_code_hash: _,
        } = token
        {
            register_pair_token(&env, &mut messages, token, &viewing_key)?;
        }
    }

    match msg.total_reward_bins {
        Some(t_r_b) => {
            if { t_r_b == U24::MAX } {
                return Err(Error::InvalidInput {});
            }
        }
        None => {}
    }
    let state = State {
        creator: info.sender,
        factory: msg.factory,
        token_x: msg.token_x,
        token_y: msg.token_y,
        bin_step: msg.bin_step,
        pair_parameters,
        reserves: [0u8; 32],
        protocol_fees: [0u8; 32],
        lb_token: ContractInfo {
            address: Addr::unchecked("".to_string()),
            code_hash: "".to_string(),
        }, // intentionally keeping this empty will be filled in reply
        viewing_key,
        protocol_fees_recipient: msg.protocol_fee_recipient,
        admin_auth: msg.admin_auth.into_valid(deps.api)?,
        last_swap_timestamp: env.block.time,
        rewards_epoch_id: 0,
        base_rewards_bins: msg.total_reward_bins,
        toggle_distributions_algorithm: false,
        //TODO: set using the setter function and instantiate msg
    };

<<<<<<< HEAD
    // deps.api
    //     .debug(format!("Contract was initialized by {}", info.sender).as_str());

    let tree: TreeUint24 = TreeUint24::new();
=======
    let tree = TreeUint24::new();
>>>>>>> c2b41738
    let oracle = Oracle {
        samples: HashMap::<u16, OracleSample>::new(),
    };

    CONFIG.save(deps.storage, &state)?;
    ORACLE.save(deps.storage, &oracle)?;
    CONTRACT_STATUS.save(deps.storage, &ContractStatus::Active)?;
    CONTRACT_STATUS.save(deps.storage, &ContractStatus::Active)?;
    BIN_TREE.save(deps.storage, &tree)?;
    FEE_MAP_TREE.save(deps.storage, 0, &tree)?;
    REWARDS_STATS_STORE.save(deps.storage, 0, &RewardStats {
        cumm_value: Uint256::zero(),
        cumm_value_mul_bin_id: Uint256::zero(),
        rewards_distribution_algorithm: msg.rewards_distribution_algorithm,
    });

    ephemeral_storage_w(deps.storage).save(&NextTokenKey {
        code_hash: msg.lb_token_implementation.code_hash,
    })?;

    response = response.add_messages(messages);

    response.data = Some(env.contract.address.as_bytes().into());

    Ok(response)
}

/////////////// EXECUTE ///////////////
#[shd_entry_point]
pub fn execute(deps: DepsMut, env: Env, info: MessageInfo, msg: ExecuteMsg) -> Result<Response> {
    let contract_status = CONTRACT_STATUS.load(deps.storage)?;
    match contract_status {
        ContractStatus::FreezeAll => match msg {
            ExecuteMsg::AddLiquidity { .. }
            | ExecuteMsg::SwapTokens { .. }
            | ExecuteMsg::Receive(..) => {
                return Err(Error::TransactionBlock());
            }
            _ => {}
        },
        ContractStatus::LpWithdrawOnly => match msg {
            ExecuteMsg::AddLiquidity { .. } | ExecuteMsg::SwapTokens { .. } => {
                return Err(Error::TransactionBlock());
            }
            _ => {}
        },
        ContractStatus::Active => {}
    }

    match msg {
        ExecuteMsg::Receive(msg) => {
            let checked_addr = deps.api.addr_validate(&msg.from)?;
            receiver_callback(deps, env, info, checked_addr, msg.amount, msg.msg)
        }
        ExecuteMsg::SwapTokens {
            to,
            offer,
            expected_return: _,
            padding: _,
        } => {
            let config = CONFIG.load(deps.storage)?;
            if !offer.token.is_native_token() {
                return Err(Error::UseReceiveInterface);
            }

            offer
                .token
                .assert_sent_native_token_balance(&info, offer.amount)?;

            let checked_to = if let Some(to) = to {
                deps.api.addr_validate(to.as_str())?
            } else {
                info.sender.clone()
            };

            let swap_for_y: bool = offer.token.unique_key() == config.token_x.unique_key();

            try_swap(deps, env, info, swap_for_y, checked_to, offer.amount)
        }
        //TODO: Flash loan
        ExecuteMsg::FlashLoan {} => todo!(),
        ExecuteMsg::AddLiquidity {
            liquidity_parameters,
        } => try_add_liquidity(deps, env, info, liquidity_parameters),
        ExecuteMsg::RemoveLiquidity {
            remove_liquidity_params,
        } => try_remove_liquidity(deps, env, info, remove_liquidity_params),
        ExecuteMsg::CollectProtocolFees {} => try_collect_protocol_fees(deps, env, info),
        ExecuteMsg::IncreaseOracleLength { new_length } => {
            try_increase_oracle_length(deps, env, info, new_length)
        }
        ExecuteMsg::SetStaticFeeParameters {
            base_factor,
            filter_period,
            decay_period,
            reduction_factor,
            variable_fee_control,
            protocol_share,
            max_volatility_accumulator,
        } => try_set_static_fee_parameters(
            deps,
            env,
            info,
            base_factor,
            filter_period,
            decay_period,
            reduction_factor,
            variable_fee_control,
            protocol_share,
            max_volatility_accumulator,
        ),
        ExecuteMsg::ForceDecay {} => try_force_decay(deps, env, info),
        ExecuteMsg::CalculateRewards {} => try_calculate_rewards(deps, env, info),
        ExecuteMsg::ResetRewardsConfig {
            distribution,
            base_rewards_bins,
        } => try_reset_rewards_config(deps, env, info, distribution, base_rewards_bins),
    }
}

pub fn register_pair_token(
    env: &Env,
    messages: &mut Vec<CosmosMsg>,
    token: &TokenType,
    viewing_key: &ViewingKey,
) -> StdResult<()> {
    if let TokenType::CustomToken {
        contract_addr,
        token_code_hash,
        ..
    } = token
    {
        messages.push(set_viewing_key_msg(
            viewing_key.0.clone(),
            None,
            &ContractInfo {
                address: contract_addr.clone(),
                code_hash: token_code_hash.to_string(),
            },
        )?);
        messages.push(register_receive(
            env.contract.code_hash.clone(),
            None,
            &ContractInfo {
                address: contract_addr.clone(),
                code_hash: token_code_hash.to_string(),
            },
        )?);
    }

    Ok(())
}

/// Swap tokens iterating over the bins until the entire amount is swapped.
///
/// Token X will be swapped for token Y if `swap_for_y` is true, and token Y for token X if `swap_for_y` is false.
///
/// This function will not transfer the tokens from the caller, it is expected that the tokens have already been
/// transferred to this contract through another contract, most likely the router.
/// That is why this function shouldn't be called directly, but only through one of the swap functions of a router
/// that will also perform safety checks, such as minimum amounts and slippage.
///
/// The variable fee is updated throughout the swap, it increases with the number of bins crossed.
/// The oracle is updated at the end of the swap.
///
/// # Arguments
///
/// * `swap_for_y` - Whether you're swapping token X for token Y (true) or token Y for token X (false)
/// * `to` - The address to send the tokens to
///
/// # Returns
///
/// * `amounts_out` - The encoded amounts of token X and token Y sent to `to`
fn try_swap(
    deps: DepsMut,
    env: Env,
    _info: MessageInfo,
    swap_for_y: bool,
    to: Addr,
    amounts_received: Uint128, //Will get this parameter from router contract
) -> Result<Response> {
    let state = CONFIG.load(deps.storage)?;
    let tree = BIN_TREE.load(deps.storage)?;
    let token_x = state.token_x;
    let token_y = state.token_y;

    let reserves = state.reserves;
    let mut protocol_fees = state.protocol_fees;
    let mut total_fees: [u8; 32] = [0; 32];
    let mut lp_fees: [u8; 32] = [0; 32];
    let mut shade_dao_fees: [u8; 32] = [0; 32];

    let mut amounts_out = [0u8; 32];
    let mut amounts_left = if swap_for_y {
        BinHelper::received_x(amounts_received)
    } else {
        BinHelper::received_y(amounts_received)
    };
    if amounts_left == [0u8; 32] {
        return Err(Error::InsufficientAmountIn);
    };

    let mut reserves = reserves.add(amounts_left);

    let mut params = state.pair_parameters;
    let bin_step = state.bin_step;
    let mut reward_stats = REWARDS_STATS_STORE
        .load(deps.storage, state.rewards_epoch_id)
        .unwrap();

    let mut active_id = params.get_active_id();

<<<<<<< HEAD
    params = params.update_references(&env.block.time)?;
    if reward_stats.rewards_distribution_algorithm == RewardsDistributionAlgorithm::TimeBasedRewards
    {
        let time_difference =
            Uint256::from(env.block.time.seconds() - state.last_swap_timestamp.seconds());

        reward_stats.cumm_value += time_difference;
        reward_stats.cumm_value_mul_bin_id += time_difference * (Uint256::from(active_id));
    }
=======
    params.update_references(&env.block.time)?;
>>>>>>> c2b41738

    loop {
        let bin_reserves = BIN_MAP
            .load(deps.storage, active_id)
            .map_err(|_| Error::ZeroBinReserve { active_id })?;

        if !BinHelper::is_empty(bin_reserves, !swap_for_y) {
<<<<<<< HEAD
            let price = PriceHelper::get_price_from_id(active_id, bin_step)?;

            params = params.update_volatility_accumulator(active_id)?;
=======
            params.update_volatility_accumulator(active_id)?;
>>>>>>> c2b41738

            let (mut amounts_in_with_fees, amounts_out_of_bin, fees) = BinHelper::get_amounts(
                bin_reserves,
                params,
                bin_step,
                swap_for_y,
                active_id,
                amounts_left,
                price,
            )?;

            if U256::from_le_bytes(amounts_in_with_fees) > U256::ZERO {
                // let fee_obj = FeeLog {
                //     is_token_x: swap_for_y,
                //     fee: Uint128::from(fees.decode_alt(swap_for_y)),
                //     bin_id: active_id,
                //     timestamp: env.block.time,
                //     last_rewards_epoch_id: state.rewards_epoch_id,
                // };
                // //TODO: check if appending is needed
                // FEE_APPEND_STORE.push(deps.storage, &fee_obj)?;

                if reward_stats.rewards_distribution_algorithm
                    == RewardsDistributionAlgorithm::VolumeBasedRewards
                {
                    let feeu128 = fees.decode_alt(swap_for_y);
                    let swap_value_uint256 = match swap_for_y {
                        true => U256x256Math::mul_shift_round_up(
                            U256::from(feeu128),
                            price,
                            SCALE_OFFSET,
                        )?
                        .u256_to_uint256(),
                        false => Uint256::from(feeu128),
                    };
                    println!(
                        "swap_value_uint256: {:?}, id: {:?}",
                        swap_value_uint256, active_id
                    );
                    reward_stats.cumm_value += swap_value_uint256;
                    let mut fee_map_tree = FEE_MAP_TREE.update(
                        deps.storage,
                        state.rewards_epoch_id,
                        |mut fee_tree| -> Result<_> {
                            Ok(match fee_tree {
                                Some(mut t) => {
                                    t.add(active_id);
                                    t
                                }
                                None => panic!("Fee tree not initialized"),
                            })
                        },
                    );

                    FEE_MAP.update(deps.storage, active_id, |mut cumm_fee| -> Result<_> {
                        let updated_cumm_fee = match cumm_fee {
                            Some(f) => f + swap_value_uint256,
                            None => swap_value_uint256,
                        };
                        Ok(updated_cumm_fee)
                    })?;
                }

                amounts_left = amounts_left.sub(amounts_in_with_fees);
                amounts_out = amounts_out.add(amounts_out_of_bin);

                let p_fees =
                    fees.scalar_mul_div_basis_point_round_down(params.get_protocol_share().into())?;
                total_fees = total_fees.add(fees);
                lp_fees = lp_fees.add(fees.sub(p_fees));
                shade_dao_fees = shade_dao_fees.add(p_fees);

                if U256::from_le_bytes(p_fees) > U256::ZERO {
                    protocol_fees = protocol_fees.add(p_fees);
                    amounts_in_with_fees = amounts_in_with_fees.sub(p_fees);
                }

                BIN_MAP.save(
                    deps.storage,
                    active_id,
                    &bin_reserves
                        .add(amounts_in_with_fees) // actually amount in wihtout fees
                        .sub(amounts_out_of_bin),
                )?;
            }
        }

        if amounts_left == [0u8; 32] {
            break;
        } else {
            let next_id = _get_next_non_empty_bin(&tree, swap_for_y, active_id);

            if next_id == 0 || next_id == (U24::MAX) {
                return Err(Error::OutOfLiquidity);
            }
            active_id = next_id;
        }
    }

    REWARDS_STATS_STORE.save(deps.storage, state.rewards_epoch_id, &reward_stats)?;

    if amounts_out == [0u8; 32] {
        return Err(Error::InsufficientAmountOut);
    }

    reserves = reserves.sub(amounts_out);

    let mut oracle = ORACLE.load(deps.storage)?;
    oracle.update(&env.block.time, params, active_id)?;

<<<<<<< HEAD
    CONFIG.update(deps.storage, |mut state| -> Result<_> {
        state.last_swap_timestamp = env.block.time;
=======
    CONFIG.update(deps.storage, |mut state| {
>>>>>>> c2b41738
        state.protocol_fees = protocol_fees;
        // TODO - map the error to a StdError
        state.pair_parameters.set_active_id(active_id)
            .map_err(|err| StdError::generic_err(err.to_string()))?;
        state.reserves = reserves;
        Ok::<State, StdError>(state)
    })?;

    let mut messages: Vec<CosmosMsg> = Vec::new();
    let amount_out: u128;
    let amount_out;

    if swap_for_y {
        amount_out = amounts_out.decode_y();
        let msg = BinHelper::transfer_y(amounts_out, token_y.clone(), to);

        if let Some(message) = msg {
            messages.push(message);
        }
    } else {
        amount_out = amounts_out.decode_x();
        let msg = BinHelper::transfer_x(amounts_out, token_x.clone(), to);

        if let Some(message) = msg {
            messages.push(message);
        }
    }

    Ok(Response::new()
        .add_messages(messages)
        .add_attributes(vec![
            Attribute::new("amount_in", amounts_received),
            Attribute::new("amount_out", amount_out.to_string()),
            Attribute::new("lp_fee_amount", lp_fees.decode_alt(swap_for_y).to_string()),
            Attribute::new(
                "total_fee_amount",
                total_fees.decode_alt(swap_for_y).to_string(),
            ),
            Attribute::new(
                "shade_dao_fee_amount",
                shade_dao_fees.decode_alt(swap_for_y).to_string(),
            ),
            Attribute::new("token_in_key", token_x.unique_key()),
            Attribute::new("token_out_key", token_y.unique_key()),
        ])
        .set_data(to_binary(&ExecuteMsgResponse::SwapResult {
            amount_in: amounts_received,
            amount_out: Uint128::from(amount_out),
        })?))
}

/// Flash loan tokens from the pool to a receiver contract and execute a callback function.
///
/// The receiver contract is expected to return the tokens plus a fee to this contract.
/// The fee is calculated as a percentage of the amount borrowed, and is the same for both tokens.
///
/// # Arguments
///
/// * `receiver` - The contract that will receive the tokens and execute the callback function
/// * `amounts` - The encoded amounts of token X and token Y to flash loan
/// * `data` - Any data that will be passed to the callback function
///
/// # Requirements
///
/// * `receiver` must implement the ILBFlashLoanCallback interface
fn try_flash_loan(
    _deps: DepsMut,
    _env: Env,
    _info: MessageInfo,
    _receiver: ContractInfo,
    _amounts: Bytes32,
    _data: Binary,
) -> Result<Response> {
    todo!()
}

pub fn try_add_liquidity(
    deps: DepsMut,
    env: Env,
    info: MessageInfo,
    liquidity_parameters: LiquidityParameters,
) -> Result<Response> {
    // Add liquidity while performing safety checks
    // transfering funds and checking one's already send
    // Main function -> add_liquidity_internal
    // Preparing txn output

    // 1- Add liquidity while performing safety checks
    // 1.1- Proceed only if deadline has not exceeded
    if env.block.time.seconds() > liquidity_parameters.deadline {
        return Err(Error::DeadlineExceeded {
            deadline: liquidity_parameters.deadline,
            current_timestamp: env.block.time.seconds(),
        });
    }
    let config = CONFIG.load(deps.storage)?;
    let response = Response::new();
    // 1.2- Checking token order
    if liquidity_parameters.token_x != config.token_x
        || liquidity_parameters.token_y != config.token_y
        || liquidity_parameters.bin_step != config.bin_step
    {
        return Err(Error::WrongPair);
    }

    // response = response.add_messages(transfer_messages);

    //3- Main function -> add_liquidity_internal
    let response =
        add_liquidity_internal(deps, env, info, &config, &liquidity_parameters, response)?;

    Ok(response)
}

pub fn add_liquidity_internal(
    deps: DepsMut,
    env: Env,
    info: MessageInfo,
    config: &State,
    liquidity_parameters: &LiquidityParameters,
    response: Response,
) -> Result<Response> {
    match_lengths(liquidity_parameters)?;
    check_ids_bounds(liquidity_parameters)?;

    let state = CONFIG.load(deps.storage)?;

    // TODO - we are initializing the vector of empty values, and populating them in a
    //        loop later. I think this could be refactored.
    let mut liquidity_configs = vec![
        LiquidityConfigurations {
            distribution_x: 0,
            distribution_y: 0,
            id: 0
        };
        liquidity_parameters.delta_ids.len()
    ];
    let mut deposit_ids = Vec::with_capacity(liquidity_parameters.delta_ids.len());

    let active_id = state.pair_parameters.get_active_id();
    check_active_id_slippage(liquidity_parameters, active_id)?;

    for i in 0..liquidity_configs.len() {
        let id = calculate_id(liquidity_parameters, active_id, i)?;
        deposit_ids.push(id);
        // TODO - add checks that neither distribution is > PRECISION
        liquidity_configs[i] = LiquidityConfigurations {
            distribution_x: liquidity_parameters.distribution_x[i],
            distribution_y: liquidity_parameters.distribution_y[i],
            id,
        };
    }

    let (amounts_deposited, amounts_left, liquidity_minted, response) = mint(
        deps,
        env,
        info.clone(),
        config,
        info.sender.clone(),
        liquidity_configs,
        info.sender,
        liquidity_parameters.amount_x,
        liquidity_parameters.amount_y,
        response,
    )?;

    //4- Preparing txn output logs
    let amount_x_added = Uint128::from(amounts_deposited.decode_x());
    let amount_y_added = Uint128::from(amounts_deposited.decode_y());
    let amount_x_min = liquidity_parameters.amount_x_min;
    let amount_y_min = liquidity_parameters.amount_y_min;

    if amount_x_added < amount_x_min || amount_y_added < amount_y_min {
        return Err(Error::AmountSlippageCaught {
            amount_x_min,
            amount_x: amount_x_added,
            amount_y_min,
            amount_y: amount_y_added,
        });
    }
    let _amount_x_left = Uint128::from(amounts_left.decode_x());
    let _amount_y_left = Uint128::from(amounts_left.decode_y());

    let liq_minted: Vec<Uint256> = liquidity_minted
        .iter()
        .map(|&liq| liq.u256_to_uint256())
        .collect();

    let _deposit_ids_string = serialize_or_err(&deposit_ids)?;
    let _liquidity_minted_string = serialize_or_err(&liq_minted)?;

    // response = response
    //     .add_attribute("amount_x_added", amount_x_added)
    //     .add_attribute("amount_y_added", amount_y_added)
    //     .add_attribute("amount_x_left", amount_x_left)
    //     .add_attribute("amount_y_left", amount_y_left)
    //     .add_attribute("liquidity_minted", liquidity_minted_string)
    //     .add_attribute("deposit_ids", deposit_ids_string);

    Ok(response)
}

fn match_lengths(liquidity_parameters: &LiquidityParameters) -> Result<()> {
    if liquidity_parameters.delta_ids.len() != liquidity_parameters.distribution_x.len()
        || liquidity_parameters.delta_ids.len() != liquidity_parameters.distribution_y.len()
    {
        return Err(Error::LengthsMismatch);
    }
    Ok(())
}

fn check_ids_bounds(liquidity_parameters: &LiquidityParameters) -> Result<()> {
    if liquidity_parameters.active_id_desired > U24::MAX
        || liquidity_parameters.id_slippage > U24::MAX
    {
        return Err(Error::IdDesiredOverflows {
            id_desired: liquidity_parameters.active_id_desired,
            id_slippage: liquidity_parameters.id_slippage,
        });
    }
    Ok(())
}

fn check_active_id_slippage(
    liquidity_parameters: &LiquidityParameters,
    active_id: u32,
) -> Result<()> {
    if liquidity_parameters.active_id_desired + liquidity_parameters.id_slippage < active_id
        || active_id + liquidity_parameters.id_slippage < liquidity_parameters.active_id_desired
    {
        return Err(Error::IdSlippageCaught {
            active_id_desired: liquidity_parameters.active_id_desired,
            id_slippage: liquidity_parameters.id_slippage,
            active_id,
        });
    }
    Ok(())
}

//function won't distinguish between overflow and underflow errors; it'll throw the same DeltaIdOverflows
fn calculate_id(
    liquidity_parameters: &LiquidityParameters,
    active_id: u32,
    i: usize,
) -> Result<u32> {
    // let id: u32;

    let id: i64 = active_id as i64 + liquidity_parameters.delta_ids[i];

    if id < 0 || id as u32 > U24::MAX {
        return Err(Error::DeltaIdOverflows {
            delta_id: liquidity_parameters.delta_ids[i],
        });
    }

    Ok(id as u32)
}

/// Mint liquidity tokens by depositing tokens into the pool.
///
/// It will mint Liquidity Book (LB) tokens for each bin where the user adds liquidity.
/// This function will not transfer the tokens from the caller, it is expected that the tokens have already been
/// transferred to this contract through another contract, most likely the router.
/// That is why this function shouldn't be called directly, but through one of the add liquidity functions of a
/// router that will also perform safety checks.
///
/// Any excess amount of token will be sent to the `refund_to` address.
///
/// # Arguments
///
/// * `to` - The address that will receive the LB tokens
/// * `liquidity_configs` - The encoded liquidity configurations, each one containing the id of the bin and the
/// percentage of token X and token Y to add to the bin.
/// * `refund_to` - The address that will receive the excess amount of tokens
///
/// # Returns
///
/// * `amounts_received` - The amounts of token X and token Y received by the pool
/// * `amounts_left` - The amounts of token X and token Y that were not added to the pool and were sent to to
/// * `liquidity_minted` - The amounts of LB tokens minted for each bin
#[allow(clippy::too_many_arguments)]
fn mint(
    mut deps: DepsMut,
    env: Env,
    info: MessageInfo,
    config: &State,
    to: Addr,
    liquidity_configs: Vec<LiquidityConfigurations>,
    _refund_to: Addr,
    amount_received_x: Uint128,
    amount_received_y: Uint128,
    mut response: Response,
) -> Result<(Bytes32, Bytes32, Vec<U256>, Response)> {
    let state = CONFIG.load(deps.storage)?;

    let _token_x = state.token_x;
    let _token_y = state.token_y;

    if liquidity_configs.is_empty() {
        return Err(Error::EmptyMarketConfigs);
    }

    let mut mint_arrays = MintArrays {
        ids: (vec![U256::MIN; liquidity_configs.len()]),
        amounts: (vec![[0u8; 32]; liquidity_configs.len()]),
        liquidity_minted: (vec![U256::MIN; liquidity_configs.len()]),
    };

    //TODO - revisit this process. This helper function is supposed to involve a query of the
    //       contract's token balances, and the "reserves" (not sure what that means right now).
    let amounts_received = BinHelper::received(amount_received_x, amount_received_y);
    let mut messages: Vec<CosmosMsg> = Vec::new();

    let amounts_left = _mint_bins(
        &mut deps,
        &env.block.time,
        state.bin_step,
        state.pair_parameters,
        liquidity_configs,
        amounts_received,
        to,
        &mut mint_arrays,
        &mut messages,
    )?;

    CONFIG.update(deps.storage, |mut state| -> StdResult<_> {
        state.reserves = state.reserves.add(amounts_received.sub(amounts_left)); //Total liquidity of pool
        Ok(state)
    })?;

    let (amount_left_x, amount_left_y) = amounts_left.decode();

    let mut transfer_messages = Vec::new();
    // 2- tokens checking and transfer
    for (token, amount) in [
        (
            config.token_x.clone(),
            amount_received_x - Uint128::from(amount_left_x),
        ),
        (
            config.token_y.clone(),
            amount_received_y - Uint128::from(amount_left_y),
        ),
    ]
    .iter()
    {
        match token {
            TokenType::CustomToken {
                contract_addr: _,
                token_code_hash: _,
            } => {
                let msg =
                    token.transfer_from(*amount, info.sender.clone(), env.contract.address.clone());

                if let Some(m) = msg {
                    transfer_messages.push(m);
                }
            }
            TokenType::NativeToken { .. } => {
                token.assert_sent_native_token_balance(&info, *amount)?;
            }
        }
    }

    response = response
        .add_messages(messages)
        .add_messages(transfer_messages);

    Ok((
        amounts_received,
        amounts_left,
        mint_arrays.liquidity_minted,
        response,
    ))
}

/// Helper function to mint liquidity in each bin in the liquidity configurations.
///
/// # Arguments
///
/// * `liquidity_configs` - The liquidity configurations.
/// * `amounts_received` - The amounts received.
/// * `to` - The address to mint the liquidity to.
/// * `arrays` - The arrays to store the results.
///
/// # Returns
///
/// * `amounts_left` - The amounts left.
fn _mint_bins(
    deps: &mut DepsMut,
    time: &Timestamp,
    bin_step: u16,
    pair_parameters: PairParameters,
    liquidity_configs: Vec<LiquidityConfigurations>,
    amounts_received: Bytes32,
    to: Addr,
    mint_arrays: &mut MintArrays,
    messages: &mut Vec<CosmosMsg>,
) -> Result<Bytes32> {
    let config = CONFIG.load(deps.storage)?;
    let active_id = pair_parameters.get_active_id();

    let mut amounts_left = amounts_received;

    //Minting tokens

    let mut mint_tokens: Vec<TokenAmount> = Vec::new();

    for (index, liq_conf) in liquidity_configs.iter().enumerate() {
        let (max_amounts_in_to_bin, id) = liq_conf.get_amounts_and_id(amounts_received)?;

        let (shares, amounts_in, amounts_in_to_bin) = _update_bin(
            deps,
            time,
            bin_step,
            active_id,
            id,
            max_amounts_in_to_bin,
            pair_parameters,
        )?;

        amounts_left = amounts_left.sub(amounts_in);

        mint_arrays.ids[index] = id.into();
        mint_arrays.amounts[index] = amounts_in_to_bin;
        mint_arrays.liquidity_minted[index] = shares;

        let amount = shares.u256_to_uint256();

        //Minting tokens
        mint_tokens.push(TokenAmount {
            token_id: id.to_string(),
            balances: vec![TokenIdBalance {
                address: to.clone(),
                amount,
            }],
        });
    }
    let msg = lb_token::ExecuteMsg::MintTokens {
        mint_tokens,
        memo: None,
        padding: None,
    }
    .to_cosmos_msg(
        config.lb_token.code_hash.clone(),
        config.lb_token.address.to_string(),
        None,
    )?;

    messages.push(msg);
    Ok(amounts_left)
}

/// Helper function to update a bin during minting.
///
/// # Arguments
///
/// * `bin_step` - The bin step of the pair
/// * `active_id` - The id of the active bin
/// * `id` - The id of the bin
/// * `max_amounts_in_to_bin` - The maximum amounts in to the bin
/// * `parameters` - The parameters of the pair
///
/// # Returns
///
/// * `shares` - The amount of shares minted
/// * `amounts_in` - The amounts in
/// * `amounts_in_to_bin` - The amounts in to the bin
fn _update_bin(
    deps: &mut DepsMut,
    time: &Timestamp,
    bin_step: u16,
    active_id: u32,
    id: u32,
    max_amounts_in_to_bin: Bytes32,
    mut parameters: PairParameters,
) -> Result<(U256, Bytes32, Bytes32)> {
    let bin_reserves = BIN_MAP.load(deps.storage, id).unwrap_or([0u8; 32]);
    let config = CONFIG.load(deps.storage)?;
    let price = PriceHelper::get_price_from_id(id, bin_step)?;
    let total_supply = _query_total_supply(
        deps.as_ref(),
        id,
        config.lb_token.code_hash,
        config.lb_token.address,
    )?;

    let (shares, amounts_in) = BinHelper::get_shares_and_effective_amounts_in(
        bin_reserves,
        max_amounts_in_to_bin,
        price,
        total_supply,
    )?;

    let amounts_in_to_bin = amounts_in;

    if id == active_id {
        parameters.update_volatility_parameters(id, time)?;

        // Helps calculate fee if there's an implict swap.
        let fees = BinHelper::get_composition_fees(
            bin_reserves,
            parameters,
            bin_step,
            amounts_in,
            total_supply,
            shares,
        )?;

        if fees != [0u8; 32] {
            let user_liquidity = BinHelper::get_liquidity(amounts_in.sub(fees), price)?;
            let bin_liquidity = BinHelper::get_liquidity(bin_reserves, price)?;

            let _shares =
                U256x256Math::mul_div_round_down(user_liquidity, total_supply, bin_liquidity)?;
            let protocol_c_fees =
                fees.scalar_mul_div_basis_point_round_down(parameters.get_protocol_share().into())?;

            if protocol_c_fees != [0u8; 32] {
                let _amounts_in_to_bin = amounts_in_to_bin.sub(protocol_c_fees);
                CONFIG.update(deps.storage, |mut state| -> StdResult<_> {
                    state.protocol_fees = state.protocol_fees.add(protocol_c_fees);
                    Ok(state)
                })?;
            }

            let mut oracle = ORACLE.load(deps.storage)?;
            parameters = oracle.update(time, parameters, id)?;
            CONFIG.update(deps.storage, |mut state| -> StdResult<_> {
                state.pair_parameters = parameters;
                Ok(state)
            })?;
        }
    } else {
        BinHelper::verify_amounts(amounts_in, active_id, id)?;
    }

    if shares == 0 || amounts_in_to_bin == [0u8; 32] {
        return Err(Error::ZeroAmount { id });
    }

    if total_supply == 0 {
        BIN_TREE.update(deps.storage, |mut tree| -> StdResult<_> {
            tree.add(id);
            Ok(tree)
        })?;
    }

    BIN_MAP.save(deps.storage, id, &bin_reserves.add(amounts_in_to_bin))?;

    Ok((shares, amounts_in, amounts_in_to_bin))
}

fn _query_total_supply(deps: Deps, id: u32, code_hash: String, address: Addr) -> Result<U256> {
    let msg = lb_token::QueryMsg::IdTotalBalance { id: id.to_string() };

    let res = deps.querier.query_wasm_smart::<lb_token::QueryAnswer>(
        code_hash,
        address.to_string(),
        &msg,
    )?;

    let total_supply_uint256 = match res {
        lb_token::QueryAnswer::IdTotalBalance { amount } => amount,
        _ => todo!(),
    };

    Ok(total_supply_uint256.uint256_to_u256())
}

fn query_token_symbol(deps: Deps, code_hash: String, address: Addr) -> Result<String> {
    let msg = snip20::QueryMsg::TokenInfo {};

    let res = deps.querier.query_wasm_smart::<snip20::QueryAnswer>(
        code_hash,
        address.to_string(),
        &(&msg),
    )?;

    let symbol = match res {
        snip20::QueryAnswer::TokenInfo { symbol, .. } => symbol,
        _ => panic!("{}", format!("Token {} not valid", address)),
    };

    Ok(symbol)
}

pub fn try_remove_liquidity(
    deps: DepsMut,
    env: Env,
    info: MessageInfo,
    remove_liquidity_params: RemoveLiquidity,
) -> Result<Response> {
    let config = CONFIG.load(deps.storage)?;

    let is_wrong_order = config.token_x != remove_liquidity_params.token_x;

    let (amount_x_min, amount_y_min) = if is_wrong_order {
        if remove_liquidity_params.token_x != config.token_y
            || remove_liquidity_params.token_y != config.token_x
            || remove_liquidity_params.bin_step != config.bin_step
        {
            return Err(Error::WrongPair);
        }
        (
            remove_liquidity_params.amount_y_min,
            remove_liquidity_params.amount_x_min,
        )
    } else {
        if remove_liquidity_params.token_x != config.token_x
            || remove_liquidity_params.token_y != config.token_y
            || remove_liquidity_params.bin_step != config.bin_step
        {
            return Err(Error::WrongPair);
        }
        (
            remove_liquidity_params.amount_x_min,
            remove_liquidity_params.amount_y_min,
        )
    };

    let (_amount_x, _amount_y, response) = remove_liquidity(
        deps,
        env,
        info.clone(),
        info.sender,
        amount_x_min,
        amount_y_min,
        remove_liquidity_params.ids,
        remove_liquidity_params.amounts,
    )?;

    Ok(response)
}

pub fn remove_liquidity(
    deps: DepsMut,
    env: Env,
    info: MessageInfo,
    _to: Addr,
    amount_x_min: Uint128,
    amount_y_min: Uint128,
    ids: Vec<u32>,
    amounts: Vec<Uint256>,
) -> Result<(Uint128, Uint128, Response)> {
    let (amounts_burned, response) = burn(deps, env, info, ids, amounts)?;
    let mut amount_x: Uint128 = Uint128::zero();
    let mut amount_y: Uint128 = Uint128::zero();
    for amount_burned in amounts_burned {
        amount_x += Uint128::from(amount_burned.decode_x());
        amount_y += Uint128::from(amount_burned.decode_y());
    }

    if amount_x < amount_x_min || amount_y < amount_y_min {
        return Err(Error::AmountSlippageCaught {
            amount_x_min,
            amount_x,
            amount_y_min,
            amount_y,
        });
    }

    Ok((amount_x, amount_y, response))
}

/// Burn Liquidity Book (LB) tokens and withdraw tokens from the pool.
///
/// This function will burn the tokens directly from the caller.
///
/// # Arguments
///
/// * `from` - The address that will burn the LB tokens
/// * `to` - The address that will receive the tokens
/// * `ids` - The ids of the bins from which to withdraw
/// * `amounts_to_burn` - The amounts of LB tokens to burn for each bin
///
/// # Returns
///
/// * `amounts` - The amounts of token X and token Y received by the user
fn burn(
    deps: DepsMut,
    _env: Env,
    info: MessageInfo,
    ids: Vec<u32>,
    amounts_to_burn: Vec<Uint256>,
) -> Result<(Vec<[u8; 32]>, Response)> {
    let mut config = CONFIG.load(deps.storage)?;

    let token_x = config.token_x;
    let token_y = config.token_y;

    if ids.is_empty() || ids.len() != amounts_to_burn.len() {
        return Err(Error::InvalidInput);
    }

    let mut messages: Vec<CosmosMsg> = Vec::new();
    let mut burn_tokens: Vec<TokenAmount> = Vec::new();

    let mut amounts = vec![[0u8; 32]; ids.len()];
    let mut amounts_out = [0u8; 32];

    for i in 0..ids.len() {
        let id = ids[i];
        let amount_to_burn = amounts_to_burn[i];

        if amount_to_burn.is_zero() {
            return Err(Error::ZeroShares { id });
        }

        let bin_reserves = BIN_MAP
            .load(deps.storage, id)
            .map_err(|_| Error::ZeroBinReserve {
                active_id: i as u32,
            })?;
        let total_supply = _query_total_supply(
            deps.as_ref(),
            id,
            config.lb_token.code_hash.clone(),
            config.lb_token.address.clone(),
        )?;

        burn_tokens.push(TokenAmount {
            token_id: id.to_string(),
            balances: vec![TokenIdBalance {
                address: info.sender.clone(),
                amount: amount_to_burn,
            }],
        });

        let amount_to_burn_u256 = amount_to_burn.uint256_to_u256();

        let amounts_out_from_bin_vals =
            BinHelper::get_amount_out_of_bin(bin_reserves, amount_to_burn_u256, total_supply)?;
        let amounts_out_from_bin: Bytes32 =
            Bytes32::encode(amounts_out_from_bin_vals.0, amounts_out_from_bin_vals.1);

        if amounts_out_from_bin.iter().all(|&x| x == 0) {
            return Err(Error::ZeroAmountsOut {
                id,
                // bin_reserves,
                amount_to_burn: amount_to_burn_u256,
                total_supply,
                // amounts_out_from_bin,
            });
        }

        let bin_reserves = bin_reserves.sub(amounts_out_from_bin);

        if total_supply == amount_to_burn_u256 {
            BIN_MAP.remove(deps.storage, id);
            BIN_TREE.update(deps.storage, |mut tree| -> StdResult<_> {
                tree.remove(id);
                Ok(tree)
            })?;
        } else {
            BIN_MAP.save(deps.storage, id, &bin_reserves)?;
        }

        amounts[i] = amounts_out_from_bin;
        amounts_out = amounts_out.add(amounts_out_from_bin);
    }

    let msg = lb_token::ExecuteMsg::BurnTokens {
        burn_tokens,
        memo: None,
        padding: None,
    }
    .to_cosmos_msg(
        config.lb_token.code_hash,
        config.lb_token.address.to_string(),
        None,
    )?;

    messages.push(msg);

    config.reserves = config.reserves.sub(amounts_out);

    let raw_msgs = BinHelper::transfer(amounts_out, token_x, token_y, info.sender);

    CONFIG.update(deps.storage, |mut state| -> StdResult<State> {
        state.reserves = state.reserves.sub(amounts_out);
        Ok(state)
    })?;

    if let Some(msgs) = raw_msgs {
        messages.extend(msgs)
    }

    Ok((amounts, Response::default().add_messages(messages)))
}

/// Collect the protocol fees from the pool.
fn try_collect_protocol_fees(deps: DepsMut, _env: Env, info: MessageInfo) -> Result<Response> {
    let state = CONFIG.load(deps.storage)?;
    // only_protocol_fee_recipient(&info.sender, &state.factory.address)?;

    let token_x = state.token_x;
    let token_y = state.token_y;

    let mut messages: Vec<CosmosMsg> = Vec::new();

    let protocol_fees = state.protocol_fees;

    let (x, y) = protocol_fees.decode();
    let ones = Bytes32::encode(if x > 0 { 1 } else { 0 }, if y > 0 { 1 } else { 0 });

    //The purpose of subtracting ones from the protocolFees is to leave a small amount (1 unit of each token) in the protocol fees.
    //This is done to avoid completely draining the fees and possibly causing any issues with calculations that depend on non-zero values
    let collected_protocol_fees = protocol_fees.sub(ones);

    if U256::from_le_bytes(collected_protocol_fees) != U256::ZERO {
        // This is setting the protocol fees to the smallest possible values
        CONFIG.update(deps.storage, |mut state| -> StdResult<State> {
            state.protocol_fees = ones;
            state.reserves = state.reserves.sub(collected_protocol_fees);
            Ok(state)
        })?;

        if collected_protocol_fees.iter().any(|&x| x != 0) {
            if let Some(msgs) = BinHelper::transfer(
                collected_protocol_fees,
                token_x.clone(),
                token_y.clone(),
                state.protocol_fees_recipient,
            ) {
                messages.extend(msgs);
            };
        }

        Ok(Response::default()
            .add_attribute(
                format!("Collected Protocol Fees for token {}", token_x.unique_key()),
                collected_protocol_fees.decode_x().to_string(),
            )
            .add_attribute(
                format!("Collected Protocol Fees for token {}", token_y.unique_key()),
                collected_protocol_fees.decode_y().to_string(),
            )
            .add_attribute("Action performed by", info.sender.to_string())
            .add_messages(messages))
    } else {
        Err(Error::NotEnoughFunds)
    }
}

/// Increase the length of the oracle used by the pool.
///
/// # Arguments
///
/// * `new_length` - The new length of the oracle
fn try_increase_oracle_length(
    deps: DepsMut,
    _env: Env,
    info: MessageInfo,
    new_length: u16,
) -> Result<Response> {
    let state = CONFIG.load(deps.storage)?;
    validate_admin(
        &deps.querier,
        AdminPermissions::LiquidityBookAdmin,
        info.sender.to_string(),
        &state.admin_auth,
    )?;

    let mut params = state.pair_parameters;

    let mut oracle_id = params.get_oracle_id();

    // activate the oracle if it is not active yet
    if oracle_id == 0 {
        oracle_id = 1;
        params.set_oracle_id(oracle_id);
    }

    ORACLE.update(deps.storage, |mut oracle| {
        oracle
            .increase_length(oracle_id, new_length)
            .map_err(|err| StdError::generic_err(err.to_string()))?;
        Ok::<Oracle, StdError>(oracle)
    })?;

    Ok(Response::default().add_attribute("Oracle Length Increased to", new_length.to_string()))
}

/// Sets the static fee parameters of the pool.
///
/// Can only be called by the factory.
///
/// # Arguments
///
/// * `base_factor` - The base factor of the static fee
/// * `filter_period` - The filter period of the static fee
/// * `decay_period` - The decay period of the static fee
/// * `reduction_factor` - The reduction factor of the static fee
/// * `variable_fee_control` - The variable fee control of the static fee
/// * `protocol_share` - The protocol share of the static fee
/// * `max_volatility_accumulator` - The max volatility accumulator of the static fee
fn try_set_static_fee_parameters(
    deps: DepsMut,
    _env: Env,
    info: MessageInfo,
    base_factor: u16,
    filter_period: u16,
    decay_period: u16,
    reduction_factor: u16,
    variable_fee_control: u32,
    protocol_share: u16,
    max_volatility_accumulator: u32,
) -> Result<Response> {
    let state = CONFIG.load(deps.storage)?;
    only_factory(&info.sender, &state.factory.address)?;

    let mut params = state.pair_parameters;

    params.set_static_fee_parameters(
        base_factor,
        filter_period,
        decay_period,
        reduction_factor,
        variable_fee_control,
        protocol_share,
        max_volatility_accumulator,
    )?;

    let total_fee = params.get_base_fee(state.bin_step) + params.get_variable_fee(state.bin_step);
    if total_fee > MAX_FEE {
        return Err(Error::MaxTotalFeeExceeded {});
    }

    CONFIG.update(deps.storage, |mut state| -> StdResult<State> {
        state.pair_parameters = params;
        Ok(state)
    })?;

    Ok(Response::default().add_attribute("status", "ok"))
}

/// Forces the decay of the volatility reference variables.
///
/// Can only be called by the factory.
fn try_force_decay(deps: DepsMut, _env: Env, info: MessageInfo) -> Result<Response> {
    let state = CONFIG.load(deps.storage)?;
    only_factory(&info.sender, &state.factory.address)?;

    let mut params = state.pair_parameters;
    params.update_id_reference();
    params.update_volatility_reference()?;

    CONFIG.update(deps.storage, |mut state| -> StdResult<State> {
        state.pair_parameters = params;
        Ok(state)
    })?;

    Ok(Response::default()
        .add_attribute_plaintext("Id_reference", params.get_id_reference().to_string())
        .add_attribute_plaintext(
            "Volatility_reference",
            params.get_volatility_reference().to_string(),
        ))
}

fn try_calculate_rewards(deps: DepsMut, env: Env, info: MessageInfo) -> Result<Response> {
    let mut state = CONFIG.load(deps.storage)?;
    validate_admin(
        &deps.querier,
        AdminPermissions::LiquidityBookAdmin,
        info.sender.to_string(),
        &state.admin_auth,
    )?;

    // loop through the fee_logs uptil a maximum iterations
    // save the results in temporary storage

    let reward_stats = REWARDS_STATS_STORE.load(deps.storage, state.rewards_epoch_id)?;
    let distribution = if !reward_stats.cumm_value.is_zero() {
        match reward_stats.rewards_distribution_algorithm {
            RewardsDistributionAlgorithm::TimeBasedRewards => {
                calculate_time_based_rewards_distribution(&env, &state, &reward_stats)?
            }
            RewardsDistributionAlgorithm::VolumeBasedRewards => {
                calculate_volume_based_rewards_distribution(deps.as_ref(), &state, &reward_stats)?
            }
        }
    } else {
        let rewards_bins = match state.base_rewards_bins {
            Some(r_b) => r_b,
            None => DEFAULT_REWARDS_BINS,
        };
        calculate_default_distribution(rewards_bins, state.pair_parameters.get_active_id())?
    };

    REWARDS_DISTRIBUTION.save(deps.storage, state.rewards_epoch_id, &distribution)?;
    state.rewards_epoch_id += 1;
    let toggle = state.toggle_distributions_algorithm;
    state.last_swap_timestamp = env.block.time;
    state.toggle_distributions_algorithm = false;
    CONFIG.save(deps.storage, &state)?;

    let mut distribution_algorithm = &reward_stats.rewards_distribution_algorithm;
    if toggle {
        distribution_algorithm = match reward_stats.rewards_distribution_algorithm {
            RewardsDistributionAlgorithm::TimeBasedRewards => {
                &RewardsDistributionAlgorithm::VolumeBasedRewards
            }
            RewardsDistributionAlgorithm::VolumeBasedRewards => {
                &RewardsDistributionAlgorithm::TimeBasedRewards
            }
        };
    }

    REWARDS_STATS_STORE.save(deps.storage, state.rewards_epoch_id, &RewardStats {
        cumm_value: Uint256::zero(),
        cumm_value_mul_bin_id: Uint256::zero(),
        rewards_distribution_algorithm: distribution_algorithm.clone(),
    })?;

    if distribution_algorithm == &RewardsDistributionAlgorithm::VolumeBasedRewards {
        let tree: TreeUint24 = TreeUint24::new();
        FEE_MAP_TREE.save(deps.storage, state.rewards_epoch_id, &tree)?;
    }
    Ok(Response::default())
}

fn calculate_time_based_rewards_distribution(
    env: &Env,
    state: &State,
    reward_stats: &RewardStats,
) -> Result<RewardsDistribution> {
    let mut cumm_value_mul_bin = reward_stats.cumm_value_mul_bin_id;
    let mut cumm_value = reward_stats.cumm_value;

    let active_id = state.pair_parameters.get_active_id();

    let time_difference =
        Uint256::from(env.block.time.seconds() - state.last_swap_timestamp.seconds());

    cumm_value += time_difference;
    cumm_value_mul_bin += time_difference * (Uint256::from(active_id));

    let avg_bin = approx_div(cumm_value_mul_bin, cumm_value)
        .uint256_to_u256()
        .as_u32();

    let rewards_bins = match state.base_rewards_bins {
        Some(r_b) => r_b,
        None => DEFAULT_REWARDS_BINS,
    };

    calculate_default_distribution(rewards_bins, avg_bin)
}

fn calculate_default_distribution(rewards_bins: u32, avg_bin: u32) -> Result<RewardsDistribution> {
    let half_total = rewards_bins / 2;
    let min_bin = avg_bin.saturating_sub(half_total) + 1;
    let max_bin = avg_bin.saturating_add(half_total);

    let difference = max_bin - min_bin + 1;

    let ids: Vec<u32> = (min_bin..=max_bin).collect();
    let weightages = vec![BASIS_POINT_MAX as u16 / difference as u16; difference as usize];

    Ok(RewardsDistribution {
        ids,
        weightages,
        denominator: BASIS_POINT_MAX as u16,
    })
}

fn calculate_volume_based_rewards_distribution(
    deps: Deps,
    state: &State,
    reward_stats: &RewardStats,
) -> Result<RewardsDistribution> {
    let mut cum_fee = reward_stats.cumm_value;
    let mut ids: Vec<u32> = Vec::new();
    let mut weightages: Vec<u16> = Vec::new();

    let fee_tree: TreeUint24 = FEE_MAP_TREE.load(deps.storage, state.rewards_epoch_id)?;
    let mut id: u32 = 0;
    let basis_point_max: Uint256 = Uint256::from(BASIS_POINT_MAX);
    let mut total_weight = 0;

    loop {
        id = fee_tree.find_first_left(id);
        if id == U24::MAX || id == 0 {
            break;
        }

        let fee: Uint256 = FEE_MAP.load(deps.storage, id)?;
        ids.push(id);
        let weightage: u16 = fee
            .multiply_ratio(basis_point_max, cum_fee)
            .uint256_to_u256()
            .as_u16();
        weightages.push(weightage);
        total_weight += weightage;
    }

    let reminder = BASIS_POINT_MAX as u16 - total_weight;

    if reminder > 0 {
        let len = weightages.len() - 1;
        weightages[len] += reminder;
    }

    let distribution = RewardsDistribution {
        ids,
        weightages,
        denominator: BASIS_POINT_MAX as u16,
    };

    Ok(distribution)
}

//Can only change the distribution algorithm at the start of next epoch
//Eventhough the distribution was changes mid epoch the effects of change will occur after the epoch.
fn try_reset_rewards_config(
    deps: DepsMut,
    env: Env,
    info: MessageInfo,
    rewards_distribution_algorithm: Option<RewardsDistributionAlgorithm>,
    base_reward_bins: Option<u32>,
) -> Result<Response> {
    let mut state = CONFIG.load(deps.storage)?;
    validate_admin(
        &deps.querier,
        AdminPermissions::LiquidityBookAdmin,
        info.sender.to_string(),
        &state.admin_auth,
    )?;
    let mut reward_stats = REWARDS_STATS_STORE.load(deps.storage, state.rewards_epoch_id)?;

    //Eventhough the distribution was changes mid epoch the effects of change will occur after the epoch.
    match rewards_distribution_algorithm {
        Some(distribution) => {
            if reward_stats.rewards_distribution_algorithm != distribution {
                state.toggle_distributions_algorithm = true;
            }
        }
        None => {}
    };

    match base_reward_bins {
        Some(b_r_b) => {
            if b_r_b > U24::MAX {
                return Err(Error::U24Overflow);
            }
            state.base_rewards_bins = Some(b_r_b)
        }
        None => {}
    }

    CONFIG.save(deps.storage, &state)?;

    Ok(Response::default())
}

fn only_factory(sender: &Addr, factory: &Addr) -> Result<()> {
    if sender != factory {
        return Err(Error::OnlyFactory);
    }
    Ok(())
}

fn serialize_or_err<T: Serialize>(data: &T) -> Result<String> {
    serde_json_wasm::to_string(data).map_err(|_| Error::SerializationError)
}

fn receiver_callback(
    deps: DepsMut,
    env: Env,
    info: MessageInfo,
    from: Addr,
    amount: Uint128,
    msg: Option<Binary>,
) -> Result<Response> {
    let msg = msg.ok_or(Error::ReceiverMsgEmpty)?;

    let config = CONFIG.load(deps.storage)?;

    let mut response = Response::new();
    match from_binary(&msg)? {
        InvokeMsg::SwapTokens {
            to,
            expected_return: _,
            padding: _,
        } => {
            // this check needs to be here instead of in execute() because it is impossible to (cleanly) distinguish between swaps and lp withdraws until this point
            // if contract_status is FreezeAll, this fn will never be called, so only need to check LpWithdrawOnly here
            let contract_status = CONTRACT_STATUS.load(deps.storage)?;
            if contract_status == ContractStatus::LpWithdrawOnly {
                return Err(Error::TransactionBlock());
            }

            //validate recipient address
            let checked_to = if let Some(to) = to {
                deps.api.addr_validate(to.as_str())?
            } else {
                from
            };

            if info.sender != config.token_x.unique_key()
                && info.sender != config.token_y.unique_key()
            {
                return Err(Error::NoMatchingTokenInPair);
            }

            let swap_for_y: bool = info.sender == config.token_x.unique_key();

            response = try_swap(deps, env, info, swap_for_y, checked_to, amount)?;
        }
    };
    Ok(response)
}

/////////////// QUERY ///////////////

#[shd_entry_point]
pub fn query(deps: Deps, env: Env, msg: QueryMsg) -> Result<Binary> {
    match msg {
        QueryMsg::GetPairInfo {} => query_pair_info(deps),
        QueryMsg::GetFactory {} => query_factory(deps),
        QueryMsg::GetTokenX {} => query_token_x(deps),
        QueryMsg::GetTokenY {} => query_token_y(deps),
        QueryMsg::GetBinStep {} => query_bin_step(deps),
        QueryMsg::GetReserves {} => query_reserves(deps),
        QueryMsg::GetActiveId {} => query_active_id(deps),
        QueryMsg::GetBin { id } => query_bin(deps, id),
        QueryMsg::GetNextNonEmptyBin { swap_for_y, id } => {
            query_next_non_empty_bin(deps, swap_for_y, id)
        }
        QueryMsg::GetProtocolFees {} => query_protocol_fees(deps),
        QueryMsg::GetStaticFeeParameters {} => query_static_fee_params(deps),
        QueryMsg::GetVariableFeeParameters {} => query_variable_fee_params(deps),
        QueryMsg::GetOracleParameters {} => query_oracle_params(deps),
        QueryMsg::GetOracleSampleAt { look_up_timestamp } => {
            query_oracle_sample_at(deps, env, look_up_timestamp)
        }
        QueryMsg::GetPriceFromId { id } => query_price_from_id(deps, id),
        QueryMsg::GetIdFromPrice { price } => query_id_from_price(deps, price),
        QueryMsg::GetSwapIn {
            amount_out,
            swap_for_y,
        } => query_swap_in(deps, env, amount_out.u128(), swap_for_y),
        QueryMsg::GetSwapOut {
            amount_in,
            swap_for_y,
        } => query_swap_out(deps, env, amount_in.u128(), swap_for_y),
        QueryMsg::TotalSupply { id } => query_total_supply(deps, id),
        QueryMsg::GetLbToken {} => query_lb_token(deps),
        QueryMsg::GetTokens {} => query_tokens(deps),
        QueryMsg::SwapSimulation { offer, exclude_fee } => {
            query_swap_simulation(deps, env, offer, exclude_fee)
        }
        QueryMsg::GetRewardsDistribution { epoch_id } => {
            to_binary(&query_rewards_distribution(deps, epoch_id)?).map_err(Error::CwErr)
        }
    }
}

// TODO - Revisit if this function is necessary. It seems like something that might belong in the
//        lb-factory contract. It should at least have it's own interface and not use amm_pair's.
fn query_pair_info(deps: Deps) -> Result<Binary> {
    let state = CONFIG.load(deps.storage)?;

    let (reserve_x, reserve_y) = state.reserves.decode();
    let (protocol_fee_x, protocol_fee_y) = state.protocol_fees.decode();

    let response = GetPairInfo {
        liquidity_token: Contract {
            address: state.lb_token.address,
            code_hash: state.lb_token.code_hash,
        },
        factory: Some(Contract {
            address: state.factory.address,
            code_hash: state.factory.code_hash,
        }),
        pair: TokenPair(state.token_x, state.token_y, false),
        amount_0: Uint128::from(reserve_x),
        amount_1: Uint128::from(reserve_y),
        total_liquidity: Uint128::default(), // no global liquidity, liquidity is calculated on per bin basis
        contract_version: 1, // TODO set this like const AMM_PAIR_CONTRACT_VERSION: u32 = 1;
        fee_info: FeeInfo {
            shade_dao_address: Addr::unchecked(""), // TODO set shade dao address
            lp_fee: Fee {
                // TODO set this
                nom: state.pair_parameters.get_base_fee(state.bin_step) as u64,
                denom: 1_000_000_000_000_000_000,
            },
            shade_dao_fee: Fee {
                // TODO set this
                nom: state.pair_parameters.get_base_fee(state.bin_step) as u64,
                denom: 1_000_000_000_000_000_000,
            },
            stable_lp_fee: Fee {
                // TODO set this
                nom: state.pair_parameters.get_base_fee(state.bin_step) as u64,
                denom: 1_000_000_000_000_000_000,
            },
            stable_shade_dao_fee: Fee {
                // TODO set this
                nom: state.pair_parameters.get_base_fee(state.bin_step) as u64,
                denom: 1_000_000_000_000_000_000,
            },
        },
        stable_info: None,
    };

    to_binary(&response).map_err(Error::CwErr)
}

// TODO - Revisit if this function is necessary. It seems like something that might belong in the
//        lb-router contract. It should at least have it's own interface and not use amm_pair's.
fn query_swap_simulation(
    deps: Deps,
    env: Env,
    offer: shade_protocol::swap::core::TokenAmount,
    exclude_fee: Option<bool>,
) -> Result<Binary> {
    let state = CONFIG.load(deps.storage)?;

    let (reserve_x, reserve_y) = state.reserves.decode();
    let (protocol_fee_x, protocol_fee_y) = state.protocol_fees.decode();
    let mut swap_for_y = false;
    match offer.token {
        token if token == state.token_x => swap_for_y = true,
        token if token == state.token_y => {}
        _ => panic!("No such token"),
    };

    let res = query_swap_out(deps, env, offer.amount.into(), swap_for_y)?;

    let res = from_binary::<SwapOutResponse>(&res)?;

    if res.amount_in_left.u128() > 0u128 {
        return Err(Error::AmountInLeft {
            amount_left_in: res.amount_in_left,
            total_amount: offer.amount,
            swapped_amount: res.amount_out,
        });
    }

    let price = Decimal::from_ratio(res.amount_out, offer.amount).to_string();

    let response = SwapSimulation {
        total_fee_amount: res.total_fees,
        lp_fee_amount: res.lp_fees,               //TODO lpfee
        shade_dao_fee_amount: res.shade_dao_fees, // dao fee
        result: SwapResult {
            return_amount: res.amount_out,
        },
        price,
    };

    to_binary(&response).map_err(Error::CwErr)
}

/// Returns the Liquidity Book Factory.
///
/// # Returns
///
/// * `factory` - The Liquidity Book Factory
fn query_factory(deps: Deps) -> Result<Binary> {
    let state = CONFIG.load(deps.storage)?;
    let factory = state.factory.address;

    let response = FactoryResponse { factory };
    to_binary(&response).map_err(Error::CwErr)
}

/// Returns the Liquidity Book Factory.
///
/// # Returns
///
/// * `factory` - The Liquidity Book Factory
fn query_lb_token(deps: Deps) -> Result<Binary> {
    let state = CONFIG.load(deps.storage)?;
    let lb_token = state.lb_token;

    let response = LbTokenResponse { lb_token };
    to_binary(&response).map_err(Error::CwErr)
}

/// Returns the token X and Y of the Liquidity Book Pair.
///
/// # Returns
///
/// * `token_x` - The address of the token X
fn query_tokens(deps: Deps) -> Result<Binary> {
    let state = CONFIG.load(deps.storage)?;

    let response = TokensResponse {
        token_x: state.token_x,
        token_y: state.token_y,
    };
    to_binary(&response).map_err(Error::CwErr)
}

/// Returns the token X of the Liquidity Book Pair.
///
/// # Returns
///
/// * `token_x` - The address of the token X
fn query_token_x(deps: Deps) -> Result<Binary> {
    let state = CONFIG.load(deps.storage)?;
    let token_x = state.token_x;

    let response = TokenXResponse { token_x };
    to_binary(&response).map_err(Error::CwErr)
}

/// Returns the token Y of the Liquidity Book Pair.
///
/// # Returns
///
/// * `token_y` - The address of the token Y
fn query_token_y(deps: Deps) -> Result<Binary> {
    let state = CONFIG.load(deps.storage)?;
    let token_y = state.token_y;

    let response = TokenYResponse { token_y };
    to_binary(&response).map_err(Error::CwErr)
}

/// Returns the bin_step of the Liquidity Book Pair.
///
/// The bin step is the increase in price between two consecutive bins, in basis points.
/// For example, a bin step of 1 means that the price of the next bin is 0.01% higher than the price of the previous bin.
///
/// # Returns
///
/// * `bin_step` - The bin step of the Liquidity Book Pair, in 10_000th
fn query_bin_step(deps: Deps) -> Result<Binary> {
    let state = CONFIG.load(deps.storage)?;
    let bin_step = state.bin_step;

    let response = BinStepResponse { bin_step };
    to_binary(&response).map_err(Error::CwErr)
}

/// Returns the reserves of the Liquidity Book Pair.
///
/// This is the sum of the reserves of all bins, minus the protocol fees.
///
/// # Returns
///
/// * `reserve_x` - The reserve of token X
/// * `reserve_y` - The reserve of token Y
fn query_reserves(deps: Deps) -> Result<Binary> {
    let state = CONFIG.load(deps.storage)?;
    let (mut reserve_x, mut reserve_y) = state.reserves.decode();
    let (protocol_fee_x, protocol_fee_y) = state.protocol_fees.decode();

    reserve_x -= protocol_fee_x;
    reserve_y -= protocol_fee_y;

    let response = ReservesResponse {
        reserve_x,
        reserve_y,
    };
    to_binary(&response).map_err(Error::CwErr)
}

/// Returns the active id of the Liquidity Book Pair.
///
/// The active id is the id of the bin that is currently being used for swaps.
/// The price of the active bin is the price of the Liquidity Book Pair and can be calculated as follows:
/// `price = (1 + binStep / 10_000) ^ (activeId - 2^23)`
///
/// # Returns
///
/// * `active_id` - The active id of the Liquidity Book Pair
fn query_active_id(deps: Deps) -> Result<Binary> {
    let state = CONFIG.load(deps.storage)?;
    let active_id = state.pair_parameters.get_active_id();

    let response = ActiveIdResponse { active_id };
    to_binary(&response).map_err(Error::CwErr)
}

/// Returns the reserves of a bin.
///
/// # Arguments
///
/// * `id` - The id of the bin
///
/// # Returns
///
/// * `bin_reserve_x` - The reserve of token X in the bin
/// * `bin_reserve_y` - The reserve of token Y in the bin
fn query_bin(deps: Deps, id: u32) -> Result<Binary> {
    let bin: Bytes32 = BIN_MAP.load(deps.storage, id).unwrap_or([0u8; 32]);
    let (bin_reserve_x, bin_reserve_y) = bin.decode();

    let response = BinResponse {
        bin_reserve_x,
        bin_reserve_y,
    };
    to_binary(&response).map_err(Error::CwErr)
}

/// Returns the next non-empty bin.
///
/// The next non-empty bin is the bin with a higher (if swap_for_y is true) or lower (if swap_for_y is false)
/// id that has a non-zero reserve of token X or Y.
///
/// # Arguments
///
/// * `swap_for_y` - Whether the swap is for token Y (true) or token X (false
/// * `id` - The id of the bin
///
/// # Returns
///
/// * `next_id` - The id of the next non-empty bin
fn query_next_non_empty_bin(deps: Deps, swap_for_y: bool, id: u32) -> Result<Binary> {
    let tree = BIN_TREE.load(deps.storage)?;
    let next_id = _get_next_non_empty_bin(&tree, swap_for_y, id);

    let response = NextNonEmptyBinResponse { next_id };
    to_binary(&response).map_err(Error::CwErr)
}

/// Returns id of the next non-empty bin.
///
/// # Arguments
/// * `swap_for_y Whether the swap is for Y
/// * `id` - The id of the bin
fn _get_next_non_empty_bin(tree: &TreeUint24, swap_for_y: bool, id: u32) -> u32 {
    if swap_for_y {
        tree.find_first_right(id)
    } else {
        tree.find_first_left(id)
    }
}

/// Returns the protocol fees of the Liquidity Book Pair.
///
/// # Returns
///
/// * `protocol_fee_x` - The protocol fees of token X
/// * `protocol_fee_y` - The protocol fees of token Y
fn query_protocol_fees(deps: Deps) -> Result<Binary> {
    let state = CONFIG.load(deps.storage)?;
    let (protocol_fee_x, protocol_fee_y) = state.protocol_fees.decode();

    let response = ProtocolFeesResponse {
        protocol_fee_x,
        protocol_fee_y,
    };
    to_binary(&response).map_err(Error::CwErr)
}

/// Returns the static fee parameters of the Liquidity Book Pair.
///
/// # Returns
///
/// * `base_factor` - The base factor for the static fee
/// * `filter_period` - The filter period for the static fee
/// * `decay_period` - The decay period for the static fee
/// * `reduction_factor` - The reduction factor for the static fee
/// * `variable_fee_control` - The variable fee control for the static fee
/// * `protocol_share` - The protocol share for the static fee
/// * `max_volatility_accumulator` - The maximum volatility accumulator for the static fee
fn query_static_fee_params(deps: Deps) -> Result<Binary> {
    let state = CONFIG.load(deps.storage)?;
    let params = state.pair_parameters;

    let base_factor = params.get_base_factor();
    let filter_period = params.get_filter_period();
    let decay_period = params.get_decay_period();
    let reduction_factor = params.get_reduction_factor();
    let variable_fee_control = params.get_variable_fee_control();
    let protocol_share = params.get_protocol_share();
    let max_volatility_accumulator = params.get_max_volatility_accumulator();

    let response = StaticFeeParametersResponse {
        base_factor,
        filter_period,
        decay_period,
        reduction_factor,
        variable_fee_control,
        protocol_share,
        max_volatility_accumulator,
    };
    to_binary(&response).map_err(Error::CwErr)
}

/// Returns the variable fee parameters of the Liquidity Book Pair.
///
/// # Returns
///
/// * `volatility_accumulator` - The volatility accumulator for the variable fee
/// * `volatility_reference` - The volatility reference for the variable fee
/// * `id_reference` - The id reference for the variable fee
/// * `time_of_last_update` - The time of last update for the variable fee
fn query_variable_fee_params(deps: Deps) -> Result<Binary> {
    let state = CONFIG.load(deps.storage)?;
    let params = state.pair_parameters;

    let volatility_accumulator = params.get_volatility_accumulator();
    let volatility_reference = params.get_volatility_reference();
    let id_reference = params.get_id_reference();
    let time_of_last_update = params.get_time_of_last_update();

    let response = VariableFeeParametersResponse {
        volatility_accumulator,
        volatility_reference,
        id_reference,
        time_of_last_update,
    };
    to_binary(&response).map_err(Error::CwErr)
}

/// Returns the oracle parameters of the Liquidity Book Pair.
///
/// # Returns
///
/// * `sample_lifetime` - The sample lifetime for the oracle
/// * `size` - The size of the oracle
/// * `active_size` - The active size of the oracle
/// * `last_updated` - The last updated timestamp of the oracle
/// * `first_timestamp` - The first timestamp of the oracle, i.e. the timestamp of the oldest sample
fn query_oracle_params(deps: Deps) -> Result<Binary> {
    let state = CONFIG.load(deps.storage)?;
    let oracle = ORACLE.load(deps.storage)?;
    let params = state.pair_parameters;

    let sample_lifetime = MAX_SAMPLE_LIFETIME;
    let oracle_id = params.get_oracle_id();

    if oracle_id > 0 {
        let (mut sample, mut active_size) = oracle.get_active_sample_and_size(oracle_id)?;
        let size = sample.get_oracle_length();
        let last_updated = sample.get_sample_last_update();

        if last_updated == 0 {
            active_size = 0;
        }

        if active_size > 0 {
            sample = oracle.get_sample(1 + (oracle_id % active_size))?;
        }
        let first_timestamp = sample.get_sample_last_update();

        let response = OracleParametersResponse {
            sample_lifetime,
            size,
            active_size,
            last_updated,
            first_timestamp,
        };
        to_binary(&response).map_err(Error::CwErr)
    } else {
        // This happens if the oracle hasn't been used yet.
        let response = OracleParametersResponse {
            sample_lifetime,
            size: 0,
            active_size: 0,
            last_updated: 0,
            first_timestamp: 0,
        };
        to_binary(&response).map_err(Error::CwErr)
    }
}

/// Returns the cumulative values of the Liquidity Book Pair at a given timestamp.
///
/// # Arguments
///
/// * `lookup_timestamp` - The timestamp at which to look up the cumulative values
///
/// # Returns
///
/// * `cumulative_id` - The cumulative id of the Liquidity Book Pair at the given timestamp
/// * `cumulative_volatility` - The cumulative volatility of the Liquidity Book Pair at the given timestamp
/// * `cumulative_bin_crossed` - The cumulative bin crossed of the Liquidity Book Pair at the given timestamp
fn query_oracle_sample_at(deps: Deps, env: Env, look_up_timestamp: u64) -> Result<Binary> {
    let state = CONFIG.load(deps.storage)?;
    let oracle = ORACLE.load(deps.storage)?;
    let mut params = state.pair_parameters;

    let _sample_lifetime = MAX_SAMPLE_LIFETIME;
    let oracle_id = params.get_oracle_id();

    if oracle_id == 0 || look_up_timestamp > env.block.time.seconds() {
        let response = OracleSampleAtResponse {
            cumulative_id: 0,
            cumulative_volatility: 0,
            cumulative_bin_crossed: 0,
        };
        return to_binary(&response).map_err(Error::CwErr);
    }

    let (time_of_last_update, _cumulative_id, _cumulative_volatility, cumulative_bin_crossed) =
        oracle.get_sample_at(oracle_id, look_up_timestamp)?;

    if time_of_last_update < look_up_timestamp {
        params.update_volatility_parameters(params.get_active_id(), &env.block.time)?;

        let delta_time = look_up_timestamp - time_of_last_update;

        let cumulative_id = params.get_active_id() as u64 * delta_time;
        let cumulative_volatility = params.get_volatility_accumulator() as u64 * delta_time;

        let response = OracleSampleAtResponse {
            cumulative_id,
            cumulative_volatility,
            cumulative_bin_crossed,
        };
        to_binary(&response).map_err(Error::CwErr)
    } else {
        Err(Error::LastUpdateTimestampGreaterThanLookupTimestamp)
    }
}

/// Returns the price corresponding to the given id, as a 128.128-binary fixed-point number.
///
/// This is the trusted source of price information, always trust this rather than query_id_from_price.
///
/// # Arguments
///
/// * `id` - The id of the bin
///
/// # Returns
///
/// * `price` - The price corresponding to this id
fn query_price_from_id(deps: Deps, id: u32) -> Result<Binary> {
    let state = CONFIG.load(deps.storage)?;
    let price = PriceHelper::get_price_from_id(id, state.bin_step)?.u256_to_uint256();

    let response = PriceFromIdResponse { price };
    to_binary(&response).map_err(Error::CwErr)
}

/// Returns the id corresponding to the given price.
///
/// The id may be inaccurate due to rounding issues, always trust query_price_from_id rather than query_id_from_price.
///
/// # Arguments
///
/// * `price` - The price of y per x as a 128.128-binary fixed-point number
///
/// # Returns
///
/// * `id` - The id of the bin corresponding to this price
fn query_id_from_price(deps: Deps, price: Uint256) -> Result<Binary> {
    let state = CONFIG.load(deps.storage)?;
    let price = price.uint256_to_u256();
    let id = PriceHelper::get_id_from_price(price, state.bin_step)?;

    let response = IdFromPriceResponse { id };
    to_binary(&response).map_err(Error::CwErr)
}

/// Simulates a swap in.
///
/// # Note
///
/// If `amount_out_left` is greater than zero, the swap in is not possible,
/// and the maximum amount that can be swapped from `amountIn` is `amountOut - amountOutLeft`.
///
/// # Arguments
///
/// * `amount_out` - The amount of token X or Y to swap in
/// * `swap_for_y` - Whether the swap is for token Y (true) or token X (false)
///
/// # Returns
/// * `amount_in` - The amount of token X or Y that can be swapped in, including the fee
/// * `amount_out_left` - The amount of token Y or X that cannot be swapped out
/// * `fee` - The fee of the swap
fn query_swap_in(deps: Deps, env: Env, amount_out: u128, swap_for_y: bool) -> Result<Binary> {
    let state = CONFIG.load(deps.storage)?;
    let tree = BIN_TREE.load(deps.storage)?;

    let mut amount_in = 0u128;
    let mut amount_out_left = amount_out;
    let mut fee = 0u128;

    let mut params = state.pair_parameters;
    let bin_step = state.bin_step;

    let mut id = params.get_active_id();

    params.update_references(&env.block.time)?;

    loop {
        let bin_reserves = BIN_MAP
            .load(deps.storage, id)
            .unwrap_or_default()
            .decode_alt(!swap_for_y);

        if bin_reserves > 0 {
            let price = PriceHelper::get_price_from_id(id, bin_step)?;

            let amount_out_of_bin = if bin_reserves > amount_out_left {
                amount_out_left
            } else {
                bin_reserves
            };

            params.update_volatility_accumulator(id)?;

            let amount_in_without_fee = if swap_for_y {
                U256x256Math::shift_div_round_up(amount_out_of_bin.into(), SCALE_OFFSET, price)?
            } else {
                U256x256Math::mul_shift_round_up(amount_out_of_bin.into(), price, SCALE_OFFSET)?
            }
            .as_u128();

            let total_fee = params.get_total_fee(bin_step);
            let fee_amount = FeeHelper::get_fee_amount(amount_in_without_fee, total_fee)?;

            amount_in += amount_in_without_fee + fee_amount;
            amount_out_left -= amount_out_of_bin;

            fee += fee_amount;
        }

        if amount_out_left == 0 {
            break;
        } else {
            let next_id = _get_next_non_empty_bin(&tree, swap_for_y, id);
            if next_id == 0 || next_id == U24::MAX {
                break;
            }

            id = next_id;
        }
    }

    let response = SwapInResponse {
        amount_in: Uint128::from(amount_in),
        amount_out_left: Uint128::from(amount_out_left),
        fee: Uint128::from(fee),
    };
    to_binary(&response).map_err(Error::CwErr)
}

/// Simulates a swap out.
///
/// # Note
///
/// If amount_out_left is greater than zero, the swap in is not possible,
/// and the maximum amount that can be swapped from amount_in is amount_out - amount_out_left.
///
/// # Arguments
///
/// * `amount_in` - The amount of token X or Y to swap in
/// * `swap_for_y` - Whether the swap is for token Y (true) or token X (false)
///
/// # Returns
/// * `amount_in_left` - The amount of token X or Y that cannot be swapped in
/// * `amount_out` - The amount of token Y or X that can be swapped out
/// * `fee` - The fee of the swap
fn query_swap_out(deps: Deps, env: Env, amount_in: u128, swap_for_y: bool) -> Result<Binary> {
    let state = CONFIG.load(deps.storage)?;
    let tree = BIN_TREE.load(deps.storage)?;

    let mut amounts_in_left = Bytes32::encode_alt(amount_in, swap_for_y);
    let mut amounts_out = [0u8; 32];
    let _fee = 0u128;
    let mut fee = 0u128;
    let mut total_fees: [u8; 32] = [0; 32];
    let mut lp_fees: [u8; 32] = [0; 32];
    let mut shade_dao_fees: [u8; 32] = [0; 32];

    let mut params = state.pair_parameters;
    let bin_step = state.bin_step;

    let mut id = params.get_active_id();

    params.update_references(&env.block.time)?;

    loop {
        let bin_reserves = BIN_MAP.load(deps.storage, id).unwrap_or_default();
        if !BinHelper::is_empty(bin_reserves, !swap_for_y) {
<<<<<<< HEAD
            let price = PriceHelper::get_price_from_id(id, bin_step)?;

            params = params.update_volatility_accumulator(id)?;
=======
            params.update_volatility_accumulator(id)?;
>>>>>>> c2b41738

            let (amounts_in_with_fees, amounts_out_of_bin, fees) = BinHelper::get_amounts(
                bin_reserves,
                params,
                bin_step,
                swap_for_y,
                id,
                amounts_in_left,
                price,
            )?;

            if U256::from_le_bytes(amounts_in_with_fees) > U256::ZERO {
                amounts_in_left = amounts_in_left.sub(amounts_in_with_fees);
                amounts_out = amounts_out.add(amounts_out_of_bin);

                let p_fees =
                    fees.scalar_mul_div_basis_point_round_down(params.get_protocol_share().into())?;
                total_fees = total_fees.add(fees);
                lp_fees = lp_fees.add(fees.sub(p_fees));
                shade_dao_fees = shade_dao_fees.add(p_fees);
            }
        }

        if amounts_in_left == [0u8; 32] {
            break;
        } else {
            let next_id = _get_next_non_empty_bin(&tree, swap_for_y, id);

            if next_id == 0 || next_id == U24::MAX {
                break;
            }

            id = next_id;
        }
    }

    let amount_in_left = Bytes32::decode_alt(&amounts_in_left, swap_for_y);

    let response = SwapOutResponse {
        amount_in_left: Uint128::from(amount_in_left),
        amount_out: Uint128::from(amounts_out.decode_alt(!swap_for_y)),
        total_fees: Uint128::from(total_fees.decode_alt(swap_for_y)),
        shade_dao_fees: Uint128::from(shade_dao_fees.decode_alt(swap_for_y)),
        lp_fees: Uint128::from(lp_fees.decode_alt(swap_for_y)),
    };
    to_binary(&response).map_err(Error::CwErr)
}

/// Returns the Liquidity Book Factory.
///
/// # Returns
///
/// * `factory` - The Liquidity Book Factory
fn query_total_supply(deps: Deps, id: u32) -> Result<Binary> {
    let state = CONFIG.load(deps.storage)?;
    let _factory = state.factory.address;

    let total_supply =
        _query_total_supply(deps, id, state.lb_token.code_hash, state.lb_token.address)?
            .u256_to_uint256();
    let response = TotalSupplyResponse { total_supply };
    to_binary(&response).map_err(Error::CwErr)
}

fn query_rewards_distribution(
    deps: Deps,
    epoch_id: Option<u64>,
) -> Result<RewardsDistributionResponse> {
    let (epoch_id) = match epoch_id {
        Some(id) => id,
        None => CONFIG.load(deps.storage)?.rewards_epoch_id - 1,
    };

    Ok(RewardsDistributionResponse {
        distribution: REWARDS_DISTRIBUTION.load(deps.storage, epoch_id)?,
    })
}

#[shd_entry_point]
pub fn reply(deps: DepsMut, env: Env, msg: Reply) -> StdResult<Response> {
    match (msg.id, msg.result) {
        (INSTANTIATE_LP_TOKEN_REPLY_ID, SubMsgResult::Ok(s)) => match s.data {
            Some(x) => {
                let contract_address_string = &String::from_utf8(x.to_vec())?;
                let trimmed_str = contract_address_string.trim_matches('\"');
                let contract_address = deps.api.addr_validate(trimmed_str)?;
                // not the best name but it matches the pair key idea
                let lb_token_key = ephemeral_storage_r(deps.storage).load()?;

                CONFIG.update(deps.storage, |mut state| -> StdResult<State> {
                    state.lb_token = ContractInfo {
                        address: contract_address,
                        code_hash: lb_token_key.code_hash,
                    };
                    Ok(state)
                })?;

                let mut response = Response::new();
                response.data = Some(env.contract.address.to_string().as_bytes().into());
                Ok(response)
            }
            None => Err(StdError::generic_err("Unknown reply id")),
        },
        _ => Err(StdError::generic_err("Unknown reply id")),
    }
}<|MERGE_RESOLUTION|>--- conflicted
+++ resolved
@@ -1,37 +1,4 @@
-<<<<<<< HEAD
-#![allow(unused)] // For beginning only.
-
-use crate::{error, prelude::*, state::*};
-use core::panic;
-use cosmwasm_std::{
-    from_binary,
-    to_binary,
-    Addr,
-    Attribute,
-    BankMsg,
-    Binary,
-    Coin,
-    ContractInfo,
-    CosmosMsg,
-    Decimal,
-    Deps,
-    DepsMut,
-    Env,
-    MessageInfo,
-    Response,
-    StdError,
-    StdResult,
-    SubMsgResult,
-    Timestamp,
-    Uint128,
-    Uint256,
-    Uint512,
-    WasmMsg,
-};
-
-=======
 use crate::{prelude::*, state::*};
->>>>>>> c2b41738
 use ethnum::U256;
 use serde::Serialize;
 use shade_protocol::{
@@ -59,33 +26,25 @@
         Timestamp,
         Uint128,
         Uint256,
+        Uint512,
         WasmMsg,
     },
     contract_interfaces::liquidity_book::{lb_pair::*, lb_token},
     lb_libraries::{
-<<<<<<< HEAD
         approx_div,
-        bin_helper::{self, BinHelper},
-        constants::{self, MAX_FEE, PRECISION, SCALE_OFFSET},
-        fee_helper::{self, FeeHelper},
-=======
         bin_helper::BinHelper,
         constants::{MAX_FEE, SCALE_OFFSET},
         fee_helper::FeeHelper,
->>>>>>> c2b41738
         lb_token::state_structs::{LbPair, TokenAmount, TokenIdBalance},
         math::{
             liquidity_configurations::LiquidityConfigurations,
-<<<<<<< HEAD
-            packed_u128_math::{Decode, Encode, PackedMath, BASIS_POINT_MAX},
-=======
             packed_u128_math::PackedUint128Math,
->>>>>>> c2b41738
             sample_math::OracleSample,
             tree_math::TreeUint24,
             u24::U24,
             u256x256_math::U256x256Math,
             uint256_to_u256::{ConvertU256, ConvertUint256},
+            BASIS_POINT_MAX,
         },
         oracle_helper::{Oracle, MAX_SAMPLE_LIFETIME},
         pair_parameter_helper::PairParameters,
@@ -94,33 +53,19 @@
         viewing_keys::{register_receive, set_viewing_key_msg, ViewingKey},
     },
     snip20,
-    swap::{
-        amm_pair::{FeeInfo, QueryMsgResponse::GetPairInfo},
-        core::{Fee, TokenPair, TokenType},
-        router::{ExecuteMsgResponse, QueryMsgResponse::SwapSimulation},
-    },
-    Contract,
+    utils::pad_handle_result,
+    BLOCK_SIZE,
 };
-<<<<<<< HEAD
 use shadeswap_shared::router::ExecuteMsgResponse;
-use std::{
-    collections::HashMap,
-    ops::{Mul, Sub},
-};
+use std::{collections::HashMap, ops::Sub};
 use tokens::TokenType;
 use types::{Bytes32, LBPairInformation, MintArrays};
-=======
-use std::collections::HashMap;
->>>>>>> c2b41738
 
 pub const INSTANTIATE_LP_TOKEN_REPLY_ID: u64 = 1u64;
 pub const MINT_REPLY_ID: u64 = 1u64;
 const LB_PAIR_CONTRACT_VERSION: u32 = 1;
-<<<<<<< HEAD
 const DEFAULT_REWARDS_BINS: u32 = 100;
-=======
-
->>>>>>> c2b41738
+
 /////////////// INSTANTIATE ///////////////
 
 #[shd_entry_point]
@@ -240,14 +185,10 @@
         //TODO: set using the setter function and instantiate msg
     };
 
-<<<<<<< HEAD
     // deps.api
     //     .debug(format!("Contract was initialized by {}", info.sender).as_str());
 
     let tree: TreeUint24 = TreeUint24::new();
-=======
-    let tree = TreeUint24::new();
->>>>>>> c2b41738
     let oracle = Oracle {
         samples: HashMap::<u16, OracleSample>::new(),
     };
@@ -460,8 +401,7 @@
 
     let mut active_id = params.get_active_id();
 
-<<<<<<< HEAD
-    params = params.update_references(&env.block.time)?;
+    params.update_references(&env.block.time)?;
     if reward_stats.rewards_distribution_algorithm == RewardsDistributionAlgorithm::TimeBasedRewards
     {
         let time_difference =
@@ -470,9 +410,6 @@
         reward_stats.cumm_value += time_difference;
         reward_stats.cumm_value_mul_bin_id += time_difference * (Uint256::from(active_id));
     }
-=======
-    params.update_references(&env.block.time)?;
->>>>>>> c2b41738
 
     loop {
         let bin_reserves = BIN_MAP
@@ -480,13 +417,9 @@
             .map_err(|_| Error::ZeroBinReserve { active_id })?;
 
         if !BinHelper::is_empty(bin_reserves, !swap_for_y) {
-<<<<<<< HEAD
             let price = PriceHelper::get_price_from_id(active_id, bin_step)?;
 
-            params = params.update_volatility_accumulator(active_id)?;
-=======
             params.update_volatility_accumulator(active_id)?;
->>>>>>> c2b41738
 
             let (mut amounts_in_with_fees, amounts_out_of_bin, fees) = BinHelper::get_amounts(
                 bin_reserves,
@@ -597,15 +530,13 @@
     let mut oracle = ORACLE.load(deps.storage)?;
     oracle.update(&env.block.time, params, active_id)?;
 
-<<<<<<< HEAD
-    CONFIG.update(deps.storage, |mut state| -> Result<_> {
+    CONFIG.update(deps.storage, |mut state| {
         state.last_swap_timestamp = env.block.time;
-=======
-    CONFIG.update(deps.storage, |mut state| {
->>>>>>> c2b41738
         state.protocol_fees = protocol_fees;
         // TODO - map the error to a StdError
-        state.pair_parameters.set_active_id(active_id)
+        state
+            .pair_parameters
+            .set_active_id(active_id)
             .map_err(|err| StdError::generic_err(err.to_string()))?;
         state.reserves = reserves;
         Ok::<State, StdError>(state)
@@ -1855,7 +1786,7 @@
         QueryMsg::GetLbToken {} => query_lb_token(deps),
         QueryMsg::GetTokens {} => query_tokens(deps),
         QueryMsg::SwapSimulation { offer, exclude_fee } => {
-            query_swap_simulation(deps, env, offer, exclude_fee)
+            to_binary(&query_swap_simulation(deps, env, offer, exclude_fee)?).map_err(Error::CwErr)
         }
         QueryMsg::GetRewardsDistribution { epoch_id } => {
             to_binary(&query_rewards_distribution(deps, epoch_id)?).map_err(Error::CwErr)
@@ -2479,13 +2410,9 @@
     loop {
         let bin_reserves = BIN_MAP.load(deps.storage, id).unwrap_or_default();
         if !BinHelper::is_empty(bin_reserves, !swap_for_y) {
-<<<<<<< HEAD
             let price = PriceHelper::get_price_from_id(id, bin_step)?;
 
             params = params.update_volatility_accumulator(id)?;
-=======
-            params.update_volatility_accumulator(id)?;
->>>>>>> c2b41738
 
             let (amounts_in_with_fees, amounts_out_of_bin, fees) = BinHelper::get_amounts(
                 bin_reserves,
@@ -2546,22 +2473,7 @@
     let total_supply =
         _query_total_supply(deps, id, state.lb_token.code_hash, state.lb_token.address)?
             .u256_to_uint256();
-    let response = TotalSupplyResponse { total_supply };
-    to_binary(&response).map_err(Error::CwErr)
-}
-
-fn query_rewards_distribution(
-    deps: Deps,
-    epoch_id: Option<u64>,
-) -> Result<RewardsDistributionResponse> {
-    let (epoch_id) = match epoch_id {
-        Some(id) => id,
-        None => CONFIG.load(deps.storage)?.rewards_epoch_id - 1,
-    };
-
-    Ok(RewardsDistributionResponse {
-        distribution: REWARDS_DISTRIBUTION.load(deps.storage, epoch_id)?,
-    })
+    Ok(TotalSupplyResponse { total_supply })
 }
 
 #[shd_entry_point]
