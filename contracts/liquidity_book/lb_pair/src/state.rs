--- conflicted
+++ resolved
@@ -1,4 +1,3 @@
-<<<<<<< HEAD
 use shade_protocol::{
     c_std::{Addr, ContractInfo, Storage},
     cosmwasm_schema::cw_serde,
@@ -13,7 +12,6 @@
     storage::{singleton, singleton_read, ReadonlySingleton, Singleton},
     swap::core::TokenType,
     Contract,
-=======
 use cosmwasm_schema::cw_serde;
 use cosmwasm_std::{Addr, ContractInfo, Storage};
 use cosmwasm_storage::{singleton, singleton_read, ReadonlySingleton, Singleton};
@@ -34,7 +32,6 @@
     tokens,
     types,
     viewing_keys::ViewingKey,
->>>>>>> f6213ed9
 };
 
 pub const CONFIG: Item<State, Bincode2> = Item::new("config");
