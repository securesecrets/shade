--- conflicted
+++ resolved
@@ -1,12 +1,7 @@
-<<<<<<< HEAD
 use cosmwasm_schema::cw_serde;
 use cosmwasm_std::{Addr, ContractInfo, Storage, Timestamp, Uint128, Uint256};
 use cosmwasm_storage::{singleton, singleton_read, ReadonlySingleton, Singleton};
 use pair_parameter_helper::PairParameters; //?
-use shade_protocol::{
-    liquidity_book::lb_pair::{RewardsDistribution, RewardsDistributionAlgorithm},
-    secret_storage_plus::{AppendStore, Bincode2, Item, Map},
-=======
 use shade_protocol::{
     c_std::{Addr, ContractInfo, Storage},
     cosmwasm_schema::cw_serde,
@@ -17,10 +12,10 @@
         types::Bytes32,
         viewing_keys::ViewingKey,
     },
-    secret_storage_plus::{Bincode2, Item, Map},
+    liquidity_book::lb_pair::{RewardsDistribution, RewardsDistributionAlgorithm},
+    secret_storage_plus::{AppendStore, Bincode2, Item, Map},
     storage::{singleton, singleton_read, ReadonlySingleton, Singleton},
     swap::core::TokenType,
->>>>>>> c2b41738
     Contract,
 };
 
