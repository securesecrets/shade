--- conflicted
+++ resolved
@@ -1,4 +1,3 @@
-<<<<<<< HEAD
 use crate::multitests::{lb_pair_liquidity::PRECISION, test_helper::*};
 
 use super::test_helper::{
@@ -12,10 +11,6 @@
 use anyhow::Ok;
 use cosmwasm_std::{ContractInfo, StdError, Timestamp, Uint128, Uint256};
 use ethnum::U256;
-=======
-use anyhow::Ok;
-use serial_test::serial;
->>>>>>> c2b41738
 use shade_multi_test::interfaces::{
     lb_factory,
     lb_pair,
@@ -2246,7 +2241,6 @@
     Ok(())
 }
 
-<<<<<<< HEAD
 #[test]
 pub fn test_fuzz_swap_in_x_and_y_btc_silk() -> Result<(), anyhow::Error> {
     let addrs = init_addrs();
@@ -3274,227 +3268,4 @@
     // println!("_distribution {:?}", _distribution);
 
     Ok(())
-}
-=======
-// #[test]
-// #[serial]
-// pub fn test_fuzz_user_fee_swap_in_x() -> Result<(), anyhow::Error> {
-//     let addrs = init_addrs();
-//     let (mut app, _lb_factory, deployed_contracts, lb_pair, lb_token) = lb_pair_setup()?;
-//     let amount_out = Uint128::from(generate_random(1u128, DEPOSIT_AMOUNT - 1));
-
-//     let (amount_in, amount_out_left, _fee) =
-//         lb_pair::query_swap_in(&app, &lb_pair.lb_pair.contract, amount_out, true)?;
-//     assert_eq!(amount_out_left, Uint128::zero());
-
-//     let tokens_to_mint = vec![(SHADE, amount_in)];
-
-//     mint_token_helper(
-//         &mut app,
-//         &deployed_contracts,
-//         &addrs,
-//         addrs.joker().into_string(),
-//         tokens_to_mint.clone(),
-//     )?;
-
-//     let token_x = &extract_contract_info(&deployed_contracts, SHADE)?;
-
-//     lb_pair::swap_snip_20(
-//         &mut app,
-//         addrs.joker().as_str(),
-//         &lb_pair.lb_pair.contract,
-//         Some(addrs.joker().to_string()),
-//         token_x,
-//         amount_in,
-//     )?;
-
-//     let shd_balance = snip20::balance_query(
-//         &mut app,
-//         addrs.joker().as_str(),
-//         &deployed_contracts,
-//         SHADE,
-//         "viewing_key".to_owned(),
-//     )?;
-//     assert_eq!(shd_balance, Uint128::zero());
-
-//     let silk_balance = snip20::balance_query(
-//         &mut app,
-//         addrs.joker().as_str(),
-//         &deployed_contracts,
-//         SILK,
-//         "viewing_key".to_owned(),
-//     )?;
-//     assert_eq!(silk_balance, amount_out);
-
-//     //REMOVE LIQUIDITY
-
-//     let token_x = extract_contract_info(&deployed_contracts, SHADE)?;
-//     let token_y = extract_contract_info(&deployed_contracts, SILK)?;
-
-//     let total_bins = get_total_bins(10, 10) as u32;
-//     let mut balances = vec![Uint256::zero(); total_bins as usize];
-//     let mut ids = vec![0u32; total_bins as usize];
-
-//     for i in 0..total_bins {
-//         let id = get_id(ACTIVE_ID, i, 10);
-//         ids[i as usize] = id;
-//         balances[i as usize] = lb_token::query_balance(
-//             &app,
-//             &lb_token,
-//             addrs.batman(),
-//             addrs.batman(),
-//             String::from("viewing_key"),
-//             id.to_string(),
-//         )?;
-//     }
-
-//     let (reserves_x, reserves_y) = lb_pair::query_reserves(&app, &lb_pair.lb_pair.contract)?;
-//     lb_pair::remove_liquidity(
-//         &mut app,
-//         addrs.batman().as_str(),
-//         &lb_pair.lb_pair.contract,
-//         RemoveLiquidity {
-//             token_x: token_type_snip20_generator(&token_x)?,
-//             token_y: token_type_snip20_generator(&token_y)?,
-//             bin_step: lb_pair.bin_step,
-//             amount_x_min: Uint128::from(reserves_x),
-//             amount_y_min: Uint128::from(reserves_y),
-//             ids: ids.clone(),
-//             amounts: balances.clone(),
-//             deadline: 99999999999,
-//         },
-//     )?;
-
-//     let (protocol_fee_x, _) = lb_pair::query_protocol_fees(&app, &lb_pair.lb_pair.contract)?;
-
-//     let balance_x = snip20::balance_query(
-//         &mut app,
-//         addrs.batman().as_str(),
-//         &deployed_contracts,
-//         SHADE,
-//         "viewing_key".to_owned(),
-//     )?;
-
-//     let balance_y = snip20::balance_query(
-//         &mut app,
-//         addrs.batman().as_str(),
-//         &deployed_contracts,
-//         SILK,
-//         "viewing_key".to_owned(),
-//     )?;
-
-//     assert_eq!(
-//         balance_x.u128(),
-//         DEPOSIT_AMOUNT + amount_in.u128() - protocol_fee_x
-//     );
-
-//     assert_eq!(balance_y.u128(), reserves_y);
-
-//     let amount_x = Uint128::from(DEPOSIT_AMOUNT);
-//     let amount_y = Uint128::from(DEPOSIT_AMOUNT);
-//     let nb_bins_x = 10;
-//     let nb_bins_y = 10;
-
-//     let token_x = extract_contract_info(&deployed_contracts, SHADE)?;
-//     let token_y = extract_contract_info(&deployed_contracts, SILK)?;
-
-//     let tokens_to_mint = vec![(SHADE, amount_x), (SILK, amount_y)];
-
-//     mint_token_helper(
-//         &mut app,
-//         &deployed_contracts,
-//         &addrs,
-//         addrs.scare_crow().into_string(),
-//         tokens_to_mint.clone(),
-//     )?;
-
-//     increase_allowance_helper(
-//         &mut app,
-//         &deployed_contracts,
-//         addrs.scare_crow().into_string(),
-//         lb_pair.lb_pair.contract.address.to_string(),
-//         tokens_to_mint,
-//     )?;
-
-//     //Adding liquidity
-//     let liquidity_parameters = liquidity_parameters_generator(
-//         &deployed_contracts,
-//         ACTIVE_ID,
-//         token_x.clone(),
-//         token_y.clone(),
-//         amount_x,
-//         amount_y,
-//         nb_bins_x,
-//         nb_bins_y,
-//     )?;
-
-//     lb_pair::add_liquidity(
-//         &mut app,
-//         addrs.scare_crow().as_str(),
-//         &lb_pair.lb_pair.contract,
-//         liquidity_parameters,
-//     )?;
-
-//     let total_bins = get_total_bins(10, 10) as u32;
-//     let mut balances = vec![Uint256::zero(); total_bins as usize];
-//     let mut ids = vec![0u32; total_bins as usize];
-
-//     lb_token::set_viewing_key(
-//         &mut app,
-//         addrs.scare_crow().as_str(),
-//         &lb_token,
-//         "viewing_key".to_owned(),
-//     )?;
-//     for i in 0..total_bins {
-//         let id = get_id(ACTIVE_ID, i, 10);
-//         ids[i as usize] = id;
-//         balances[i as usize] = lb_token::query_balance(
-//             &app,
-//             &lb_token,
-//             addrs.scare_crow(),
-//             addrs.scare_crow(),
-//             String::from("viewing_key"),
-//             id.to_string(),
-//         )?;
-//     }
-
-//     let (reserves_x, reserves_y) = lb_pair::query_reserves(&app, &lb_pair.lb_pair.contract)?;
-//     lb_pair::remove_liquidity(
-//         &mut app,
-//         addrs.scare_crow().as_str(),
-//         &lb_pair.lb_pair.contract,
-//         RemoveLiquidity {
-//             token_x: token_type_snip20_generator(&token_x)?,
-//             token_y: token_type_snip20_generator(&token_y)?,
-//             bin_step: lb_pair.bin_step,
-//             amount_x_min: Uint128::from(reserves_x),
-//             amount_y_min: Uint128::from(reserves_y),
-//             ids,
-//             amounts: balances,
-//             deadline: 99999999999,
-//         },
-//     )?;
-
-//     // let balance_x = snip20::balance_query(
-//     //     &mut app,
-//     //     addrs.scare_crow().as_str(),
-//     //     &deployed_contracts,
-//     //     SHADE,
-//     //     "viewing_key".to_owned(),
-//     // )?;
-
-//     // let balance_y = snip20::balance_query(
-//     //     &mut app,
-//     //     addrs.scare_crow().as_str(),
-//     //     &deployed_contracts,
-//     //     SILK,
-//     //     "viewing_key".to_owned(),
-//     // )?;
-
-//     // assert_eq!(balance_x.u128(), DEPOSIT_AMOUNT);
-
-//     // assert_eq!(balance_y.u128(), DEPOSIT_AMOUNT);
-
-//     Ok(())
-// }
->>>>>>> c2b41738
+}