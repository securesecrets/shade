use rand::Rng;
use shade_multi_test::{
    interfaces::{
        lb_factory,
        snip20,
        utils::{DeployedContracts, SupportedContracts},
    },
    multi::{admin::init_admin_auth, lb_pair::LbPair, lb_token::LbToken},
};
use shade_protocol::{
<<<<<<< HEAD
    lb_libraries::{constants::PRECISION, math::u24::U24, tokens::TokenType},
    liquidity_book::lb_pair::{LiquidityParameters, RewardsDistributionAlgorithm},
=======
    c_std::{Addr, BlockInfo, ContractInfo, StdResult, Timestamp, Uint128, Uint256},
    lb_libraries::{constants::PRECISION, math::u24::U24},
    liquidity_book::lb_pair::LiquidityParameters,
>>>>>>> c2b41738
    multi_test::App,
    swap::core::TokenType,
    utils::{asset::Contract, cycle::parse_utc_datetime, MultiTestable},
};

pub const ID_ONE: u32 = 1 << 23;
pub const BASIS_POINT_MAX: u128 = 10_000;

// Avalanche market config for 10bps
pub const DEFAULT_BIN_STEP: u16 = 10;
pub const DEFAULT_BASE_FACTOR: u16 = 5_000;
pub const DEFAULT_FILTER_PERIOD: u16 = 30;
pub const DEFAULT_DECAY_PERIOD: u16 = 600;
pub const DEFAULT_REDUCTION_FACTOR: u16 = 5_000;
pub const DEFAULT_VARIABLE_FEE_CONTROL: u32 = 40_000;
pub const DEFAULT_PROTOCOL_SHARE: u16 = 1_000;
pub const DEFAULT_MAX_VOLATILITY_ACCUMULATOR: u32 = 350_000;
pub const DEFAULT_OPEN_STATE: bool = false;
pub const DEFAULT_FLASHLOAN_FEE: u128 = 800_000_000_000_000;

pub const SHADE: &str = "SHD";
pub const SSCRT: &str = "SSCRT";
pub const SILK: &str = "SILK";
pub const USDC: &str = "USDC";
pub const SBTC: &str = "SBTC";
pub struct Addrs {
    addrs: Vec<Addr>,
    hashes: Vec<String>,
}

impl Addrs {
    pub fn admin(&self) -> Addr {
        self.addrs[0].clone()
    }

    pub fn user1(&self) -> Addr {
        self.addrs[1].clone()
    }

    pub fn user2(&self) -> Addr {
        self.addrs[2].clone()
    }

    pub fn batman(&self) -> Addr {
        self.addrs[3].clone()
    }

    pub fn scare_crow(&self) -> Addr {
        self.addrs[4].clone()
    }

    pub fn joker(&self) -> Addr {
        self.addrs[5].clone()
    }

    pub fn all(&self) -> Vec<Addr> {
        self.addrs.clone()
    }

    pub fn a_hash(&self) -> String {
        self.hashes[0].clone()
    }

    pub fn b_hash(&self) -> String {
        self.hashes[1].clone()
    }

    pub fn c_hash(&self) -> String {
        self.hashes[2].clone()
    }

    pub fn d_hash(&self) -> String {
        self.hashes[3].clone()
    }
}

/// inits 3 addresses
pub fn init_addrs() -> Addrs {
    let addr_strs = vec!["addr0", "addr1", "addr2", "addr3", "addr4", "addr5"];
    let hashes = vec![
        "addr0_hash".to_string(),
        "addr1_hash".to_string(),
        "addr2_hash".to_string(),
        "addr3_hash".to_string(),
        "addr4_hash".to_string(),
        "addr5_hash".to_string(),
    ];
    let mut addrs: Vec<Addr> = vec![];
    for addr in addr_strs {
        addrs.push(Addr::unchecked(addr.to_string()));
    }
    Addrs { addrs, hashes }
}

pub fn assert_approx_eq_rel(a: Uint256, b: Uint256, delta: Uint256, error_message: &str) {
    let abs_delta = (a).abs_diff(b);
    let percent_delta = abs_delta.multiply_ratio(Uint256::from(10_u128.pow(18)), b);

    if percent_delta > delta {
        panic!(
            "{}: expected delta {:?}, got {:?}",
            error_message, delta, percent_delta
        );
    }
}

pub fn assert_approx_eq_abs(a: Uint256, b: Uint256, delta: Uint256, error_message: &str) {
    let abs_delta = (a).abs_diff(b);
    if abs_delta > delta {
        panic!(
            "{}: expected delta {:?}, got {:?}",
            error_message, delta, abs_delta
        );
    }
}

pub fn setup(
    bin_step: Option<u16>,
    rewards_distribution_algorithm: Option<RewardsDistributionAlgorithm>,
) -> Result<(App, Contract, DeployedContracts), anyhow::Error> {
    // init snip-20's
    let mut app = App::default();
    let addrs = init_addrs();
    let mut deployed_contracts = DeployedContracts::new();
    app.set_block(BlockInfo {
        height: 1,
        time: Timestamp::from_seconds(
            parse_utc_datetime(&"1995-11-13T00:00:00.00Z".to_string())
                .unwrap()
                .timestamp() as u64,
        ),
        chain_id: "chain_id".to_string(),
        random: None,
    });
    //1. Initialize the tokens
    snip20::init(
        &mut app,
        addrs.admin().as_str(),
        &mut deployed_contracts,
        SSCRT,
        SSCRT,
        6,
        Some(shade_protocol::snip20::InitConfig {
            public_total_supply: Some(true),
            enable_deposit: None,
            enable_redeem: None,
            enable_mint: Some(true),
            enable_burn: None,
            enable_transfer: Some(true),
        }),
    )
    .unwrap();
    snip20::init(
        &mut app,
        addrs.admin().as_str(),
        &mut deployed_contracts,
        SHADE,
        SHADE,
        8,
        Some(shade_protocol::snip20::InitConfig {
            public_total_supply: Some(true),
            enable_deposit: None,
            enable_redeem: None,
            enable_mint: Some(true),
            enable_burn: None,
            enable_transfer: Some(true),
        }),
    )
    .unwrap();
    snip20::init(
        &mut app,
        addrs.admin().as_str(),
        &mut deployed_contracts,
        SILK,
        SILK,
        8,
        Some(shade_protocol::snip20::InitConfig {
            public_total_supply: Some(true),
            enable_deposit: None,
            enable_redeem: None,
            enable_mint: Some(true),
            enable_burn: None,
            enable_transfer: Some(true),
        }),
    )
    .unwrap();

    snip20::init(
        &mut app,
        addrs.admin().as_str(),
        &mut deployed_contracts,
        USDC,
        USDC,
        6,
        Some(shade_protocol::snip20::InitConfig {
            public_total_supply: Some(true),
            enable_deposit: None,
            enable_redeem: None,
            enable_mint: Some(true),
            enable_burn: None,
            enable_transfer: Some(true),
        }),
    )
    .unwrap();
    snip20::init(
        &mut app,
        addrs.admin().as_str(),
        &mut deployed_contracts,
        SBTC,
        SBTC,
        8,
        Some(shade_protocol::snip20::InitConfig {
            public_total_supply: Some(true),
            enable_deposit: None,
            enable_redeem: None,
            enable_mint: Some(true),
            enable_burn: None,
            enable_transfer: Some(true),
        }),
    )
    .unwrap();

    //2. init factory
    let admin_contract = init_admin_auth(&mut app, &addrs.admin());

    let lb_factory = lb_factory::init(
        &mut app,
        addrs.admin().as_str(),
        addrs.joker(),
        0,
        admin_contract.into(),
        10,
        Some(
            rewards_distribution_algorithm
                .unwrap_or(RewardsDistributionAlgorithm::TimeBasedRewards),
        ),
    )?;
    let lb_token_stored_code = app.store_code(LbToken::default().contract());
    let lb_pair_stored_code = app.store_code(LbPair::default().contract());

    lb_factory::set_lb_pair_implementation(
        &mut app,
        addrs.admin().as_str(),
        &lb_factory.clone().into(),
        lb_pair_stored_code.code_id,
        lb_pair_stored_code.code_hash,
    )?;

    lb_factory::set_lb_token_implementation(
        &mut app,
        addrs.admin().as_str(),
        &lb_factory.clone().into(),
        lb_token_stored_code.code_id,
        lb_token_stored_code.code_hash,
    )?;

    lb_factory::set_pair_preset(
        &mut app,
        addrs.admin().as_str(),
        &lb_factory.clone().into(),
        bin_step.unwrap_or(DEFAULT_BIN_STEP),
        DEFAULT_BASE_FACTOR,
        DEFAULT_FILTER_PERIOD,
        DEFAULT_DECAY_PERIOD,
        DEFAULT_REDUCTION_FACTOR,
        DEFAULT_VARIABLE_FEE_CONTROL,
        DEFAULT_PROTOCOL_SHARE,
        DEFAULT_MAX_VOLATILITY_ACCUMULATOR,
        DEFAULT_OPEN_STATE,
    )?;

    // add quote asset
    let shd: ContractInfo = deployed_contracts
        .get(&SupportedContracts::Snip20(SHADE.to_string()))
        .unwrap()
        .clone()
        .into();

    lb_factory::add_quote_asset(
        &mut app,
        addrs.admin().as_str(),
        &lb_factory.clone().into(),
        TokenType::CustomToken {
            contract_addr: shd.address,
            token_code_hash: shd.code_hash,
        },
    )?;
    let sscrt: ContractInfo = deployed_contracts
        .get(&SupportedContracts::Snip20(SSCRT.to_string()))
        .unwrap()
        .clone()
        .into();
    lb_factory::add_quote_asset(
        &mut app,
        addrs.admin().as_str(),
        &lb_factory.clone().into(),
        TokenType::CustomToken {
            contract_addr: sscrt.address,
            token_code_hash: sscrt.code_hash,
        },
    )?;

    let silk: ContractInfo = deployed_contracts
        .get(&SupportedContracts::Snip20(SILK.to_string()))
        .unwrap()
        .clone()
        .into();
    lb_factory::add_quote_asset(
        &mut app,
        addrs.admin().as_str(),
        &lb_factory.clone().into(),
        TokenType::CustomToken {
            contract_addr: silk.address,
            token_code_hash: silk.code_hash,
        },
    )?;

    let usdc: ContractInfo = deployed_contracts
        .get(&SupportedContracts::Snip20(USDC.to_string()))
        .unwrap()
        .clone()
        .into();
    lb_factory::add_quote_asset(
        &mut app,
        addrs.admin().as_str(),
        &lb_factory.clone().into(),
        TokenType::CustomToken {
            contract_addr: usdc.address,
            token_code_hash: usdc.code_hash,
        },
    )?;

    let sbtc: ContractInfo = deployed_contracts
        .get(&SupportedContracts::Snip20(SBTC.to_string()))
        .unwrap()
        .clone()
        .into();
    lb_factory::add_quote_asset(
        &mut app,
        addrs.admin().as_str(),
        &lb_factory.clone().into(),
        TokenType::CustomToken {
            contract_addr: sbtc.address,
            token_code_hash: sbtc.code_hash,
        },
    )?;

    Ok((app, lb_factory, deployed_contracts))
}

pub fn extract_contract_info(
    deployed_contracts: &DeployedContracts,
    symbol: &str,
) -> StdResult<ContractInfo> {
    Ok(deployed_contracts
        .get(&SupportedContracts::Snip20(symbol.to_string()))
        .unwrap()
        .clone()
        .into())
}

pub fn token_type_snip20_generator(contract: &ContractInfo) -> StdResult<TokenType> {
    Ok(TokenType::CustomToken {
        contract_addr: contract.address.clone(),
        token_code_hash: contract.code_hash.clone(),
    })
}
pub fn token_type_native_generator(denom: String) -> StdResult<TokenType> {
    Ok(TokenType::NativeToken { denom })
}

fn safe64_divide(numerator: u128, denominator: u64) -> u64 {
    (numerator / denominator as u128) as u64
}

pub fn get_id(active_id: u32, i: u32, nb_bin_y: u8) -> u32 {
    let mut id: u32 = active_id + i;

    if nb_bin_y > 0 {
        id = id - nb_bin_y as u32 + 1;
    };

    safe24(id)
}

pub fn get_total_bins(nb_bin_x: u8, nb_bin_y: u8) -> u8 {
    if nb_bin_x > 0 && nb_bin_y > 0 {
        return nb_bin_x + nb_bin_y - 1; // Convert to u256
    }
    nb_bin_x + nb_bin_y
}

// Placeholder function for safe24
// Ensure the value fits into 24 bits.
fn safe24(value: u32) -> u32 {
    if value >= (1 << 24) {
        panic!("Value too large for 24 bits");
    }
    value
}

// Utility function to bound a value within a range [min, max]
pub fn bound<T: PartialOrd>(value: T, min: T, max: T) -> T {
    if value < min {
        return min;
    }
    if value > max {
        return max;
    }
    value
}

pub fn generate_random<T>(min: T, max: T) -> T
where
    T: rand::distributions::uniform::SampleUniform + PartialOrd,
{
    let mut rng = rand::thread_rng();
    rng.gen_range(min..=max)
}

pub fn liquidity_parameters_generator(
    // Assuming lbPair has methods to get tokenX and tokenY
    // lbPair: &LBPair,
    _deployed_contracts: &DeployedContracts,
    active_id: u32,
    token_x: ContractInfo,
    token_y: ContractInfo,
    amount_x: Uint128,
    amount_y: Uint128,
    nb_bins_x: u8,
    nb_bins_y: u8,
) -> StdResult<LiquidityParameters> {
    liquidity_parameters_generator_custom(
        // Assuming lbPair has methods to get tokenX and tokenY
        // lbPair: &LBPair,
        _deployed_contracts,
        active_id,
        token_x,
        token_y,
        amount_x,
        amount_y,
        nb_bins_x,
        nb_bins_y,
        DEFAULT_BIN_STEP,
    )
}

pub fn liquidity_parameters_generator_custom(
    // Assuming lbPair has methods to get tokenX and tokenY
    // lbPair: &LBPair,
    _deployed_contracts: &DeployedContracts,
    active_id: u32,
    token_x: ContractInfo,
    token_y: ContractInfo,
    amount_x: Uint128,
    amount_y: Uint128,
    nb_bins_x: u8,
    nb_bins_y: u8,
    bin_step: u16,
) -> StdResult<LiquidityParameters> {
    let total = get_total_bins(nb_bins_x, nb_bins_y);

    if active_id > U24::MAX {
        panic!("active_id too big");
    }

    let mut distribution_x: Vec<u64> = Vec::new();
    let mut distribution_y: Vec<u64> = Vec::new();

    let mut delta_ids = Vec::new();

    for i in 0..total {
        if nb_bins_y > 0 {
            delta_ids.push(i as i64 - nb_bins_y as i64 + 1_i64);
        } else {
            delta_ids.push(i as i64);
        }
        let id = get_id(active_id, i.into(), nb_bins_y);
        let distrib_x = if id >= active_id && nb_bins_x > 0 {
            safe64_divide(PRECISION, nb_bins_x as u64)
        } else {
            0
        };

        distribution_x.push(distrib_x);

        let distrib_y = if id <= active_id && nb_bins_y > 0 {
            safe64_divide(PRECISION, nb_bins_y as u64)
        } else {
            0
        };
        distribution_y.push(distrib_y);
    }

    let liquidity_parameters = LiquidityParameters {
        token_x: TokenType::CustomToken {
            contract_addr: token_x.address,
            token_code_hash: token_x.code_hash,
        },
        token_y: TokenType::CustomToken {
            contract_addr: token_y.address,
            token_code_hash: token_y.code_hash,
        },
        bin_step,
        amount_x,
        amount_y,
        amount_x_min: amount_x.multiply_ratio(90u128, 100u128),
        amount_y_min: amount_y.multiply_ratio(90u128, 100u128),
        active_id_desired: active_id,
        id_slippage: 15,
        delta_ids,
        distribution_x,
        distribution_y,
        deadline: 99999999999,
    };

    Ok(liquidity_parameters)
}

pub fn liquidity_parameters_generator_with_native(
    // Assuming lbPair has methods to get tokenX and tokenY
    // lbPair: &LBPair,
    _deployed_contracts: &DeployedContracts,
    active_id: u32,
    token_x: TokenType,
    token_y: TokenType,
    amount_x: Uint128,
    amount_y: Uint128,
    nb_bins_x: u8,
    nb_bins_y: u8,
) -> StdResult<LiquidityParameters> {
    let total = get_total_bins(nb_bins_x, nb_bins_y);

    if active_id > U24::MAX {
        panic!("active_id too big");
    }

    let mut distribution_x: Vec<u64> = Vec::new();
    let mut distribution_y: Vec<u64> = Vec::new();

    let mut delta_ids = Vec::new();

    for i in 0..total {
        if nb_bins_y > 0 {
            delta_ids.push(i as i64 - nb_bins_y as i64 + 1_i64);
        } else {
            delta_ids.push(i as i64);
        }
        let id = get_id(active_id, i.into(), nb_bins_y);
        let distrib_x = if id >= active_id && nb_bins_x > 0 {
            safe64_divide(PRECISION, nb_bins_x as u64)
        } else {
            0
        };

        distribution_x.push(distrib_x);

        let distrib_y = if id <= active_id && nb_bins_y > 0 {
            safe64_divide(PRECISION, nb_bins_y as u64)
        } else {
            0
        };
        distribution_y.push(distrib_y);
    }

    let token_x_temp;
    let token_y_temp;

    if token_x.is_native_token() {
        token_x_temp = TokenType::NativeToken {
            denom: token_x.unique_key(),
        }
    } else {
        token_x_temp = TokenType::CustomToken {
            contract_addr: token_x.address(),
            token_code_hash: token_x.code_hash(),
        }
    }

    if token_y.is_native_token() {
        token_y_temp = TokenType::NativeToken {
            denom: token_y.unique_key(),
        }
    } else {
        token_y_temp = TokenType::CustomToken {
            contract_addr: token_y.address(),
            token_code_hash: token_y.code_hash(),
        }
    }

    let liquidity_parameters = LiquidityParameters {
        token_x: token_x_temp,
        token_y: token_y_temp,
        bin_step: DEFAULT_BIN_STEP,
        amount_x,
        amount_y,
        amount_x_min: amount_x.multiply_ratio(90u128, 100u128),
        amount_y_min: amount_y.multiply_ratio(90u128, 100u128),
        active_id_desired: active_id,
        id_slippage: 15,
        delta_ids,
        distribution_x,
        distribution_y,
        deadline: 99999999999,
    };

    Ok(liquidity_parameters)
}

// pub fn mint_increase_allowance_helper(
//     mut app: &mut App,
//     deployed_contracts: &DeployedContracts,
//     addrs: &Addrs,
//     lb_pair_contract_info: &Contract,
// ) -> StdResult<()> {
//     //adding minters and minting

//     snip20::add_minters_exec(
//         &mut app,
//         addrs.admin().as_str(),
//         &deployed_contracts,
//         SSCRT,
//         vec![addrs.admin().to_string()],
//     )?;

//     snip20::mint_exec(
//         &mut app,
//         addrs.admin().as_str(),
//         &deployed_contracts,
//         SSCRT,
//         &vec![],
//         addrs.user1().into_string(),
//         Uint128::from(1_000_000_000u128),
//     )?;

//     snip20::add_minters_exec(
//         &mut app,
//         addrs.admin().as_str(),
//         &deployed_contracts,
//         SHADE,
//         vec![addrs.admin().to_string()],
//     )?;

//     // mint token for user1
//     snip20::mint_exec(
//         &mut app,
//         addrs.admin().as_str(),
//         &deployed_contracts,
//         SHADE,
//         &vec![],
//         addrs.user1().into_string(),
//         Uint128::from(1_000_000_000u128),
//     )?;

//     snip20::set_viewing_key_exec(
//         &mut app,
//         addrs.user1().as_str(),
//         &deployed_contracts,
//         SHADE,
//         "viewing_key".to_owned(),
//     )?;

//     // query balance for token_minted
//     let balance = snip20::balance_query(
//         &mut app,
//         addrs.user1().as_str(),
//         &deployed_contracts,
//         SHADE,
//         "viewing_key".to_owned(),
//     )?;

//     assert_eq!(balance, Uint128::from(1_000_000_000u128));

//     // setting allowance to snip20's
//     snip20::set_allowance_exec(
//         &mut app,
//         addrs.user1().as_str(),
//         &deployed_contracts,
//         SSCRT,
//         lb_pair_contract_info.address.to_string(),
//         Uint128::MAX,
//         None,
//     )?;
//     snip20::set_allowance_exec(
//         &mut app,
//         addrs.user1().as_str(),
//         &deployed_contracts,
//         SHADE,
//         lb_pair_contract_info.address.to_string(),
//         Uint128::MAX,
//         None,
//     )?;
//     snip20::set_allowance_exec(
//         &mut app,
//         addrs.user1().as_str(),
//         &deployed_contracts,
//         SILK,
//         lb_pair_contract_info.address.to_string(),
//         Uint128::MAX,
//         None,
//     )?;
//     snip20::set_allowance_exec(
//         &mut app,
//         addrs.user1().as_str(),
//         &deployed_contracts,
//         USDC,
//         lb_pair_contract_info.address.to_string(),
//         Uint128::MAX,
//         None,
//     )?;
//     snip20::set_allowance_exec(
//         &mut app,
//         addrs.user1().as_str(),
//         &deployed_contracts,
//         SBTC,
//         lb_pair_contract_info.address.to_string(),
//         Uint128::MAX,
//         None,
//     )?;
//     Ok(())
// }

pub fn mint_token_helper(
    app: &mut App,
    deployed_contracts: &DeployedContracts,
    addrs: &Addrs,
    user: String,
    tokens_to_mint: Vec<(&str, Uint128)>,
) -> StdResult<()> {
    let admin = &addrs.admin().to_string();

    // Adding minters and minting for SSCRT and SHADE
    for (token, amount) in tokens_to_mint {
        snip20::add_minters_exec(app, admin, deployed_contracts, token, vec![
            admin.to_string(),
        ])?;
        snip20::mint_exec(
            app,
            admin,
            deployed_contracts,
            token,
            &vec![],
            user.clone(),
            amount,
        )?;
        snip20::set_viewing_key_exec(
            app,
            &user.clone(),
            deployed_contracts,
            token,
            "viewing_key".to_owned(),
        )?;
    }

    Ok(())
}

pub fn increase_allowance_helper(
    app: &mut App,
    deployed_contracts: &DeployedContracts,
    sender: String,
    spender: String,
    tokens_to_mint: Vec<(&str, Uint128)>,
) -> StdResult<()> {
    for (token, _) in tokens_to_mint {
        snip20::set_allowance_exec(
            app,
            &sender.clone(),
            deployed_contracts,
            token,
            spender.clone(),
            Uint128::MAX,
            None,
        )?;
    }

    Ok(())
}<|MERGE_RESOLUTION|>--- conflicted
+++ resolved
@@ -8,14 +8,9 @@
     multi::{admin::init_admin_auth, lb_pair::LbPair, lb_token::LbToken},
 };
 use shade_protocol::{
-<<<<<<< HEAD
-    lb_libraries::{constants::PRECISION, math::u24::U24, tokens::TokenType},
-    liquidity_book::lb_pair::{LiquidityParameters, RewardsDistributionAlgorithm},
-=======
     c_std::{Addr, BlockInfo, ContractInfo, StdResult, Timestamp, Uint128, Uint256},
     lb_libraries::{constants::PRECISION, math::u24::U24},
-    liquidity_book::lb_pair::LiquidityParameters,
->>>>>>> c2b41738
+    liquidity_book::lb_pair::{LiquidityParameters, RewardsDistributionAlgorithm},
     multi_test::App,
     swap::core::TokenType,
     utils::{asset::Contract, cycle::parse_utc_datetime, MultiTestable},
