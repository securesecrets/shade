--- conflicted
+++ resolved
@@ -772,14 +772,7 @@
         DEFAULT_MAX_VOLATILITY_ACCUMULATOR * 2,
     );
 
-<<<<<<< HEAD
-    assert_eq!(
-        res.unwrap_err(),
-        StdError::generic_err("Generic error: Querier contract error: Generic error: {\"target\":\"admin\",\"code\":0,\"type\":\"unregistered_admin\",\"context\":[\"addr3\"],\"verbose\":\"addr3 has not been registered as an admin\"}")
-    );
-=======
     assert!(res.is_err());
->>>>>>> f6213ed9
 
     Ok(())
 }
@@ -1125,17 +1118,8 @@
     assert!(err.is_err());
 
     // Try to remove usdc again, should revert
-<<<<<<< HEAD
     let err =
         lb_factory::remove_quote_asset(&mut app, addrs.admin().as_str(), &lb_factory.into(), usdc);
-=======
-    let err = lb_factory::remove_quote_asset(
-        &mut app,
-        addrs.admin().as_str(),
-        &lb_factory.into(),
-        usdc.clone(),
-    );
->>>>>>> f6213ed9
     assert!(err.is_err());
 
     Ok(())
