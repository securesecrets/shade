--- conflicted
+++ resolved
@@ -1,16 +1,24 @@
-<<<<<<< HEAD
-use shade_protocol::admin::{validate_permission, SHADE_QUERY_AUTH_ADMIN};
-=======
-use shade_protocol::admin::helpers::{validate_admin, AdminPermissions};
->>>>>>> 8ccdfdda
 use shade_protocol::{
+    admin::helpers::{validate_admin, AdminPermissions},
     c_std::{
-        to_binary, Api, Deps, DepsMut, Env, MessageInfo, Querier, Response, StdError, StdResult,
+        to_binary,
+        Api,
+        Deps,
+        DepsMut,
+        Env,
+        MessageInfo,
+        Querier,
+        Response,
+        StdError,
+        StdResult,
         Storage,
     },
     contract_interfaces::query_auth::{
         auth::{HashedKey, Key, PermitKey},
-        Admin, ContractStatus, HandleAnswer, RngSeed,
+        Admin,
+        ContractStatus,
+        HandleAnswer,
+        RngSeed,
     },
     query_authentication::viewing_keys::ViewingKey,
     utils::{
