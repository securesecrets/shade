use shade_protocol::{
    admin::helpers::{validate_admin, AdminPermissions},
<<<<<<< HEAD
    c_std::{
        to_binary,
        Deps,
        DepsMut,
        Env,
        MessageInfo,
        Response,
        StdResult,
    },
=======
    c_std::{to_binary, Deps, DepsMut, Env, MessageInfo, Response, StdResult},
>>>>>>> fb418dc7
    contract_interfaces::query_auth::{
        auth::{HashedKey, Key, PermitKey},
        Admin,
        ContractStatus,
        HandleAnswer,
        RngSeed,
    },
    query_authentication::viewing_keys::ViewingKey,
    utils::{
        generic_response::ResponseStatus::Success,
        storage::plus::{ItemStorage, MapStorage},
    },
};

use shade_protocol::utils::asset::Contract;

fn user_authorized(deps: &Deps, _env: Env, info: &MessageInfo) -> StdResult<()> {
    let contract = Admin::load(deps.storage)?.0;

    validate_admin(
        &deps.querier,
        AdminPermissions::QueryAuthAdmin,
        info.sender.clone(),
        &contract,
    )
}

pub fn try_set_admin(
    deps: DepsMut,
    env: Env,
    info: MessageInfo,
    admin: Contract,
) -> StdResult<Response> {
    user_authorized(&deps.as_ref(), env, &info)?;

    Admin(admin).save(deps.storage)?;

    Ok(Response::new().set_data(to_binary(&HandleAnswer::SetAdminAuth { status: Success })?))
}

pub fn try_set_run_state(
    deps: DepsMut,
    env: Env,
    info: MessageInfo,
    state: ContractStatus,
) -> StdResult<Response> {
    user_authorized(&deps.as_ref(), env, &info)?;

    state.save(deps.storage)?;

    Ok(Response::new().set_data(to_binary(&HandleAnswer::SetRunState { status: Success })?))
}

pub fn try_create_viewing_key(
    deps: DepsMut,
    env: Env,
    info: MessageInfo,
    entropy: String,
) -> StdResult<Response> {
    let seed = RngSeed::load(deps.storage)?.0;

    let key = Key::generate(&info, &env, seed.as_slice(), &entropy.as_ref());

    HashedKey(key.hash()).save(deps.storage, info.sender)?;

    Ok(Response::new().set_data(to_binary(&HandleAnswer::CreateViewingKey { key: key.0 })?))
}

pub fn try_set_viewing_key(
    deps: DepsMut,
    _env: Env,
    info: MessageInfo,
    key: String,
) -> StdResult<Response> {
    HashedKey(Key(key).hash()).save(deps.storage, info.sender)?;

    Ok(Response::new().set_data(to_binary(&HandleAnswer::SetViewingKey { status: Success })?))
}

pub fn try_block_permit_key(
    deps: DepsMut,
    _env: Env,
    info: MessageInfo,
    key: String,
) -> StdResult<Response> {
    PermitKey::revoke(deps.storage, key, info.sender)?;
    Ok(
        Response::new().set_data(to_binary(&HandleAnswer::BlockPermitKey {
            status: Success,
        })?),
    )
}<|MERGE_RESOLUTION|>--- conflicted
+++ resolved
@@ -1,18 +1,6 @@
 use shade_protocol::{
     admin::helpers::{validate_admin, AdminPermissions},
-<<<<<<< HEAD
-    c_std::{
-        to_binary,
-        Deps,
-        DepsMut,
-        Env,
-        MessageInfo,
-        Response,
-        StdResult,
-    },
-=======
     c_std::{to_binary, Deps, DepsMut, Env, MessageInfo, Response, StdResult},
->>>>>>> fb418dc7
     contract_interfaces::query_auth::{
         auth::{HashedKey, Key, PermitKey},
         Admin,
