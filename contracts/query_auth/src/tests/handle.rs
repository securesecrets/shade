--- conflicted
+++ resolved
@@ -79,8 +79,7 @@
     let data = chain.execute(&query_auth::HandleMsg::CreateViewingKey {
         entropy: "randomness".to_string(),
         padding: None
-<<<<<<< HEAD
-    }, MockEnv::new("user", auth.clone())).unwrap().response.data.unwrap();
+    }, MockEnv::new("user", auth)).unwrap().response.data.unwrap();
 
     let msg: query_auth::HandleAnswer = from_binary(&data).unwrap();
 
@@ -106,9 +105,6 @@
         }
         _ => assert!(false)
     };
-=======
-    }, MockEnv::new("user", auth)).is_ok());
->>>>>>> 9253ebfd
 }
 
 #[test]
