use cosmwasm_std::{Api, Extern, HumanAddr, Querier, StdError, StdResult, Storage, Uint128};
<<<<<<< HEAD
use secret_toolkit::{
    snip20::{allowance_query, balance_query},
    utils::Query,
};
=======
use secret_toolkit::{snip20::allowance_query, utils::Query};
>>>>>>> 56aa918c
use shade_protocol::{
    contract_interfaces::{
        dao::{adapter, treasury_manager},
        snip20,
    },
    utils::asset::Contract,
};

use crate::state::{
    allocations_r,
    asset_list_r,
    assets_r,
    config_r,
    self_address_r,
    viewing_key_r,
};

pub fn config<S: Storage, A: Api, Q: Querier>(
    deps: &Extern<S, A, Q>,
) -> StdResult<treasury_manager::QueryAnswer> {
    Ok(treasury_manager::QueryAnswer::Config {
        config: config_r(&deps.storage).load()?,
    })
}

pub fn pending_allowance<S: Storage, A: Api, Q: Querier>(
    deps: &Extern<S, A, Q>,
    asset: HumanAddr,
) -> StdResult<treasury_manager::QueryAnswer> {
    let config = config_r(&deps.storage).load()?;
    let full_asset = match assets_r(&deps.storage).may_load(asset.as_str().as_bytes())? {
        Some(a) => a,
        None => {
            return Err(StdError::generic_err(""));
        }
    };

    let allowance = allowance_query(
        &deps.querier,
        config.treasury,
        self_address_r(&deps.storage).load()?,
        viewing_key_r(&deps.storage).load()?,
        1,
        full_asset.contract.code_hash.clone(),
        full_asset.contract.address.clone(),
    )?;

    Ok(treasury_manager::QueryAnswer::PendingAllowance {
        amount: allowance.allowance,
    })
}

pub fn reserves<S: Storage, A: Api, Q: Querier>(
    deps: &Extern<S, A, Q>,
    asset: &HumanAddr,
) -> StdResult<adapter::QueryAnswer> {
    if let Some(full_asset) = assets_r(&deps.storage).may_load(asset.to_string().as_bytes())? {
<<<<<<< HEAD
        let reserves = balance_query(
            &deps.querier,
            self_address_r(&deps.storage).load()?,
            viewing_key_r(&deps.storage).load()?,
            1,
            full_asset.contract.code_hash.clone(),
            full_asset.contract.address.clone(),
        )?.amount;

        return Ok(adapter::QueryAnswer::Reserves { 
            amount: reserves,
=======
        let allocs = allocations_r(&deps.storage).load(asset.as_str().as_bytes())?;

        let mut total_balance = Uint128::zero();

        for alloc in allocs {
            total_balance += adapter::balance_query(&deps, &asset, alloc.contract.clone())?;
        }

        return Ok(adapter::QueryAnswer::Balance {
            amount: total_balance,
>>>>>>> 56aa918c
        });
    }

    Err(StdError::generic_err("Not a registered asset"))
}

pub fn assets<S: Storage, A: Api, Q: Querier>(
    deps: &Extern<S, A, Q>,
) -> StdResult<treasury_manager::QueryAnswer> {
    Ok(treasury_manager::QueryAnswer::Assets {
        assets: asset_list_r(&deps.storage).load()?,
    })
}

pub fn allocations<S: Storage, A: Api, Q: Querier>(
    deps: &Extern<S, A, Q>,
    asset: HumanAddr,
) -> StdResult<treasury_manager::QueryAnswer> {
    Ok(treasury_manager::QueryAnswer::Allocations {
        allocations: match allocations_r(&deps.storage).may_load(asset.to_string().as_bytes())? {
            None => vec![],
            Some(a) => a,
        },
    })
}

pub fn claimable<S: Storage, A: Api, Q: Querier>(
    deps: &Extern<S, A, Q>,
    asset: HumanAddr,
) -> StdResult<adapter::QueryAnswer> {
    let allocations = match allocations_r(&deps.storage).may_load(asset.to_string().as_bytes())? {
        Some(a) => a,
        None => {
            return Err(StdError::generic_err("Not an asset"));
        }
    };

    let mut claimable = Uint128::zero();

    for alloc in allocations {
        claimable += adapter::claimable_query(&deps, &asset, alloc.contract.clone())?;
    }

    Ok(adapter::QueryAnswer::Claimable { amount: claimable })
}

pub fn unbonding<S: Storage, A: Api, Q: Querier>(
    deps: &Extern<S, A, Q>,
    asset: HumanAddr,
) -> StdResult<adapter::QueryAnswer> {
    let allocations = match allocations_r(&deps.storage).may_load(asset.to_string().as_bytes())? {
        Some(a) => a,
        None => {
            return Err(StdError::generic_err("Not an asset"));
        }
    };

    let mut unbonding = Uint128::zero();

    for alloc in allocations {
        unbonding += adapter::unbonding_query(&deps, &asset, alloc.contract.clone())?;
    }

    Ok(adapter::QueryAnswer::Unbonding { amount: unbonding })
}

/*NOTE Could be a situation where can_unbond returns true
 * but only partial balance available for unbond resulting
 * in stalled treasury trying to unbond more than is available
 */
pub fn unbondable<S: Storage, A: Api, Q: Querier>(
    deps: &Extern<S, A, Q>,
    asset: HumanAddr,
) -> StdResult<adapter::QueryAnswer> {
<<<<<<< HEAD

    if let Some(full_asset) = assets_r(&deps.storage).may_load(asset.to_string().as_bytes())? {
        let allocations = match allocations_r(&deps.storage).may_load(asset.to_string().as_bytes())? {
            Some(a) => a,
            None => { return Err(StdError::generic_err("Not an asset")); }
        };

        let mut unbondable = balance_query(
            &deps.querier,
            self_address_r(&deps.storage).load()?,
            viewing_key_r(&deps.storage).load()?,
            1,
            full_asset.contract.code_hash.clone(),
            full_asset.contract.address.clone(),
        )?.amount;

        for alloc in allocations {
            // return true if any
            unbondable += adapter::unbondable_query(&deps,
                                  &asset, alloc.contract.clone())?;
        }

        return Ok(adapter::QueryAnswer::Unbondable {
            amount: unbondable,
        });
    }

    Err(StdError::generic_err("Not a registered asset"))
}

pub fn balance<S: Storage, A: Api, Q: Querier>(
    deps: &Extern<S, A, Q>,
    asset: HumanAddr,
) -> StdResult<adapter::QueryAnswer> {

    if let Some(full_asset) = assets_r(&deps.storage).may_load(asset.to_string().as_bytes())? {
        let allocations = match allocations_r(&deps.storage).may_load(asset.to_string().as_bytes())? {
            Some(a) => a,
            None => { return Err(StdError::generic_err("Not an asset")); }
        };

        let mut balance = balance_query(
            &deps.querier,
            self_address_r(&deps.storage).load()?,
            viewing_key_r(&deps.storage).load()?,
            1,
            full_asset.contract.code_hash.clone(),
            full_asset.contract.address.clone(),
        )?.amount;

        for alloc in allocations {
            // return true if any
            balance += adapter::balance_query(&deps,
                                  &asset, alloc.contract.clone())?;
        }

        return Ok(adapter::QueryAnswer::Balance{
            amount: balance,
        });
    }
    Err(StdError::generic_err("Not a registered asset"))
=======
    let allocations = match allocations_r(&deps.storage).may_load(asset.to_string().as_bytes())? {
        Some(a) => a,
        None => {
            return Err(StdError::generic_err("Not an asset"));
        }
    };

    let mut unbondable = Uint128::zero();

    for alloc in allocations {
        // return true if any
        unbondable += adapter::unbondable_query(&deps, &asset, alloc.contract.clone())?;
    }

    Ok(adapter::QueryAnswer::Unbondable { amount: unbondable })
>>>>>>> 56aa918c
}<|MERGE_RESOLUTION|>--- conflicted
+++ resolved
@@ -1,12 +1,8 @@
 use cosmwasm_std::{Api, Extern, HumanAddr, Querier, StdError, StdResult, Storage, Uint128};
-<<<<<<< HEAD
 use secret_toolkit::{
     snip20::{allowance_query, balance_query},
     utils::Query,
 };
-=======
-use secret_toolkit::{snip20::allowance_query, utils::Query};
->>>>>>> 56aa918c
 use shade_protocol::{
     contract_interfaces::{
         dao::{adapter, treasury_manager},
@@ -64,7 +60,6 @@
     asset: &HumanAddr,
 ) -> StdResult<adapter::QueryAnswer> {
     if let Some(full_asset) = assets_r(&deps.storage).may_load(asset.to_string().as_bytes())? {
-<<<<<<< HEAD
         let reserves = balance_query(
             &deps.querier,
             self_address_r(&deps.storage).load()?,
@@ -76,18 +71,6 @@
 
         return Ok(adapter::QueryAnswer::Reserves { 
             amount: reserves,
-=======
-        let allocs = allocations_r(&deps.storage).load(asset.as_str().as_bytes())?;
-
-        let mut total_balance = Uint128::zero();
-
-        for alloc in allocs {
-            total_balance += adapter::balance_query(&deps, &asset, alloc.contract.clone())?;
-        }
-
-        return Ok(adapter::QueryAnswer::Balance {
-            amount: total_balance,
->>>>>>> 56aa918c
         });
     }
 
@@ -162,7 +145,6 @@
     deps: &Extern<S, A, Q>,
     asset: HumanAddr,
 ) -> StdResult<adapter::QueryAnswer> {
-<<<<<<< HEAD
 
     if let Some(full_asset) = assets_r(&deps.storage).may_load(asset.to_string().as_bytes())? {
         let allocations = match allocations_r(&deps.storage).may_load(asset.to_string().as_bytes())? {
@@ -224,21 +206,4 @@
         });
     }
     Err(StdError::generic_err("Not a registered asset"))
-=======
-    let allocations = match allocations_r(&deps.storage).may_load(asset.to_string().as_bytes())? {
-        Some(a) => a,
-        None => {
-            return Err(StdError::generic_err("Not an asset"));
-        }
-    };
-
-    let mut unbondable = Uint128::zero();
-
-    for alloc in allocations {
-        // return true if any
-        unbondable += adapter::unbondable_query(&deps, &asset, alloc.contract.clone())?;
-    }
-
-    Ok(adapter::QueryAnswer::Unbondable { amount: unbondable })
->>>>>>> 56aa918c
 }