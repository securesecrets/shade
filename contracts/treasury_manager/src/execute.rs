use shade_protocol::{
    admin::{validate_admin, AdminPermissions},
    c_std::{
        self,
        to_binary,
        Addr,
        Api,
        Binary,
        DepsMut,
        Env,
        MessageInfo,
        Querier,
        Response,
        StdError,
        StdResult,
        Storage,
        Uint128,
    },
    dao::{
        adapter,
        treasury_manager::{
            Allocation,
            AllocationMeta,
            AllocationType,
            Balance,
            Config,
            ExecuteAnswer,
            Holding,
            Status,
        },
    },
    snip20,
    snip20::{
        batch::{SendAction, SendFromAction},
        helpers::{
            allowance_query,
            balance_query,
            batch_send_from_msg,
            batch_send_msg,
            register_receive,
            send_msg,
            set_viewing_key_msg,
        },
    },
    utils::{asset::Contract, generic_response::ResponseStatus},
};

use std::collections::HashMap;

use crate::storage::*;

pub fn receive(
    deps: DepsMut,
    env: Env,
    info: MessageInfo,
    _sender: Addr,
    from: Addr,
    amount: Uint128,
    msg: Option<Binary>,
) -> StdResult<Response> {
    let config = CONFIG.load(deps.storage)?;
    let asset = ASSETS.load(deps.storage, info.sender.clone())?;

    // Do nothing if its an adapter (claimed funds)
    if let Some(adapter) = ALLOCATIONS
        .load(deps.storage, info.sender.clone())?
        .iter()
        .find(|a| a.contract.address == from)
    {
        return Ok(Response::new().set_data(to_binary(&ExecuteAnswer::Receive {
            status: ResponseStatus::Success,
        })?));
    }

    // Default to treasury if not sent by a holder
    let holder = match HOLDERS.load(deps.storage)?.contains(&from) {
        true => from,
        false => config.treasury,
    };

    // Update holdings
    HOLDING.update(deps.storage, holder, |h| -> StdResult<Holding> {
        let mut holding = h.unwrap();
        if let Some(i) = holding
            .balances
            .iter()
            .position(|b| b.token == asset.contract.address)
        {
            holding.balances[i].amount += amount;
        } else {
            holding.balances.push(Balance {
                token: asset.contract.address,
                amount,
            });
        }
        Ok(holding)
    })?;

    Ok(Response::new().set_data(to_binary(&ExecuteAnswer::Receive {
        status: ResponseStatus::Success,
    })?))
}

pub fn try_update_config(
    deps: DepsMut,
    env: Env,
    info: MessageInfo,
    config: Config,
) -> StdResult<Response> {
    let cur_config = CONFIG.load(deps.storage)?;

    validate_admin(
        &deps.querier,
        AdminPermissions::TreasuryManager,
        &info.sender,
        &cur_config.admin_auth,
    )?;

    CONFIG.save(deps.storage, &config)?;

    Ok(
        Response::new().set_data(to_binary(&ExecuteAnswer::UpdateConfig {
            status: ResponseStatus::Success,
        })?),
    )
}

pub fn try_register_asset(
    deps: DepsMut,
    env: &Env,
    info: MessageInfo,
    contract: &Contract,
) -> StdResult<Response> {
    let config = CONFIG.load(deps.storage)?;

    validate_admin(
        &deps.querier,
        AdminPermissions::TreasuryManager,
        &info.sender,
        &config.admin_auth,
    )?;

    ASSET_LIST.update(deps.storage, |mut list| -> StdResult<Vec<Addr>> {
        list.push(contract.address.clone());
        Ok(list)
    })?;

    ASSETS.save(
        deps.storage,
        contract.address.clone(),
        &snip20::helpers::fetch_snip20(&contract, &deps.querier)?,
    )?;

    ALLOCATIONS.save(deps.storage, contract.address.clone(), &Vec::new())?;

    Ok(Response::new()
        .add_messages(vec![
            // Register contract in asset
            register_receive(env.contract.code_hash.clone(), None, &contract)?,
            // Set viewing key
            set_viewing_key_msg(VIEWING_KEY.load(deps.storage)?, None, &contract)?,
        ])
        .set_data(to_binary(&ExecuteAnswer::RegisterAsset {
            status: ResponseStatus::Success,
        })?))
}

pub fn allocate(
    deps: DepsMut,
    env: &Env,
    info: MessageInfo,
    asset: Addr,
    allocation: Allocation,
) -> StdResult<Response> {
    static ONE_HUNDRED_PERCENT: u128 = 10u128.pow(18);

    let config = CONFIG.load(deps.storage)?;

    /* ADMIN ONLY */
    validate_admin(
        &deps.querier,
        AdminPermissions::TreasuryManager,
        &info.sender,
        &config.admin_auth,
    )?;

    //let asset = deps.api.addr_validate(asset.as_str())?;

    let mut apps = ALLOCATIONS
        .may_load(deps.storage, asset.clone())?
        .unwrap_or_default();

    let stale_alloc = apps
        .iter()
        .position(|a| a.contract.address == allocation.contract.address);

    match stale_alloc {
        Some(i) => {
            apps.remove(i);
        }
        None => {}
    };

    apps.push(AllocationMeta {
        nick: allocation.nick,
        contract: allocation.contract,
        amount: allocation.amount,
        alloc_type: allocation.alloc_type,
        balance: Uint128::zero(),
        tolerance: allocation.tolerance,
    });

    if apps
        .iter()
        .map(|a| {
            if a.alloc_type == AllocationType::Portion {
                a.amount.u128()
            } else {
                0u128
            }
        })
        .sum::<u128>()
        > ONE_HUNDRED_PERCENT
    {
        return Err(StdError::generic_err(
            "Invalid allocation total exceeding 100%",
        ));
    }

    ALLOCATIONS.save(deps.storage, asset.clone(), &apps)?;

    Ok(
        Response::new().set_data(to_binary(&ExecuteAnswer::Allocate {
            status: ResponseStatus::Success,
        })?),
    )
}

pub fn claim(deps: DepsMut, env: &Env, info: MessageInfo, asset: Addr) -> StdResult<Response> {
    //let asset = deps.api.addr_validate(asset.as_str())?;

    if !ASSET_LIST.load(deps.storage)?.contains(&asset.clone()) {
        return Err(StdError::generic_err("Unrecognized asset"));
    }
    let full_asset = ASSETS.load(deps.storage, asset.clone())?;

    let config = CONFIG.load(deps.storage)?;
    let mut claimer = info.sender;

    if validate_admin(
        &deps.querier,
        AdminPermissions::TreasuryManager,
        &claimer,
        &config.admin_auth,
    )
    .is_ok()
    {
        //assert!(false, "CLAIMER TREASURY");
        claimer = config.treasury;
    }

    let holders = HOLDERS.load(deps.storage)?;

    if !holders.contains(&claimer.clone()) {
        return Err(StdError::generic_err("Unauthorized"));
    }
    let mut holding = HOLDING.load(deps.storage, claimer.clone())?;

    let unbonding_i = match holding
        .unbondings
        .iter_mut()
        .position(|u| u.token == asset.clone())
    {
        Some(i) => i,
        None => {
            return Err(StdError::generic_err(format!(
                "{} has no unbondings for {}",
                claimer.clone(),
                asset.clone()
            )));
        }
    };

    let reserves = balance_query(
        &deps.querier,
        SELF_ADDRESS.load(deps.storage)?,
        VIEWING_KEY.load(deps.storage)?,
        &full_asset.contract.clone(),
    )?;

    let mut messages = vec![];
    let mut total_claimed = Uint128::zero();

    // Claim if more funds are needed
    if holding.unbondings[unbonding_i].amount > reserves {
        //assert!(false, "reduce claim_amount {} - {}", unbonding.amount, reserves);
        let mut claim_amount = holding.unbondings[unbonding_i].amount - reserves;

        for alloc in ALLOCATIONS.load(deps.storage, asset.clone())? {
            if claim_amount == Uint128::zero() {
                break;
            }

            let claim = adapter::claimable_query(deps.querier, &asset, alloc.contract.clone())?;

            if claim > Uint128::zero() {
                messages.push(adapter::claim_msg(&asset, alloc.contract)?);
                if claim > claim_amount {
                    claim_amount = Uint128::zero();
                } else {
                    claim_amount = claim_amount - claim;
                }
                total_claimed += claim;
            }
        }
    }

    let send_amount;

    if holding.unbondings[unbonding_i].amount > reserves + total_claimed {
        send_amount = reserves + total_claimed;
    } else {
        send_amount = holding.unbondings[unbonding_i].amount;
    }
    // Adjust unbonding amount
    holding.unbondings[unbonding_i].amount = holding.unbondings[unbonding_i].amount - send_amount;
    HOLDING.save(deps.storage, claimer.clone(), &holding)?;

    // Send claimed funds
    messages.push(send_msg(
        claimer.clone(),
        send_amount,
        None,
        None,
        None,
        &full_asset.contract.clone(),
    )?);

    Ok(Response::new().add_messages(messages).set_data(to_binary(
        &adapter::ExecuteAnswer::Claim {
            status: ResponseStatus::Success,
            amount: reserves + total_claimed,
        },
    )?))
}

pub fn update(deps: DepsMut, env: &Env, info: MessageInfo, asset: Addr) -> StdResult<Response> {
    println!("MANAGER UPDATE");
    let config = CONFIG.load(deps.storage)?;

    let full_asset = ASSETS.load(deps.storage, asset.clone())?;

    let mut allocations = ALLOCATIONS.load(deps.storage, asset.clone())?;

    // Build metadata
    let mut amount_total = Uint128::zero();
    let mut portion_total = Uint128::zero();

    for i in 0..allocations.len() {
        allocations[i].balance = adapter::balance_query(
            deps.querier,
            &full_asset.contract.address,
            allocations[i].contract.clone(),
        )?;
        match allocations[i].alloc_type {
            AllocationType::Amount => amount_total += allocations[i].balance,
            AllocationType::Portion => {
                portion_total += allocations[i].balance;
            }
        };
    }

    let mut holder_unbonding = Uint128::zero();
    let mut holder_principal = Uint128::zero();

    // Withold holder unbondings
    for h in HOLDERS.load(deps.storage)? {
        let holding = HOLDING.load(deps.storage, h)?;
        if let Some(u) = holding.unbondings.iter().find(|u| u.token == asset) {
            holder_unbonding += u.amount;
        }
        if let Some(b) = holding.balances.iter().find(|u| u.token == asset) {
            holder_principal += b.amount;
        }
    }

    // Batch send_from actions
    let mut send_from_actions = vec![];
    let mut send_actions = vec![];
    let mut messages = vec![];

    let key = VIEWING_KEY.load(deps.storage)?;

    // Available treasury allowance
    let mut allowance = allowance_query(
        &deps.querier,
        config.treasury.clone(),
        env.contract.address.clone(),
        key.clone(),
        1,
        &full_asset.contract.clone(),
    )?
    .allowance;

    // Available balance
    let mut balance = balance_query(
        &deps.querier,
        SELF_ADDRESS.load(deps.storage)?,
        key.clone(),
        &full_asset.contract.clone(),
    )?;

    let out_total = (amount_total + portion_total + balance) - holder_unbonding;
    let total = out_total + allowance;

<<<<<<< HEAD
    //panic!("holder principal {}", holder_principal);
    if out_total > holder_principal {
        println!("Gainzz {}", out_total - holder_principal);
        println!("Principal: {}", holder_principal);
        // credit gains to treasury
        let mut holding = HOLDING.load(deps.storage, config.treasury.clone())?;
        if let Some(i) = holding.balances.iter().position(|u| u.token == asset) {
            holding.balances[i].amount += out_total - holder_principal;
        }
        HOLDING.save(deps.storage, config.treasury.clone(), &holding)?;
    } else if out_total < holder_principal {
        //TODO losses
        println!("LOSS {}", holder_principal - out_total);
        println!("Principal: {}", holder_principal);
        // credit gains to treasury
        let mut holding = HOLDING.load(deps.storage, config.treasury.clone())?;
        if let Some(i) = holding.balances.iter().position(|u| u.token == asset) {
            holding.balances[i].amount -= holder_principal - out_total;
        }
        HOLDING.save(deps.storage, config.treasury.clone(), &holding)?;
    }

=======
>>>>>>> e0553689
    let _total_unbond = Uint128::zero();

    let mut allowance_used = Uint128::zero();
    let mut balance_used = Uint128::zero();

    println!("allocs {}", allocations.len());
    for adapter in allocations.clone() {
        println!("ADAPTER REBALANCE {}", adapter.nick.unwrap());
        let desired_amount = match adapter.alloc_type {
            AllocationType::Amount => adapter.amount,
            AllocationType::Portion => adapter.amount.multiply_ratio(total, 10u128.pow(18)),
        };
        let threshold = desired_amount.multiply_ratio(adapter.tolerance, 10u128.pow(18));

<<<<<<< HEAD
        /*
        let adapter_balance = adapter::balance_query(
            deps.querier,
            &full_asset.contract.address,
            adapter.contract.clone(),
        )?;
        */
        println!(
            "ADAPTER UNDERFUNDED? {} < {}",
            adapter.balance, desired_amount
        );

=======
        println!("balance {} desired {}", adapter.balance, desired_amount);
>>>>>>> e0553689
        // Under Funded -- send balance then allowance
        if adapter.balance < desired_amount {
            println!(
                "ADAPTER UNDERFUNDED {} < {}",
                adapter.balance, desired_amount
            );
            let mut desired_input = desired_amount - adapter.balance;
            if desired_input <= threshold {
                println!("WITHIN THRESHOLD {} {}", desired_input, threshold);
                continue;
            }

            // Fully covered by balance
            if desired_input < balance {
                println!("DESIRED INPUT SEND");
                send_actions.push(SendAction {
                    recipient: adapter.contract.address.clone().to_string(),
                    recipient_code_hash: Some(adapter.contract.code_hash.clone()),
                    amount: desired_input,
                    msg: None,
                    memo: None,
                });

                balance = balance - desired_input;
                balance_used += desired_input;
                desired_input = Uint128::zero();
            }
            // Send all balance
            else if !balance.is_zero() {
                println!("DESIRED INPUT SEND");
                send_actions.push(SendAction {
                    recipient: adapter.contract.address.clone().to_string(),
                    recipient_code_hash: Some(adapter.contract.code_hash.clone()),
                    amount: balance,
                    msg: None,
                    memo: None,
                });

                balance = Uint128::zero();
                balance_used += balance;
                //desired_input = desired_input - balance;
                break;
            }

            println!("allowance.is_zero {}", allowance);
            if !allowance.is_zero() {
                // Fully covered by allowance
                if desired_input < allowance {
                    println!("DESIRED INPUT ALLOWANCE SEND");
                    send_from_actions.push(SendFromAction {
                        owner: config.treasury.clone().to_string(),
                        recipient: adapter.contract.address.clone().to_string(),
                        recipient_code_hash: Some(adapter.contract.code_hash.clone()),
                        amount: desired_input,
                        msg: None,
                        memo: None,
                    });

<<<<<<< HEAD
                    allowance_used += desired_input;
=======
                    println!("allowance used {}", desired_input);
                    allowance_used += desired_input;
                    desired_input = Uint128::zero();
>>>>>>> e0553689
                    allowance = allowance - desired_input;
                }
                // Send all allowance
                else if !allowance.is_zero() {
                    println!("ALLOWANCE ALLOWANCE SEND");
                    send_from_actions.push(SendFromAction {
                        owner: config.treasury.clone().to_string(),
                        recipient: adapter.contract.address.clone().to_string(),
                        recipient_code_hash: Some(adapter.contract.code_hash.clone()),
                        amount: allowance,
                        msg: None,
                        memo: None,
                    });

<<<<<<< HEAD
                    allowance_used += allowance;
                    //allowance = Uint128::zero();
=======
                    println!("allowance used {}", allowance);
                    allowance_used += allowance;
                    desired_input = desired_input - allowance;
                    allowance = Uint128::zero();
>>>>>>> e0553689
                    break;
                }
            }
        }
        // Over funded -- unbond
        else if adapter.balance > desired_amount {
            let desired_output = adapter.balance - desired_amount;
            if desired_output <= threshold {
                continue;
            }
            messages.push(adapter::unbond_msg(
                &asset.clone(),
                desired_output,
                adapter.contract.clone(),
            )?);
        }
    }

    // Credit treasury balance with allowance used
<<<<<<< HEAD
    let mut treasury_holding = HOLDING.load(deps.storage, config.treasury.clone())?;
    println!("Treasury Holding");

    if let Some(i) = treasury_holding
        .balances
        .iter()
        .position(|u| u.token == asset)
    {
        println!("Credit Treasury {}", allowance_used);
        treasury_holding.balances[i].amount = treasury_holding.balances[i].amount + allowance_used;
    } else {
        println!("Credit Treasury {}", allowance_used);
        treasury_holding.balances.push(Balance {
            token: asset,
            amount: allowance_used,
        });
    }
    HOLDING.save(deps.storage, config.treasury, &treasury_holding)?;
=======
    HOLDING.update(
        deps.storage,
        config.treasury.clone(),
        |h| -> StdResult<Holding> {
            let mut holding = h.unwrap();
            if let Some(i) = holding
                .balances
                .iter()
                .position(|u| u.token == asset.clone())
            {
                holding.balances[i].amount = holding.balances[i].amount + allowance_used;
            } else {
                holding.balances.push(Balance {
                    token: asset.clone(),
                    amount: allowance_used,
                });
            }
            Ok(holding)
        },
    )?;

    // Determine Gainz & Losses & credit to treasury
    holder_principal += allowance_used;
    if total - allowance > holder_principal {
        println!("Gainzz {}", total - holder_principal);
        // credit gains to treasury
        let mut holding = HOLDING.load(deps.storage, config.treasury.clone())?;
        if let Some(i) = holding.balances.iter().position(|u| u.token == asset) {
            holding.balances[i].amount += total - holder_principal;
        }
        HOLDING.save(deps.storage, config.treasury.clone(), &holding)?;
    } else if total < holder_principal {
        //TODO losses
        todo!("losses");
    }
>>>>>>> e0553689

    if !send_actions.is_empty() {
        println!("SEND ACTIONS {}", send_actions.len());
        messages.push(batch_send_msg(
            send_actions,
            None,
            &full_asset.contract.clone(),
        )?);
    }

    if !send_from_actions.is_empty() {
        println!("SEND FROM ACTIONS {}", send_from_actions.len());
        messages.push(batch_send_from_msg(
            send_from_actions,
            None,
            &full_asset.contract.clone(),
        )?);
    }

    Ok(Response::new().add_messages(messages).set_data(to_binary(
        &adapter::ExecuteAnswer::Update {
            status: ResponseStatus::Success,
        },
    )?))
}

pub fn unbond(
    deps: DepsMut,
    env: &Env,
    info: MessageInfo,
    asset: Addr,
    amount: Uint128,
) -> StdResult<Response> {
    let config = CONFIG.load(deps.storage)?;
    //let asset = deps.api.addr_validate(asset.as_str())?;
    let mut unbonder = info.sender.clone();

    // admin unbonds on behalf of treasury
    if validate_admin(
        &deps.querier,
        AdminPermissions::TreasuryManager,
        &unbonder,
        &config.admin_auth,
    )
    .is_ok()
    {
        unbonder = config.treasury.clone();
    }

    let full_asset = ASSETS.load(deps.storage, asset.clone())?;

    let holders = HOLDERS.load(deps.storage)?;

    // Adjust holder balance
    if holders.contains(&unbonder.clone()) {
        let mut holding = HOLDING.load(deps.storage, unbonder.clone())?;

        if holding.status != Status::Active {
            return Err(StdError::generic_err("Inactive Holding"));
        }

        let balance_i = match holding
            .balances
            .iter()
            .position(|h| h.token == asset.clone())
        {
            Some(i) => i,
            None => {
                return Err(StdError::generic_err(format!(
                    "Cannot unbond, holder has no holdings of {}",
                    asset.clone()
                )));
            }
        };

        // Check balance exceeds unbond amount
        if holding.balances[balance_i].amount < amount {
            return Err(StdError::generic_err("Not enough funds to unbond"));
        } else {
            holding.balances[balance_i].amount = holding.balances[balance_i].amount - amount;
        }

        // Add unbonding
        if let Some(u) = holding
            .unbondings
            .iter()
            .position(|h| h.token == asset.clone())
        {
            holding.unbondings[u].amount += amount;
        } else {
            holding.unbondings.push(Balance {
                token: asset.clone(),
                amount,
            });
        }

        HOLDING.save(deps.storage, unbonder.clone(), &holding)?;
    } else {
        return Err(StdError::generic_err("unauthorized"));
    }

    let mut unbond_amount = amount;

    // get other holders unbonding amount to hold
    let mut other_unbondings = Uint128::zero();

    for h in holders {
        if h == unbonder.clone() {
            continue;
        }
        let other_holding = HOLDING.load(deps.storage, h)?;
        if let Some(u) = other_holding
            .unbondings
            .iter()
            .find(|u| u.token == asset.clone())
        {
            other_unbondings += u.amount;
        }
    }

    // Reserves to be sent immediately
    let mut reserves = balance_query(
        &deps.querier,
        SELF_ADDRESS.load(deps.storage)?,
        VIEWING_KEY.load(deps.storage)?,
        &full_asset.contract.clone(),
    )?;

    // Remove pending unbondings from reserves
    if reserves > other_unbondings {
        reserves = reserves - other_unbondings;
    } else {
        reserves = Uint128::zero();
    }

    let mut messages = vec![];

    // Send available reserves to unbonder
    if reserves > Uint128::zero() {
        if reserves < unbond_amount {
            messages.push(send_msg(
                unbonder.clone(),
                reserves,
                None,
                None,
                None,
                &full_asset.contract.clone(),
            )?);
            unbond_amount = unbond_amount - reserves;

            // Reflect sent funds in unbondings
            HOLDING.update(deps.storage, unbonder, |h| -> StdResult<Holding> {
                let mut holding = h.unwrap();
                if let Some(i) = holding.unbondings.iter().position(|u| u.token == asset) {
                    holding.unbondings[i].amount = holding.unbondings[i].amount - reserves;
                } else {
                    return Err(StdError::generic_err(
                        "Failed to get unbonding, shouldn't happen",
                    ));
                }
                Ok(holding)
            })?;
        } else {
            messages.push(send_msg(
                unbonder.clone(),
                amount,
                None,
                None,
                None,
                &full_asset.contract.clone(),
            )?);
            unbond_amount = unbond_amount - amount;

            // Reflect sent funds in unbondings
            HOLDING.update(deps.storage, unbonder, |h| {
                let mut holder = h.unwrap();
                if let Some(i) = holder.unbondings.iter().position(|u| u.token == asset) {
                    holder.unbondings[i].amount = holder.unbondings[i].amount - amount;
                } else {
                    return Err(StdError::generic_err(
                        "Failed to get unbonding, shouldn't happen",
                    ));
                }
                Ok(holder)
            })?;
        }
    }

    if unbond_amount >= Uint128::zero() {
        let full_asset = ASSETS.load(deps.storage, asset.clone())?;

        let mut allocations = ALLOCATIONS.load(deps.storage, asset.clone())?;

        // Build metadata
        let mut amount_total = Uint128::zero();
        let mut portion_total = Uint128::zero();

        // Gather adapter outstanding amounts
        for i in 0..allocations.len() {
            allocations[i].balance = adapter::balance_query(
                deps.querier,
                &full_asset.contract.address,
                allocations[i].contract.clone(),
            )?;

            match allocations[i].alloc_type {
                AllocationType::Amount => amount_total += allocations[i].balance,
                AllocationType::Portion => portion_total += allocations[i].balance,
            };
        }

        let allowance = allowance_query(
            &deps.querier,
            config.treasury.clone(),
            env.contract.address.clone(),
            VIEWING_KEY.load(deps.storage)?,
            1,
            &full_asset.contract.clone(),
        )?
        .allowance;

        let total = portion_total + allowance;

        allocations.sort_by(|a, b| a.balance.cmp(&b.balance));

        // Unbond from adapters
        for i in 0..allocations.len() {
            if unbond_amount == Uint128::zero() {
                break;
            }

            match allocations[i].alloc_type {
                AllocationType::Amount => {
                    let unbondable = adapter::unbondable_query(
                        deps.querier,
                        &asset,
                        allocations[i].contract.clone(),
                    )?;

                    if unbond_amount > unbondable {
                        messages.push(adapter::unbond_msg(
                            &asset,
                            unbondable,
                            allocations[i].contract.clone(),
                        )?);
                        unbond_amount = unbond_amount - unbondable;
                    } else {
                        messages.push(adapter::unbond_msg(
                            &asset,
                            unbond_amount,
                            allocations[i].contract.clone(),
                        )?);
                        unbond_amount = Uint128::zero()
                    }
                }
                AllocationType::Portion => {
                    /* TODO should prioritize higher reserves
                    let _desired_amount = total.multiply_ratio(
                        allocations[i].amount, 10u128.pow(18)
                    );
                    */

                    let unbondable = adapter::unbondable_query(
                        deps.querier,
                        &asset,
                        allocations[i].contract.clone(),
                    )?;

                    if unbond_amount > unbondable {
                        messages.push(adapter::unbond_msg(
                            &asset,
                            unbondable,
                            allocations[i].contract.clone(),
                        )?);
                        unbond_amount = unbond_amount - unbondable;
                    } else {
                        messages.push(adapter::unbond_msg(
                            &asset,
                            unbond_amount,
                            allocations[i].contract.clone(),
                        )?);
                        unbond_amount = Uint128::zero()
                    }
                }
            };
        }
    }

    Ok(Response::new().add_messages(messages).set_data(to_binary(
        &adapter::ExecuteAnswer::Unbond {
            status: ResponseStatus::Success,
            amount: unbond_amount,
        },
    )?))
}

pub fn add_holder(
    deps: DepsMut,
    env: &Env,
    info: MessageInfo,
    holder: Addr,
) -> StdResult<Response> {
    validate_admin(
        &deps.querier,
        AdminPermissions::TreasuryManager,
        &info.sender,
        &CONFIG.load(deps.storage)?.admin_auth,
    )?;

    //let holder = deps.api.addr_validate(holder.as_str())?;

    HOLDERS.update(deps.storage, |mut h| {
        if h.contains(&holder.clone()) {
            return Err(StdError::generic_err("Holding already exists"));
        }
        h.push(holder.clone());
        Ok(h)
    })?;

    HOLDING.save(deps.storage, holder, &Holding {
        balances: Vec::new(),
        unbondings: Vec::new(),
        status: Status::Active,
    })?;

    Ok(
        Response::new().set_data(to_binary(&ExecuteAnswer::AddHolder {
            status: ResponseStatus::Success,
        })?),
    )
}

pub fn remove_holder(
    deps: DepsMut,
    env: &Env,
    info: MessageInfo,
    holder: Addr,
) -> StdResult<Response> {
    // TODO: unbond all or move all funds to treasury?
    // Should probably disallow fully deleting holders, just freeze/transfer
    validate_admin(
        &deps.querier,
        AdminPermissions::TreasuryManager,
        &info.sender,
        &CONFIG.load(deps.storage)?.admin_auth,
    )?;

    //let holder = deps.api.addr_validate(holder.as_str())?;

    if let Some(mut holding) = HOLDING.may_load(deps.storage, holder.clone())? {
        holding.status = Status::Closed;
        HOLDING.save(deps.storage, holder, &holding)?;
    } else {
        return Err(StdError::generic_err("Not an authorized holder"));
    }

    Ok(
        Response::new().set_data(to_binary(&ExecuteAnswer::RemoveHolder {
            status: ResponseStatus::Success,
        })?),
    )
}

/*
pub fn distribute_gain(
    gain: Uint128,
    token: String,
    holders: &mut HashMap<Addr, Holding>,
) -> StdResult<HashMap<Addr, Holding>> {
    let ratios = holding_ratios(&mut holders);

    for addr, holder  in holders {
        let balance = match holder.balances.iter().find(|u| u.token == asset) {
            Some(b) => b,
            None => Uint128::zero(),
        }
    }

    Ok(holders)
}

pub fn distribute_loss(
    loss: Uint128,
    token: String,
    holders: mut HashMap<Addr, Holding>,
) -> StdResult<Vec<Holding>> {
    let ratios = holding_ratios(&mut holders);

    Ok(holders)
}
*/

/* Builds a map of { Addr: <asset_portion * 10^18> }
 */
pub fn holding_shares(holdings: HashMap<Addr, Holding>, asset: Addr) -> HashMap<Addr, Uint128> {
    let mut ratios: HashMap<Addr, Uint128> = HashMap::new();
    let denominator = 10u128.pow(18);

    let total = holdings
        .iter()
        .map(
            |(addr, holding)| match holding.balances.iter().find(|b| b.token == asset) {
                Some(b) => b.amount.u128(),
                None => 0u128,
            },
        )
        .sum::<u128>();

    for (addr, holding) in holdings {
        let balance = match holding.balances.iter().find(|b| b.token == asset) {
            Some(b) => b.amount,
            None => Uint128::zero(),
        };

        ratios.insert(addr, balance.multiply_ratio(10u128.pow(18), total));
    }

    ratios
}<|MERGE_RESOLUTION|>--- conflicted
+++ resolved
@@ -413,31 +413,6 @@
     let out_total = (amount_total + portion_total + balance) - holder_unbonding;
     let total = out_total + allowance;
 
-<<<<<<< HEAD
-    //panic!("holder principal {}", holder_principal);
-    if out_total > holder_principal {
-        println!("Gainzz {}", out_total - holder_principal);
-        println!("Principal: {}", holder_principal);
-        // credit gains to treasury
-        let mut holding = HOLDING.load(deps.storage, config.treasury.clone())?;
-        if let Some(i) = holding.balances.iter().position(|u| u.token == asset) {
-            holding.balances[i].amount += out_total - holder_principal;
-        }
-        HOLDING.save(deps.storage, config.treasury.clone(), &holding)?;
-    } else if out_total < holder_principal {
-        //TODO losses
-        println!("LOSS {}", holder_principal - out_total);
-        println!("Principal: {}", holder_principal);
-        // credit gains to treasury
-        let mut holding = HOLDING.load(deps.storage, config.treasury.clone())?;
-        if let Some(i) = holding.balances.iter().position(|u| u.token == asset) {
-            holding.balances[i].amount -= holder_principal - out_total;
-        }
-        HOLDING.save(deps.storage, config.treasury.clone(), &holding)?;
-    }
-
-=======
->>>>>>> e0553689
     let _total_unbond = Uint128::zero();
 
     let mut allowance_used = Uint128::zero();
@@ -452,22 +427,6 @@
         };
         let threshold = desired_amount.multiply_ratio(adapter.tolerance, 10u128.pow(18));
 
-<<<<<<< HEAD
-        /*
-        let adapter_balance = adapter::balance_query(
-            deps.querier,
-            &full_asset.contract.address,
-            adapter.contract.clone(),
-        )?;
-        */
-        println!(
-            "ADAPTER UNDERFUNDED? {} < {}",
-            adapter.balance, desired_amount
-        );
-
-=======
-        println!("balance {} desired {}", adapter.balance, desired_amount);
->>>>>>> e0553689
         // Under Funded -- send balance then allowance
         if adapter.balance < desired_amount {
             println!(
@@ -526,13 +485,9 @@
                         memo: None,
                     });
 
-<<<<<<< HEAD
-                    allowance_used += desired_input;
-=======
                     println!("allowance used {}", desired_input);
                     allowance_used += desired_input;
                     desired_input = Uint128::zero();
->>>>>>> e0553689
                     allowance = allowance - desired_input;
                 }
                 // Send all allowance
@@ -547,15 +502,10 @@
                         memo: None,
                     });
 
-<<<<<<< HEAD
-                    allowance_used += allowance;
-                    //allowance = Uint128::zero();
-=======
                     println!("allowance used {}", allowance);
                     allowance_used += allowance;
                     desired_input = desired_input - allowance;
                     allowance = Uint128::zero();
->>>>>>> e0553689
                     break;
                 }
             }
@@ -575,26 +525,6 @@
     }
 
     // Credit treasury balance with allowance used
-<<<<<<< HEAD
-    let mut treasury_holding = HOLDING.load(deps.storage, config.treasury.clone())?;
-    println!("Treasury Holding");
-
-    if let Some(i) = treasury_holding
-        .balances
-        .iter()
-        .position(|u| u.token == asset)
-    {
-        println!("Credit Treasury {}", allowance_used);
-        treasury_holding.balances[i].amount = treasury_holding.balances[i].amount + allowance_used;
-    } else {
-        println!("Credit Treasury {}", allowance_used);
-        treasury_holding.balances.push(Balance {
-            token: asset,
-            amount: allowance_used,
-        });
-    }
-    HOLDING.save(deps.storage, config.treasury, &treasury_holding)?;
-=======
     HOLDING.update(
         deps.storage,
         config.treasury.clone(),
@@ -630,7 +560,6 @@
         //TODO losses
         todo!("losses");
     }
->>>>>>> e0553689
 
     if !send_actions.is_empty() {
         println!("SEND ACTIONS {}", send_actions.len());
