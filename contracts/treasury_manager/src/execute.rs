use shade_protocol::{
    admin::helpers::{validate_admin, AdminPermissions},
    c_std::{
        self,
        to_binary,
        Addr,
        Api,
        Binary,
        DepsMut,
        Env,
        MessageInfo,
        Querier,
        Response,
        StdError,
        StdResult,
        Storage,
        Uint128,
    },
    dao::{
        adapter,
        treasury_manager::{
            Action,
            Allocation,
            AllocationMeta,
            AllocationType,
            Balance,
            Config,
            Context,
            ExecuteAnswer,
            Holding,
            Metric,
            Status,
        },
    },
    snip20,
    snip20::{
        batch::{SendAction, SendFromAction},
        helpers::{
            allowance_query,
            balance_query,
            batch_send_from_msg,
            batch_send_msg,
            register_receive,
            send_msg,
            set_viewing_key_msg,
        },
    },
    utils::{asset::Contract, generic_response::ResponseStatus},
};

use std::collections::HashMap;

use crate::storage::*;

pub fn receive(
    deps: DepsMut,
    env: Env,
    info: MessageInfo,
    sender: Addr,
    from: Addr,
    amount: Uint128,
    msg: Option<Binary>,
) -> StdResult<Response> {
    let config = CONFIG.load(deps.storage)?;
    let asset = ASSETS.load(deps.storage, info.sender.clone())?;

    METRICS.pushf(deps.storage, env.block.time, Metric {
        action: Action::FundsReceived,
        context: Context::Receive,
        timestamp: env.block.time.seconds(),
        token: info.sender.clone(),
        amount,
        user: sender,
    })?;

    // Do nothing if its an adapter (claimed funds)
    if let Some(adapter) = ALLOCATIONS
        .load(deps.storage, info.sender.clone())?
        .iter()
        .find(|a| a.contract.address == from)
    {
        println!("Manager Recv from Adapter {}", amount);
        return Ok(Response::new().set_data(to_binary(&ExecuteAnswer::Receive {
            status: ResponseStatus::Success,
        })?));
    }

    let holder = match HOLDERS.load(deps.storage)?.contains(&from) {
        true => from,

        // Default to treasury if not sent by a holder
        false => config.treasury,
    };

    // Update holdings
    HOLDING.update(deps.storage, holder, |h| -> StdResult<Holding> {
        let mut holding = h.unwrap();
        if let Some(i) = holding
            .balances
            .iter()
            .position(|b| b.token == asset.contract.address)
        {
            holding.balances[i].amount += amount;
        } else {
            holding.balances.push(Balance {
                token: asset.contract.address,
                amount,
            });
        }
        Ok(holding)
    })?;

    Ok(Response::new().set_data(to_binary(&ExecuteAnswer::Receive {
        status: ResponseStatus::Success,
    })?))
}

pub fn try_update_config(
    deps: DepsMut,
    _env: Env,
    info: MessageInfo,
    config: Config,
) -> StdResult<Response> {
    let cur_config = CONFIG.load(deps.storage)?;

    validate_admin(
        &deps.querier,
        AdminPermissions::TreasuryManager,
        &info.sender,
        &cur_config.admin_auth,
    )?;

    CONFIG.save(deps.storage, &config)?;

    Ok(
        Response::new().set_data(to_binary(&ExecuteAnswer::UpdateConfig {
            status: ResponseStatus::Success,
        })?),
    )
}

pub fn try_register_asset(
    deps: DepsMut,
    env: &Env,
    info: MessageInfo,
    contract: &Contract,
) -> StdResult<Response> {
    let config = CONFIG.load(deps.storage)?;

    validate_admin(
        &deps.querier,
        AdminPermissions::TreasuryManager,
        &info.sender,
        &config.admin_auth,
    )?;

    ASSET_LIST.update(deps.storage, |mut list| -> StdResult<Vec<Addr>> {
        list.push(contract.address.clone());
        Ok(list)
    })?;

    ASSETS.save(
        deps.storage,
        contract.address.clone(),
        &snip20::helpers::fetch_snip20(&contract, &deps.querier)?,
    )?;

    ALLOCATIONS.save(deps.storage, contract.address.clone(), &Vec::new())?;

    Ok(Response::new()
        .add_messages(vec![
            // Register contract in asset
            register_receive(env.contract.code_hash.clone(), None, &contract)?,
            // Set viewing key
            set_viewing_key_msg(VIEWING_KEY.load(deps.storage)?, None, &contract)?,
        ])
        .set_data(to_binary(&ExecuteAnswer::RegisterAsset {
            status: ResponseStatus::Success,
        })?))
}

pub fn allocate(
    deps: DepsMut,
    env: &Env,
    info: MessageInfo,
    asset: Addr,
    allocation: Allocation,
) -> StdResult<Response> {
    static ONE_HUNDRED_PERCENT: u128 = 10u128.pow(18);

    let config = CONFIG.load(deps.storage)?;

    /* ADMIN ONLY */
    validate_admin(
        &deps.querier,
        AdminPermissions::TreasuryManager,
        &info.sender,
        &config.admin_auth,
    )?;

    //let asset = deps.api.addr_validate(asset.as_str())?;

    let mut apps = ALLOCATIONS
        .may_load(deps.storage, asset.clone())?
        .unwrap_or_default();

    let stale_alloc = apps
        .iter()
        .position(|a| a.contract.address == allocation.contract.address);

    match stale_alloc {
        Some(i) => {
            apps.swap_remove(i);
        }
        None => {}
    };

    apps.push(AllocationMeta {
        nick: allocation.nick,
        contract: allocation.contract,
        amount: allocation.amount,
        alloc_type: allocation.alloc_type,
        balance: Uint128::zero(),
        tolerance: allocation.tolerance,
    });

    if apps
        .iter()
        .map(|a| {
            if a.alloc_type == AllocationType::Portion {
                a.amount.u128()
            } else {
                0u128
            }
        })
        .sum::<u128>()
        > ONE_HUNDRED_PERCENT
    {
        return Err(StdError::generic_err(
            "Invalid allocation total exceeding 100%",
        ));
    }

    apps.sort_by(|a, b| match a.alloc_type {
        AllocationType::Amount => match b.alloc_type {
            AllocationType::Amount => std::cmp::Ordering::Equal,
            AllocationType::Portion => std::cmp::Ordering::Less,
        },
        AllocationType::Portion => match b.alloc_type {
            AllocationType::Amount => std::cmp::Ordering::Greater,
            AllocationType::Portion => std::cmp::Ordering::Equal,
        },
    });

    ALLOCATIONS.save(deps.storage, asset.clone(), &apps)?;

    Ok(
        Response::new().set_data(to_binary(&ExecuteAnswer::Allocate {
            status: ResponseStatus::Success,
        })?),
    )
}

pub fn claim(deps: DepsMut, env: &Env, info: MessageInfo, asset: Addr) -> StdResult<Response> {
    //let asset = deps.api.addr_validate(asset.as_str())?;

    if !ASSET_LIST.load(deps.storage)?.contains(&asset.clone()) {
        return Err(StdError::generic_err("Unrecognized asset"));
    }
    let full_asset = ASSETS.load(deps.storage, asset.clone())?;

    let config = CONFIG.load(deps.storage)?;
    let mut claimer = info.sender;

    if validate_admin(
        &deps.querier,
        AdminPermissions::TreasuryManager,
        &claimer,
        &config.admin_auth,
    )
    .is_ok()
    {
        //assert!(false, "CLAIMER TREASURY");
        claimer = config.treasury;
    }

    let holders = HOLDERS.load(deps.storage)?;

    if !holders.contains(&claimer.clone()) {
        return Err(StdError::generic_err("Unauthorized"));
    }
    let mut holding = HOLDING.load(deps.storage, claimer.clone())?;

    let unbonding_i = match holding
        .unbondings
        .iter_mut()
        .position(|u| u.token == asset.clone())
    {
        Some(i) => i,
        None => {
            return Err(StdError::generic_err(format!(
                "{} has no unbondings for {}",
                claimer.clone(),
                asset.clone()
            )));
        }
    };

    let reserves = balance_query(
        &deps.querier,
        SELF_ADDRESS.load(deps.storage)?,
        VIEWING_KEY.load(deps.storage)?,
        &full_asset.contract.clone(),
    )?;

    let mut messages = vec![];
    let mut total_claimed = Uint128::zero();

    // Claim if more funds are needed
    if holding.unbondings[unbonding_i].amount > reserves {
        //assert!(false, "reduce claim_amount {} - {}", unbonding.amount, reserves);
        let mut claim_amount = holding.unbondings[unbonding_i].amount - reserves;

        for alloc in ALLOCATIONS.load(deps.storage, asset.clone())? {
            if claim_amount == Uint128::zero() {
                break;
            }

            let claim = adapter::claimable_query(deps.querier, &asset, alloc.contract.clone())?;

            if claim > Uint128::zero() {
                messages.push(adapter::claim_msg(&asset, alloc.contract)?);
                if claim > claim_amount {
                    claim_amount = Uint128::zero();
                } else {
                    claim_amount = claim_amount - claim;
                }
                total_claimed += claim;
            }
        }
    }

    let send_amount;

    if holding.unbondings[unbonding_i].amount > reserves + total_claimed {
        send_amount = reserves + total_claimed;
    } else {
        send_amount = holding.unbondings[unbonding_i].amount;
    }
    // Adjust unbonding amount
    holding.unbondings[unbonding_i].amount = holding.unbondings[unbonding_i].amount - send_amount;
    HOLDING.save(deps.storage, claimer.clone(), &holding)?;

    METRICS.pushf(deps.storage, env.block.time, Metric {
        action: Action::SendFunds,
        context: Context::Claim,
        timestamp: env.block.time.seconds(),
        token: asset.clone(),
        amount: send_amount,
        user: claimer.clone(),
    })?;

    // Send claimed funds
    messages.push(send_msg(
        claimer.clone(),
        send_amount,
        None,
        None,
        None,
        &full_asset.contract.clone(),
    )?);

    Ok(Response::new().add_messages(messages).set_data(to_binary(
        &adapter::ExecuteAnswer::Claim {
            status: ResponseStatus::Success,
            amount: reserves + total_claimed,
        },
    )?))
}

pub fn update(deps: DepsMut, env: &Env, info: MessageInfo, asset: Addr) -> StdResult<Response> {
    let config = CONFIG.load(deps.storage)?;

    let full_asset = ASSETS.load(deps.storage, asset.clone())?;

    let mut allocations = ALLOCATIONS.load(deps.storage, asset.clone())?;
    println!("354 {:?}", allocations[0]);

    // Build metadata
    let mut amount_total = Uint128::zero();
    let mut portion_total = Uint128::zero();

    let mut metadata: HashMap<Addr, (Uint128, Uint128)> = HashMap::new();
    let mut messages = vec![];

    for i in 0..allocations.len() {
        let claimable =
            adapter::claimable_query(deps.querier, &asset, allocations[i].contract.clone())?;

        if !claimable.is_zero() {
            messages.push(adapter::claim_msg(&asset, allocations[i].contract.clone())?);
        }

        let unbonding =
            adapter::unbonding_query(deps.querier, &asset, allocations[i].contract.clone())?;

        let balance = adapter::balance_query(
            deps.querier,
            &full_asset.contract.address,
            allocations[i].contract.clone(),
        )?;

        allocations[i].balance = balance;

        metadata.insert(
            allocations[i].contract.address.clone(),
            (allocations[i].balance, unbonding),
        );

        println!("{}", allocations[i].amount);
        match allocations[i].alloc_type {
            AllocationType::Amount => amount_total += balance,
            AllocationType::Portion => {
                println!("PORTION {}", balance);
                portion_total += balance;
            }
        };
    }
    println!(
        "373 at: {}, pt: {}",
        amount_total.u128(),
        portion_total.u128(),
    );

    let mut holder_unbonding = Uint128::zero();
    let mut holder_principal = Uint128::zero();

    // Withold holder unbondings
    for h in HOLDERS.load(deps.storage)? {
        let holding = HOLDING.load(deps.storage, h)?;
        if let Some(u) = holding.unbondings.iter().find(|u| u.token == asset) {
            holder_unbonding += u.amount;
        }
        if let Some(b) = holding.balances.iter().find(|u| u.token == asset) {
            holder_principal += b.amount;
        }
    }

    // Batch send_from actions
    let mut send_from_actions = vec![];
    let mut send_actions = vec![];

    let key = VIEWING_KEY.load(deps.storage)?;

    // Available treasury allowance
    let mut allowance = allowance_query(
        &deps.querier,
        config.treasury.clone(),
        env.contract.address.clone(),
        key.clone(),
        1,
        &full_asset.contract.clone(),
    )?
    .allowance;
    println!("410 allowance {}", allowance.u128());

    // Available balance
    let token_balance = balance_query(
        &deps.querier,
        SELF_ADDRESS.load(deps.storage)?,
        key.clone(),
        &full_asset.contract.clone(),
    )?;
    println!("419 balance {}", token_balance.u128());

    let total = amount_total + portion_total + token_balance + allowance - holder_unbonding;
    println!(
        "TOTAL {} at {} pt {} tb {} allow {} hunb {}",
        total, amount_total, portion_total, token_balance, allowance, holder_unbonding
    );

    let mut allowance_used = Uint128::zero();
    let mut balance_used = Uint128::zero();

<<<<<<< HEAD
=======
    if allocations.len() > 1 {
        allocations.sort_by(|a, b| match a.alloc_type {
            AllocationType::Amount => match b.alloc_type {
                AllocationType::Amount => std::cmp::Ordering::Equal,
                AllocationType::Portion => std::cmp::Ordering::Less,
            },
            AllocationType::Portion => match b.alloc_type {
                AllocationType::Amount => std::cmp::Ordering::Greater,
                AllocationType::Portion => std::cmp::Ordering::Equal,
            },
        });
        println!("440 allocations {:?}", allocations);
    }

>>>>>>> 7dc3400e
    let mut amount_sending_out = Uint128::zero();
    for adapter in allocations.clone() {
        println!("ADAPTER REBALANCE {}", adapter.nick.unwrap());
        println!("445 total {}", total.u128());
        println!("446 adapter.amount {}", adapter.amount);
        let desired_amount = match adapter.alloc_type {
            AllocationType::Amount => {
                amount_sending_out += adapter.amount;
                adapter.amount
            }
            AllocationType::Portion => {
                if total > amount_sending_out {
                    adapter
                        .amount
                        .multiply_ratio(total - amount_sending_out, 10u128.pow(18))
                } else {
                    Uint128::zero()
                }
            }
        };
        let threshold = desired_amount.multiply_ratio(adapter.tolerance, 10u128.pow(18));
        println!("437 desired_amount {}", desired_amount);

        let (adapter_balance, unbonding) = metadata[&adapter.contract.address];
        let mut available = adapter_balance - unbonding;

        // Under Funded -- send balance then allowance
        if available < desired_amount {
            let mut desired_input = desired_amount - available;
            if desired_input <= threshold {
                continue;
            }

            // Fully covered by balance
            if desired_input < available {
                send_actions.push(SendAction {
                    recipient: adapter.contract.address.clone().to_string(),
                    recipient_code_hash: Some(adapter.contract.code_hash.clone()),
                    amount: desired_input,
                    msg: None,
                    memo: None,
                });
                METRICS.pushf(deps.storage, env.block.time, Metric {
                    action: Action::SendFunds,
                    context: Context::Update,
                    timestamp: env.block.time.seconds(),
                    token: asset.clone(),
                    amount: desired_input,
                    user: adapter.contract.address.clone(),
                })?;

                available = available - desired_input;
                balance_used += desired_input;
                continue;
            }
            // Send all balance
            else if !available.is_zero() {
                send_actions.push(SendAction {
                    recipient: adapter.contract.address.clone().to_string(),
                    recipient_code_hash: Some(adapter.contract.code_hash.clone()),
                    amount: available,
                    msg: None,
                    memo: None,
                });
                METRICS.pushf(deps.storage, env.block.time, Metric {
                    action: Action::SendFunds,
                    context: Context::Update,
                    timestamp: env.block.time.seconds(),
                    token: asset.clone(),
                    amount: available,
                    user: adapter.contract.address.clone(),
                })?;

                desired_input = desired_input - available;
                available = Uint128::zero();
                //                break;
            }

            if !allowance.is_zero() {
                // Fully covered by allowance
                if desired_input < allowance {
                    send_from_actions.push(SendFromAction {
                        owner: config.treasury.clone().to_string(),
                        recipient: adapter.contract.address.clone().to_string(),
                        recipient_code_hash: Some(adapter.contract.code_hash.clone()),
                        amount: desired_input,
                        msg: None,
                        memo: None,
                    });
                    METRICS.pushf(deps.storage, env.block.time, Metric {
                        action: Action::SendFundsFrom,
                        context: Context::Update,
                        timestamp: env.block.time.seconds(),
                        token: asset.clone(),
                        amount: desired_input,
                        user: adapter.contract.address.clone(),
                    })?;

                    allowance_used += desired_input;
                    allowance = allowance - desired_input;
                    continue;
                }
                // Send all allowance
                else if !allowance.is_zero() {
                    send_from_actions.push(SendFromAction {
                        owner: config.treasury.clone().to_string(),
                        recipient: adapter.contract.address.clone().to_string(),
                        recipient_code_hash: Some(adapter.contract.code_hash.clone()),
                        amount: allowance,
                        msg: None,
                        memo: None,
                    });
                    METRICS.pushf(deps.storage, env.block.time, Metric {
                        action: Action::SendFundsFrom,
                        context: Context::Update,
                        timestamp: env.block.time.seconds(),
                        token: asset.clone(),
                        amount: allowance,
                        user: adapter.contract.address.clone(),
                    })?;

                    allowance_used += allowance;
                    //desired_input = desired_input - allowance;
                    allowance = Uint128::zero();
                    //break;
                }
            }
        }
        // Over funded -- unbond
<<<<<<< HEAD
        else if adapter.balance > desired_amount {
            println!(
                "OVER FUNDED {} {} {}",
                threshold, desired_amount, adapter.balance
            );
            let desired_output = adapter.balance - desired_amount;
=======
        else if available > desired_amount {
            let desired_output = available - desired_amount;
>>>>>>> 7dc3400e
            if desired_output <= threshold {
                continue;
            }
            messages.push(adapter::unbond_msg(
                &asset.clone(),
                desired_output,
                adapter.contract.clone(),
            )?);
            METRICS.pushf(deps.storage, env.block.time, Metric {
                action: Action::Unbond,
                context: Context::Update,
                timestamp: env.block.time.seconds(),
                token: asset.clone(),
                amount: desired_output,
                user: adapter.contract.address.clone(),
            })?;
        }
    }

    // Credit treasury balance with allowance used
    HOLDING.update(
        deps.storage,
        config.treasury.clone(),
        |h| -> StdResult<Holding> {
            let mut holding = h.unwrap();
            if let Some(i) = holding
                .balances
                .iter()
                .position(|u| u.token == asset.clone())
            {
                holding.balances[i].amount += allowance_used;
            } else {
                holding.balances.push(Balance {
                    token: asset.clone(),
                    amount: allowance_used,
                });
            }
            Ok(holding)
        },
    )?;

    // Determine Gainz & Losses & credit to treasury
    holder_principal += allowance_used;
    if total - allowance > holder_principal {
        let gains = (total - allowance) - holder_principal;
        println!("Gainzz {}", gains);

        // debit gains to treasury
        let mut holding = HOLDING.load(deps.storage, config.treasury.clone())?;
        if let Some(i) = holding.balances.iter().position(|u| u.token == asset) {
            holding.balances[i].amount += gains;
        }
        METRICS.pushf(deps.storage, env.block.time, Metric {
            action: Action::RealizeGains,
            context: Context::Update,
            timestamp: env.block.time.seconds(),
            token: asset.clone(),
            amount: gains,
            user: config.treasury.clone(),
        })?;
        HOLDING.save(deps.storage, config.treasury.clone(), &holding)?;
    } else if total - allowance < holder_principal {
        let losses = holder_principal - (total - allowance);
        println!("lossez {}", losses);

        // credit losses to treasury
        let mut holding = HOLDING.load(deps.storage, config.treasury.clone())?;
        if let Some(i) = holding.balances.iter().position(|u| u.token == asset) {
            holding.balances[i].amount -= losses;
        }

        METRICS.pushf(deps.storage, env.block.time, Metric {
            action: Action::RealizeGains,
            context: Context::Update,
            timestamp: env.block.time.seconds(),
            token: asset.clone(),
            amount: losses,
            user: config.treasury.clone(),
        })?;
        HOLDING.save(deps.storage, config.treasury.clone(), &holding)?;
    }

    if !send_actions.is_empty() {
        messages.push(batch_send_msg(
            send_actions,
            None,
            &full_asset.contract.clone(),
        )?);
    }

    if !send_from_actions.is_empty() {
        messages.push(batch_send_from_msg(
            send_from_actions,
            None,
            &full_asset.contract.clone(),
        )?);
    }

    Ok(Response::new().add_messages(messages).set_data(to_binary(
        &adapter::ExecuteAnswer::Update {
            status: ResponseStatus::Success,
        },
    )?))
}

pub fn unbond(
    deps: DepsMut,
    env: &Env,
    info: MessageInfo,
    asset: Addr,
    amount: Uint128,
) -> StdResult<Response> {
    println!("ITS THE MANAGER BITCH");
    let config = CONFIG.load(deps.storage)?;
    //let asset = deps.api.addr_validate(asset.as_str())?;
    let mut unbonder = info.sender.clone();
    let holders = HOLDERS.load(deps.storage)?;

    // admin unbonds on behalf of treasury
    if validate_admin(
        &deps.querier,
        AdminPermissions::TreasuryManager,
        &unbonder,
        &config.admin_auth,
    )
    .is_ok()
    {
        unbonder = config.treasury.clone();
    }
    // Only a holder can unbond otherwise
    else if !holders.contains(&unbonder.clone()) {
        return Err(StdError::generic_err("unauthorized"));
    }

    let mut holding = HOLDING.load(deps.storage, unbonder.clone())?;

    if holding.status != Status::Active {
        return Err(StdError::generic_err("Inactive Holding"));
    }

    let balance_i = match holding
        .balances
        .iter()
        .position(|h| h.token == asset.clone())
    {
        Some(i) => i,
        None => {
            return Err(StdError::generic_err(format!(
                "Cannot unbond, holder has no holdings of {}",
                asset.clone()
            )));
        }
    };

    // Check balance exceeds unbond amount
    if holding.balances[balance_i].amount < amount {
        return Err(StdError::generic_err("Not enough funds to unbond"));
    } else {
        // Reduce balance by unbonding
        holding.balances[balance_i].amount = holding.balances[balance_i].amount - amount;
    }

    // Add unbonding
    if let Some(u) = holding
        .unbondings
        .iter()
        .position(|h| h.token == asset.clone())
    {
        holding.unbondings[u].amount += amount;
    } else {
        holding.unbondings.push(Balance {
            token: asset.clone(),
            amount,
        });
    }

    HOLDING.save(deps.storage, unbonder.clone(), &holding)?;

    let mut unbond_amount = amount;

    // get other holders unbonding amount to hold
    let mut other_unbondings = Uint128::zero();

    for h in holders {
        if h == unbonder.clone() {
            continue;
        }
        let other_holding = HOLDING.load(deps.storage, h)?;
        if let Some(u) = other_holding
            .unbondings
            .iter()
            .find(|u| u.token == asset.clone())
        {
            other_unbondings += u.amount;
        }
    }

    let full_asset = ASSETS.load(deps.storage, asset.clone())?;

    // Reserves to be sent immediately
    let mut reserves = balance_query(
        &deps.querier,
        SELF_ADDRESS.load(deps.storage)?,
        VIEWING_KEY.load(deps.storage)?,
        &full_asset.contract.clone(),
    )?;

    println!("MANAGER UNBOND {} RES {}", amount, reserves);

    // Remove pending unbondings from reserves
    if reserves > other_unbondings {
        reserves = reserves - other_unbondings;
    } else {
        reserves = Uint128::zero();
    }

    let mut messages = vec![];

    println!(
        "TREASU:RY MAN UNBOND HERE \t \t unbond amount: {}, reseresves: {}",
        amount, reserves
    );
    // Send available reserves to unbonder
    if !reserves.is_zero() {
        if reserves < unbond_amount {
<<<<<<< HEAD
            // reserves can't cover unbond
=======
            //TODO: this should include 'reserves' unbonded from adapters
>>>>>>> 7dc3400e
            messages.push(send_msg(
                unbonder.clone(),
                reserves,
                None,
                None,
                None,
                &full_asset.contract.clone(),
            )?);
            METRICS.pushf(deps.storage, env.block.time, Metric {
                action: Action::SendFunds,
                context: Context::Unbond,
                timestamp: env.block.time.seconds(),
                token: asset.clone(),
                amount: reserves,
                user: unbonder.clone(),
            })?;
            unbond_amount = unbond_amount - reserves;

            // Reflect sent funds in unbondings
            HOLDING.update(deps.storage, unbonder, |h| -> StdResult<Holding> {
                let mut holding = h.unwrap();
                if let Some(i) = holding.unbondings.iter().position(|u| u.token == asset) {
                    holding.unbondings[i].amount = holding.unbondings[i].amount - reserves;
                } else {
                    return Err(StdError::generic_err(
                        "Failed to get unbonding, shouldn't happen",
                    ));
                }
                Ok(holding)
            })?;
        } else {
            // reserves can cover unbond
            messages.push(send_msg(
                unbonder.clone(),
                amount,
                None,
                None,
                None,
                &full_asset.contract.clone(),
            )?);
<<<<<<< HEAD
=======
            METRICS.pushf(deps.storage, env.block.time, Metric {
                action: Action::SendFunds,
                context: Context::Unbond,
                timestamp: env.block.time.seconds(),
                token: asset.clone(),
                amount,
                user: unbonder.clone(),
            })?;
            unbond_amount = unbond_amount - amount;
>>>>>>> 7dc3400e

            // Reflect sent funds in unbondings
            HOLDING.update(deps.storage, unbonder, |h| {
                let mut holder = h.unwrap();
                if let Some(i) = holder.unbondings.iter().position(|u| u.token == asset) {
                    holder.unbondings[i].amount = holder.unbondings[i].amount - amount;
                } else {
                    return Err(StdError::generic_err(
                        "Failed to get unbonding, shouldn't happen",
                    ));
                }
                Ok(holder)
            })?;

            return Ok(Response::new().add_messages(messages).set_data(to_binary(
                &adapter::ExecuteAnswer::Unbond {
                    status: ResponseStatus::Success,
                    amount,
                },
            )?));
        }
    }

    let full_asset = ASSETS.load(deps.storage, asset.clone())?;

    let mut allocations = ALLOCATIONS.load(deps.storage, asset.clone())?;

    // Build metadata
    let mut amount_total = Uint128::zero();
    let mut portion_total = Uint128::zero();

    // Gather adapter outstanding amounts
    for i in 0..allocations.len() {
        allocations[i].balance = adapter::balance_query(
            deps.querier,
            &full_asset.contract.address,
            allocations[i].contract.clone(),
        )?;

        match allocations[i].alloc_type {
            AllocationType::Amount => amount_total += allocations[i].balance,
            AllocationType::Portion => portion_total += allocations[i].balance,
        };
    }

    /*let allowance = allowance_query(
        &deps.querier,
        config.treasury.clone(),
        env.contract.address.clone(),
        VIEWING_KEY.load(deps.storage)?,
        1,
        &full_asset.contract.clone(),
    )?
    .allowance;

    let total = portion_total + allowance;*/

    let mut alloc_meta = vec![];
    let mut tot_unbond_available = Uint128::zero();

    for allocation in allocations.clone() {
        let bal = adapter::unbondable_query(deps.querier, &asset, allocation.contract.clone())?;

        alloc_meta.push(AllocationMeta {
            nick: allocation.nick,
            contract: allocation.contract,
            amount: allocation.amount,
            alloc_type: allocation.alloc_type,
            balance: bal,
            tolerance: Uint128::zero(),
        });
        tot_unbond_available += bal;
    }

    if unbond_amount == tot_unbond_available {
        for a in alloc_meta.clone() {
            messages.push(adapter::unbond_msg(
                &full_asset.contract.address.clone(),
                a.balance.clone(),
                a.contract.clone(),
            )?);
        }
        return Ok(Response::new().add_messages(messages).set_data(to_binary(
            &adapter::ExecuteAnswer::Unbond {
                status: ResponseStatus::Success,
                amount,
            },
        )?));
    }

    let mut total_amount_unbonding = Uint128::zero();

    let mut unbond_amounts = vec![];

    let portions = alloc_meta
        .clone()
        .into_iter()
        .filter(|a| a.alloc_type == AllocationType::Portion)
        .collect::<Vec<AllocationMeta>>();
    let amounts = alloc_meta
        .clone()
        .into_iter()
        .filter(|a| a.alloc_type == AllocationType::Amount)
        .collect::<Vec<AllocationMeta>>();

    for meta in amounts.clone() {
        if meta.balance > meta.amount {
            total_amount_unbonding += meta.balance - meta.amount;
            unbond_amounts.push(meta.balance - meta.amount);
        } else {
            unbond_amounts.push(Uint128::zero())
        }
    }

    if unbond_amount == total_amount_unbonding {
        println!(
            "885 UNBOND \t \t unbond_amount: {}, unbond_amounts: {:?}",
            unbond_amount, unbond_amounts
        );
        for (i, meta) in amounts.clone().iter().enumerate() {
            messages.push(adapter::unbond_msg(
                &full_asset.contract.address.clone(),
                unbond_amounts[i],
                meta.contract.clone(),
            )?);
        }
        return Ok(Response::new().add_messages(messages).set_data(to_binary(
            &adapter::ExecuteAnswer::Unbond {
                status: ResponseStatus::Success,
                amount,
            },
        )?));
    } else if unbond_amount < total_amount_unbonding {
        let mut modified_total_amount_unbonding = Uint128::zero();
        for (i, meta) in amounts.clone().iter().enumerate() {
            unbond_amounts[i] =
                unbond_amount.multiply_ratio(unbond_amounts[i], total_amount_unbonding);
            modified_total_amount_unbonding += unbond_amounts[i];
            if i == amounts.len() - 1 && modified_total_amount_unbonding < unbond_amount {
                unbond_amounts[i] += Uint128::new(1);
            }
            messages.push(adapter::unbond_msg(
                &full_asset.contract.address.clone(),
                unbond_amounts[i],
                meta.contract.clone(),
            )?);
        }
        println!(
            "921 UNBOND \t \t unbond_amount: {}, unbond_amounts: {:?}",
            unbond_amount, unbond_amounts
        );
        return Ok(Response::new().add_messages(messages).set_data(to_binary(
            &adapter::ExecuteAnswer::Unbond {
                status: ResponseStatus::Success,
                amount,
            },
        )?));
    }

<<<<<<< HEAD
    // if portion total > unbond - tot, we know the portion adapters can cover the rest
    println!(
        "{} {}",
        unbond_amount - total_amount_unbonding,
        portion_total
    );
    if unbond_amount - total_amount_unbonding < portion_total {
        for (i, meta) in amounts.clone().iter().enumerate() {
            if !unbond_amounts[i].is_zero() {
                messages.push(adapter::unbond_msg(
                    &full_asset.contract.address.clone(),
                    unbond_amounts[i],
                    meta.contract.clone(),
                )?);
            }
        }
        let amount_adapt_tot_unbonding = total_amount_unbonding;
        for (i, meta) in portions.clone().iter().enumerate() {
            let unbond_from_portion = (unbond_amount - amount_adapt_tot_unbonding)
                .multiply_ratio(meta.balance, portion_total);
            unbond_amounts.push(unbond_from_portion);
            total_amount_unbonding += unbond_from_portion;
            println!("unbond from portion: {}", unbond_from_portion);
            if i == portions.len() - 1 && total_amount_unbonding < unbond_amount {
                messages.push(adapter::unbond_msg(
                    &full_asset.contract.address.clone(),
                    unbond_from_portion + Uint128::new(1),
                    meta.contract.clone(),
                )?);
            } else if !unbond_from_portion.is_zero() {
                messages.push(adapter::unbond_msg(
                    &full_asset.contract.address.clone(),
                    unbond_from_portion,
                    meta.contract.clone(),
                )?);
            }
        }
        println!(
            "969 UNBOND \t \t unbond_amount: {}, unbond_amounts: {:?}",
            unbond_amount, unbond_amounts
        );
        return Ok(Response::new().add_messages(messages).set_data(to_binary(
            &adapter::ExecuteAnswer::Unbond {
                status: ResponseStatus::Success,
                amount,
            },
        )?));
    } else {
        // Otherwise we need to unbond everything from the portion adapters and go back to the
        // amount adapters
        for meta in portions {
            //TODO Unobond from poriton adapters
            unbond_amounts.push(meta.balance);
            messages.push(adapter::unbond_msg(
                &full_asset.contract.address,
                meta.balance,
                meta.contract,
            )?);
            total_amount_unbonding += meta.balance;
        }
        if total_amount_unbonding == unbond_amount {
            for (i, meta) in amounts.clone().iter().enumerate() {
                if !unbond_amounts[i].is_zero() {
                    messages.push(adapter::unbond_msg(
                        &full_asset.contract.address,
                        unbond_amounts[i].clone(),
                        meta.contract.clone(),
                    )?);
                }
            }
            println!(
                "914 UNBOND \t \t unbond_amount: {}, unbond_amounts: {:?}",
                unbond_amount, unbond_amounts
            );
            return Ok(Response::new().add_messages(messages).set_data(to_binary(
                &adapter::ExecuteAnswer::Unbond {
                    status: ResponseStatus::Success,
                    amount,
                },
            )?));
        } else {
            let mut amount_alloc = Uint128::zero();
            for meta in amounts.clone() {
                amount_alloc += meta.amount;
            }
            println!("{} {}", amount_alloc, total_amount_unbonding);
            let mut modified_total_amount_unbonding = total_amount_unbonding;
            for (i, meta) in amounts.iter().enumerate() {
                unbond_amounts[i] += (unbond_amount - total_amount_unbonding)
                    .multiply_ratio(meta.amount, amount_alloc);

                modified_total_amount_unbonding += meta.balance;
                if i == amounts.len() - 1
                    && modified_total_amount_unbonding < unbond_amount
                    && unbond_amount - modified_total_amount_unbonding
                        < meta.balance - unbond_amounts[i]
                {
                    unbond_amounts[i] += unbond_amount - total_amount_unbonding;
=======
            match allocations[i].alloc_type {
                AllocationType::Amount => {
                    let unbondable = adapter::unbondable_query(
                        deps.querier,
                        &asset,
                        allocations[i].contract.clone(),
                    )?;

                    if unbond_amount > unbondable {
                        messages.push(adapter::unbond_msg(
                            &asset,
                            unbondable,
                            allocations[i].contract.clone(),
                        )?);
                        METRICS.pushf(deps.storage, env.block.time, Metric {
                            action: Action::Unbond,
                            context: Context::Unbond,
                            timestamp: env.block.time.seconds(),
                            token: asset.clone(),
                            amount: unbondable,
                            user: allocations[i].contract.address.clone(),
                        })?;
                        unbond_amount = unbond_amount - unbondable;
                    } else {
                        messages.push(adapter::unbond_msg(
                            &asset,
                            unbond_amount,
                            allocations[i].contract.clone(),
                        )?);
                        METRICS.pushf(deps.storage, env.block.time, Metric {
                            action: Action::Unbond,
                            context: Context::Unbond,
                            timestamp: env.block.time.seconds(),
                            token: asset.clone(),
                            amount: unbond_amount,
                            user: allocations[i].contract.address.clone(),
                        })?;
                        unbond_amount = Uint128::zero()
                    }
                }
                AllocationType::Portion => {
                    let unbondable = adapter::unbondable_query(
                        deps.querier,
                        &asset,
                        allocations[i].contract.clone(),
                    )?;

                    if unbond_amount > unbondable {
                        messages.push(adapter::unbond_msg(
                            &asset,
                            unbondable,
                            allocations[i].contract.clone(),
                        )?);
                        METRICS.pushf(deps.storage, env.block.time, Metric {
                            action: Action::Unbond,
                            context: Context::Unbond,
                            timestamp: env.block.time.seconds(),
                            token: asset.clone(),
                            amount: unbondable,
                            user: allocations[i].contract.address.clone(),
                        })?;
                        unbond_amount = unbond_amount - unbondable;
                    } else {
                        messages.push(adapter::unbond_msg(
                            &asset,
                            unbond_amount,
                            allocations[i].contract.clone(),
                        )?);
                        METRICS.pushf(deps.storage, env.block.time, Metric {
                            action: Action::Unbond,
                            context: Context::Unbond,
                            timestamp: env.block.time.seconds(),
                            token: asset.clone(),
                            amount: unbond_amount,
                            user: allocations[i].contract.address.clone(),
                        })?;
                        unbond_amount = Uint128::zero()
                    }
>>>>>>> 7dc3400e
                }
                messages.push(adapter::unbond_msg(
                    &full_asset.contract.address,
                    unbond_amounts[i],
                    meta.contract.clone(),
                )?);
            }
            println!(
                "928 UNBOND \t \t unbond_amount: {}, unbond_amounts: {:?}",
                unbond_amount, unbond_amounts
            );
            return Ok(Response::new().add_messages(messages).set_data(to_binary(
                &adapter::ExecuteAnswer::Unbond {
                    status: ResponseStatus::Success,
                    amount,
                },
            )?));
        }
    }
}

pub fn add_holder(
    deps: DepsMut,
    env: &Env,
    info: MessageInfo,
    holder: Addr,
) -> StdResult<Response> {
    validate_admin(
        &deps.querier,
        AdminPermissions::TreasuryManager,
        &info.sender,
        &CONFIG.load(deps.storage)?.admin_auth,
    )?;

    //let holder = deps.api.addr_validate(holder.as_str())?;

    HOLDERS.update(deps.storage, |mut h| {
        if h.contains(&holder.clone()) {
            return Err(StdError::generic_err("Holding already exists"));
        }
        h.push(holder.clone());
        Ok(h)
    })?;

    HOLDING.save(deps.storage, holder, &Holding {
        balances: Vec::new(),
        unbondings: Vec::new(),
        status: Status::Active,
    })?;

    Ok(
        Response::new().set_data(to_binary(&ExecuteAnswer::AddHolder {
            status: ResponseStatus::Success,
        })?),
    )
}

pub fn remove_holder(
    deps: DepsMut,
    env: &Env,
    info: MessageInfo,
    holder: Addr,
) -> StdResult<Response> {
    // TODO: unbond all or move all funds to treasury?
    // Should probably disallow fully deleting holders, just freeze/transfer
    validate_admin(
        &deps.querier,
        AdminPermissions::TreasuryManager,
        &info.sender,
        &CONFIG.load(deps.storage)?.admin_auth,
    )?;

    //let holder = deps.api.addr_validate(holder.as_str())?;

    if let Some(mut holding) = HOLDING.may_load(deps.storage, holder.clone())? {
        holding.status = Status::Closed;
        HOLDING.save(deps.storage, holder, &holding)?;
    } else {
        return Err(StdError::generic_err("Not an authorized holder"));
    }

    Ok(
        Response::new().set_data(to_binary(&ExecuteAnswer::RemoveHolder {
            status: ResponseStatus::Success,
        })?),
    )
}<|MERGE_RESOLUTION|>--- conflicted
+++ resolved
@@ -482,23 +482,19 @@
     let mut allowance_used = Uint128::zero();
     let mut balance_used = Uint128::zero();
 
-<<<<<<< HEAD
-=======
-    if allocations.len() > 1 {
-        allocations.sort_by(|a, b| match a.alloc_type {
-            AllocationType::Amount => match b.alloc_type {
-                AllocationType::Amount => std::cmp::Ordering::Equal,
-                AllocationType::Portion => std::cmp::Ordering::Less,
-            },
-            AllocationType::Portion => match b.alloc_type {
-                AllocationType::Amount => std::cmp::Ordering::Greater,
-                AllocationType::Portion => std::cmp::Ordering::Equal,
-            },
-        });
-        println!("440 allocations {:?}", allocations);
-    }
-
->>>>>>> 7dc3400e
+
+      allocations.sort_by(|a, b| match a.alloc_type {
+          AllocationType::Amount => match b.alloc_type {
+              AllocationType::Amount => std::cmp::Ordering::Equal,
+              AllocationType::Portion => std::cmp::Ordering::Less,
+          },
+          AllocationType::Portion => match b.alloc_type {
+              AllocationType::Amount => std::cmp::Ordering::Greater,
+              AllocationType::Portion => std::cmp::Ordering::Equal,
+          },
+      });
+      println!("440 allocations {:?}", allocations);
+  
     let mut amount_sending_out = Uint128::zero();
     for adapter in allocations.clone() {
         println!("ADAPTER REBALANCE {}", adapter.nick.unwrap());
@@ -628,17 +624,8 @@
             }
         }
         // Over funded -- unbond
-<<<<<<< HEAD
-        else if adapter.balance > desired_amount {
-            println!(
-                "OVER FUNDED {} {} {}",
-                threshold, desired_amount, adapter.balance
-            );
-            let desired_output = adapter.balance - desired_amount;
-=======
         else if available > desired_amount {
             let desired_output = available - desired_amount;
->>>>>>> 7dc3400e
             if desired_output <= threshold {
                 continue;
             }
@@ -864,11 +851,7 @@
     // Send available reserves to unbonder
     if !reserves.is_zero() {
         if reserves < unbond_amount {
-<<<<<<< HEAD
-            // reserves can't cover unbond
-=======
             //TODO: this should include 'reserves' unbonded from adapters
->>>>>>> 7dc3400e
             messages.push(send_msg(
                 unbonder.clone(),
                 reserves,
@@ -909,8 +892,6 @@
                 None,
                 &full_asset.contract.clone(),
             )?);
-<<<<<<< HEAD
-=======
             METRICS.pushf(deps.storage, env.block.time, Metric {
                 action: Action::SendFunds,
                 context: Context::Unbond,
@@ -920,7 +901,6 @@
                 user: unbonder.clone(),
             })?;
             unbond_amount = unbond_amount - amount;
->>>>>>> 7dc3400e
 
             // Reflect sent funds in unbondings
             HOLDING.update(deps.storage, unbonder, |h| {
@@ -1080,7 +1060,6 @@
         )?));
     }
 
-<<<<<<< HEAD
     // if portion total > unbond - tot, we know the portion adapters can cover the rest
     println!(
         "{} {}",
@@ -1179,86 +1158,6 @@
                         < meta.balance - unbond_amounts[i]
                 {
                     unbond_amounts[i] += unbond_amount - total_amount_unbonding;
-=======
-            match allocations[i].alloc_type {
-                AllocationType::Amount => {
-                    let unbondable = adapter::unbondable_query(
-                        deps.querier,
-                        &asset,
-                        allocations[i].contract.clone(),
-                    )?;
-
-                    if unbond_amount > unbondable {
-                        messages.push(adapter::unbond_msg(
-                            &asset,
-                            unbondable,
-                            allocations[i].contract.clone(),
-                        )?);
-                        METRICS.pushf(deps.storage, env.block.time, Metric {
-                            action: Action::Unbond,
-                            context: Context::Unbond,
-                            timestamp: env.block.time.seconds(),
-                            token: asset.clone(),
-                            amount: unbondable,
-                            user: allocations[i].contract.address.clone(),
-                        })?;
-                        unbond_amount = unbond_amount - unbondable;
-                    } else {
-                        messages.push(adapter::unbond_msg(
-                            &asset,
-                            unbond_amount,
-                            allocations[i].contract.clone(),
-                        )?);
-                        METRICS.pushf(deps.storage, env.block.time, Metric {
-                            action: Action::Unbond,
-                            context: Context::Unbond,
-                            timestamp: env.block.time.seconds(),
-                            token: asset.clone(),
-                            amount: unbond_amount,
-                            user: allocations[i].contract.address.clone(),
-                        })?;
-                        unbond_amount = Uint128::zero()
-                    }
-                }
-                AllocationType::Portion => {
-                    let unbondable = adapter::unbondable_query(
-                        deps.querier,
-                        &asset,
-                        allocations[i].contract.clone(),
-                    )?;
-
-                    if unbond_amount > unbondable {
-                        messages.push(adapter::unbond_msg(
-                            &asset,
-                            unbondable,
-                            allocations[i].contract.clone(),
-                        )?);
-                        METRICS.pushf(deps.storage, env.block.time, Metric {
-                            action: Action::Unbond,
-                            context: Context::Unbond,
-                            timestamp: env.block.time.seconds(),
-                            token: asset.clone(),
-                            amount: unbondable,
-                            user: allocations[i].contract.address.clone(),
-                        })?;
-                        unbond_amount = unbond_amount - unbondable;
-                    } else {
-                        messages.push(adapter::unbond_msg(
-                            &asset,
-                            unbond_amount,
-                            allocations[i].contract.clone(),
-                        )?);
-                        METRICS.pushf(deps.storage, env.block.time, Metric {
-                            action: Action::Unbond,
-                            context: Context::Unbond,
-                            timestamp: env.block.time.seconds(),
-                            token: asset.clone(),
-                            amount: unbond_amount,
-                            user: allocations[i].contract.address.clone(),
-                        })?;
-                        unbond_amount = Uint128::zero()
-                    }
->>>>>>> 7dc3400e
                 }
                 messages.push(adapter::unbond_msg(
                     &full_asset.contract.address,
