use shade_protocol::{
    admin::{validate_admin, AdminPermissions},
    c_std::{
        self,
        to_binary,
        Addr,
        Api,
        Binary,
        DepsMut,
        Env,
        MessageInfo,
        Querier,
        Response,
        StdError,
        StdResult,
        Storage,
        Uint128,
    },
    dao::{
        adapter,
        treasury_manager::{
            Allocation,
            AllocationMeta,
            AllocationType,
            Balance,
            Config,
            ExecuteAnswer,
            Holding,
            Status,
        },
    },
    snip20,
    snip20::{
        batch::{SendAction, SendFromAction},
        helpers::{
            allowance_query,
            balance_query,
            batch_send_from_msg,
            batch_send_msg,
            register_receive,
            send_msg,
            set_viewing_key_msg,
        },
    },
    utils::{asset::Contract, generic_response::ResponseStatus},
};

use std::collections::HashMap;

use crate::storage::*;

pub fn receive(
    deps: DepsMut,
    env: Env,
    info: MessageInfo,
    _sender: Addr,
    from: Addr,
    amount: Uint128,
    msg: Option<Binary>,
) -> StdResult<Response> {
    let config = CONFIG.load(deps.storage)?;
    let asset = ASSETS.load(deps.storage, info.sender.clone())?;

    // Do nothing if its an adapter (claimed funds)
    if let Some(adapter) = ALLOCATIONS
        .load(deps.storage, info.sender.clone())?
        .iter()
        .find(|a| a.contract.address == from)
    {
        println!("Manager Recv from Adapter {}", amount);
        return Ok(Response::new().set_data(to_binary(&ExecuteAnswer::Receive {
            status: ResponseStatus::Success,
        })?));
    }

    let holder = match HOLDERS.load(deps.storage)?.contains(&from) {
        true => from,

        // Default to treasury if not sent by a holder
        false => config.treasury,
    };

    // Update holdings
    HOLDING.update(deps.storage, holder, |h| -> StdResult<Holding> {
        let mut holding = h.unwrap();
        if let Some(i) = holding
            .balances
            .iter()
            .position(|b| b.token == asset.contract.address)
        {
            holding.balances[i].amount += amount;
        } else {
            holding.balances.push(Balance {
                token: asset.contract.address,
                amount,
            });
        }
        Ok(holding)
    })?;

    Ok(Response::new().set_data(to_binary(&ExecuteAnswer::Receive {
        status: ResponseStatus::Success,
    })?))
}

pub fn try_update_config(
    deps: DepsMut,
    _env: Env,
    info: MessageInfo,
    config: Config,
) -> StdResult<Response> {
    let cur_config = CONFIG.load(deps.storage)?;

    validate_admin(
        &deps.querier,
        AdminPermissions::TreasuryManager,
        &info.sender,
        &cur_config.admin_auth,
    )?;

    CONFIG.save(deps.storage, &config)?;

    Ok(
        Response::new().set_data(to_binary(&ExecuteAnswer::UpdateConfig {
            status: ResponseStatus::Success,
        })?),
    )
}

pub fn try_register_asset(
    deps: DepsMut,
    env: &Env,
    info: MessageInfo,
    contract: &Contract,
) -> StdResult<Response> {
    let config = CONFIG.load(deps.storage)?;

    validate_admin(
        &deps.querier,
        AdminPermissions::TreasuryManager,
        &info.sender,
        &config.admin_auth,
    )?;

    ASSET_LIST.update(deps.storage, |mut list| -> StdResult<Vec<Addr>> {
        list.push(contract.address.clone());
        Ok(list)
    })?;

    ASSETS.save(
        deps.storage,
        contract.address.clone(),
        &snip20::helpers::fetch_snip20(&contract, &deps.querier)?,
    )?;

    ALLOCATIONS.save(deps.storage, contract.address.clone(), &Vec::new())?;

    Ok(Response::new()
        .add_messages(vec![
            // Register contract in asset
            register_receive(env.contract.code_hash.clone(), None, &contract)?,
            // Set viewing key
            set_viewing_key_msg(VIEWING_KEY.load(deps.storage)?, None, &contract)?,
        ])
        .set_data(to_binary(&ExecuteAnswer::RegisterAsset {
            status: ResponseStatus::Success,
        })?))
}

pub fn allocate(
    deps: DepsMut,
    env: &Env,
    info: MessageInfo,
    asset: Addr,
    allocation: Allocation,
) -> StdResult<Response> {
    static ONE_HUNDRED_PERCENT: u128 = 10u128.pow(18);

    let config = CONFIG.load(deps.storage)?;

    /* ADMIN ONLY */
    validate_admin(
        &deps.querier,
        AdminPermissions::TreasuryManager,
        &info.sender,
        &config.admin_auth,
    )?;

    //let asset = deps.api.addr_validate(asset.as_str())?;

    let mut apps = ALLOCATIONS
        .may_load(deps.storage, asset.clone())?
        .unwrap_or_default();

    let stale_alloc = apps
        .iter()
        .position(|a| a.contract.address == allocation.contract.address);

    match stale_alloc {
        Some(i) => {
            apps.swap_remove(i);
        }
        None => {}
    };

    apps.push(AllocationMeta {
        nick: allocation.nick,
        contract: allocation.contract,
        amount: allocation.amount,
        alloc_type: allocation.alloc_type,
        balance: Uint128::zero(),
        tolerance: allocation.tolerance,
    });

    if apps
        .iter()
        .map(|a| {
            if a.alloc_type == AllocationType::Portion {
                a.amount.u128()
            } else {
                0u128
            }
        })
        .sum::<u128>()
        > ONE_HUNDRED_PERCENT
    {
        return Err(StdError::generic_err(
            "Invalid allocation total exceeding 100%",
        ));
    }

    ALLOCATIONS.save(deps.storage, asset.clone(), &apps)?;

    Ok(
        Response::new().set_data(to_binary(&ExecuteAnswer::Allocate {
            status: ResponseStatus::Success,
        })?),
    )
}

pub fn claim(deps: DepsMut, env: &Env, info: MessageInfo, asset: Addr) -> StdResult<Response> {
    //let asset = deps.api.addr_validate(asset.as_str())?;

    if !ASSET_LIST.load(deps.storage)?.contains(&asset.clone()) {
        return Err(StdError::generic_err("Unrecognized asset"));
    }
    let full_asset = ASSETS.load(deps.storage, asset.clone())?;

    let config = CONFIG.load(deps.storage)?;
    let mut claimer = info.sender;

    if validate_admin(
        &deps.querier,
        AdminPermissions::TreasuryManager,
        &claimer,
        &config.admin_auth,
    )
    .is_ok()
    {
        //assert!(false, "CLAIMER TREASURY");
        claimer = config.treasury;
    }

    let holders = HOLDERS.load(deps.storage)?;

    if !holders.contains(&claimer.clone()) {
        return Err(StdError::generic_err("Unauthorized"));
    }
    let mut holding = HOLDING.load(deps.storage, claimer.clone())?;

    let unbonding_i = match holding
        .unbondings
        .iter_mut()
        .position(|u| u.token == asset.clone())
    {
        Some(i) => i,
        None => {
            return Err(StdError::generic_err(format!(
                "{} has no unbondings for {}",
                claimer.clone(),
                asset.clone()
            )));
        }
    };

    let reserves = balance_query(
        &deps.querier,
        SELF_ADDRESS.load(deps.storage)?,
        VIEWING_KEY.load(deps.storage)?,
        &full_asset.contract.clone(),
    )?;

    let mut messages = vec![];
    let mut total_claimed = Uint128::zero();

    // Claim if more funds are needed
    if holding.unbondings[unbonding_i].amount > reserves {
        //assert!(false, "reduce claim_amount {} - {}", unbonding.amount, reserves);
        let mut claim_amount = holding.unbondings[unbonding_i].amount - reserves;

        for alloc in ALLOCATIONS.load(deps.storage, asset.clone())? {
            if claim_amount == Uint128::zero() {
                break;
            }

            let claim = adapter::claimable_query(deps.querier, &asset, alloc.contract.clone())?;

            if claim > Uint128::zero() {
                messages.push(adapter::claim_msg(&asset, alloc.contract)?);
                if claim > claim_amount {
                    claim_amount = Uint128::zero();
                } else {
                    claim_amount = claim_amount - claim;
                }
                total_claimed += claim;
            }
        }
    }

    let send_amount;

    if holding.unbondings[unbonding_i].amount > reserves + total_claimed {
        send_amount = reserves + total_claimed;
    } else {
        send_amount = holding.unbondings[unbonding_i].amount;
    }
    // Adjust unbonding amount
    holding.unbondings[unbonding_i].amount = holding.unbondings[unbonding_i].amount - send_amount;
    HOLDING.save(deps.storage, claimer.clone(), &holding)?;

    // Send claimed funds
    messages.push(send_msg(
        claimer.clone(),
        send_amount,
        None,
        None,
        None,
        &full_asset.contract.clone(),
    )?);

    Ok(Response::new().add_messages(messages).set_data(to_binary(
        &adapter::ExecuteAnswer::Claim {
            status: ResponseStatus::Success,
            amount: reserves + total_claimed,
        },
    )?))
}

pub fn update(deps: DepsMut, env: &Env, info: MessageInfo, asset: Addr) -> StdResult<Response> {
    let config = CONFIG.load(deps.storage)?;

    let full_asset = ASSETS.load(deps.storage, asset.clone())?;

    let mut allocations = ALLOCATIONS.load(deps.storage, asset.clone())?;
    println!("354 {:?}", allocations[0]);

    // Build metadata
    let mut amount_total = Uint128::zero();
    let mut portion_total = Uint128::zero();

    for i in 0..allocations.len() {
        allocations[i].balance = adapter::balance_query(
            deps.querier,
            &full_asset.contract.address,
            allocations[i].contract.clone(),
        )?;
        println!("{}", allocations[i].amount);
        match allocations[i].alloc_type {
            AllocationType::Amount => amount_total += allocations[i].balance,
            AllocationType::Portion => {
                println!("PORTION {}", allocations[i].balance);
                portion_total += allocations[i].balance;
            }
        };
    }
    println!(
        "373 at: {}, pt: {}",
        amount_total.u128(),
        portion_total.u128(),
    );

    let mut holder_unbonding = Uint128::zero();
    let mut holder_principal = Uint128::zero();

    // Withold holder unbondings
    for h in HOLDERS.load(deps.storage)? {
        let holding = HOLDING.load(deps.storage, h)?;
        if let Some(u) = holding.unbondings.iter().find(|u| u.token == asset) {
            holder_unbonding += u.amount;
        }
        if let Some(b) = holding.balances.iter().find(|u| u.token == asset) {
            holder_principal += b.amount;
        }
    }

    // Batch send_from actions
    let mut send_from_actions = vec![];
    let mut send_actions = vec![];
    let mut messages = vec![];

    let key = VIEWING_KEY.load(deps.storage)?;

    // Available treasury allowance
    let mut allowance = allowance_query(
        &deps.querier,
        config.treasury.clone(),
        env.contract.address.clone(),
        key.clone(),
        1,
        &full_asset.contract.clone(),
    )?
    .allowance;
    println!("410 allowance {}", allowance.u128());

    // Available balance
    let mut balance = balance_query(
        &deps.querier,
        SELF_ADDRESS.load(deps.storage)?,
        key.clone(),
        &full_asset.contract.clone(),
    )?;
    println!("419 balance {}", balance.u128());

    println!(
        "TOTAL at {} pt {} b {} a {} hu {}",
        amount_total, portion_total, balance, allowance, holder_unbonding
    );
    let total = amount_total + portion_total + balance + allowance - holder_unbonding;

    let mut allowance_used = Uint128::zero();
    let mut balance_used = Uint128::zero();

<<<<<<< HEAD
    if allocations.len() > 1 {
        allocations.sort_by(|a, b| match a.alloc_type {
            AllocationType::Amount => match b.alloc_type {
                AllocationType::Amount => std::cmp::Ordering::Equal,
                AllocationType::Portion => std::cmp::Ordering::Less,
            },
            AllocationType::Portion => match b.alloc_type {
                AllocationType::Amount => std::cmp::Ordering::Greater,
                AllocationType::Portion => std::cmp::Ordering::Equal,
            },
        });
        println!("440 allocations {:?}", allocations);
    }
    let mut amount_sending_out = Uint128::zero();
    for adapter in allocations.clone() {
        println!("ADAPTER REBALANCE {}", adapter.nick.unwrap());
        println!("445 total {}", total.u128());
        println!("446 adapter.amount {}", adapter.amount);
=======
    for adapter in allocations.clone() {
>>>>>>> cb117c51
        let desired_amount = match adapter.alloc_type {
            AllocationType::Amount => {
                amount_sending_out += adapter.amount;
                adapter.amount
            }
            AllocationType::Portion => {
                if total > amount_sending_out {
                    adapter
                        .amount
                        .multiply_ratio(total - amount_sending_out, 10u128.pow(18))
                } else {
                    Uint128::zero()
                }
            }
        };
        let threshold = desired_amount.multiply_ratio(adapter.tolerance, 10u128.pow(18));
        println!("437 desired_amount {}", desired_amount);

        // Under Funded -- send balance then allowance
        if adapter.balance < desired_amount {
            let mut desired_input = desired_amount - adapter.balance;
            if desired_input <= threshold {
                continue;
            }

            // Fully covered by balance
            if desired_input < balance {
<<<<<<< HEAD
                println!("480 DESIRED INPUT SEND {} {}", desired_input, balance);
=======
>>>>>>> cb117c51
                send_actions.push(SendAction {
                    recipient: adapter.contract.address.clone().to_string(),
                    recipient_code_hash: Some(adapter.contract.code_hash.clone()),
                    amount: desired_input,
                    msg: None,
                    memo: None,
                });

                balance = balance - desired_input;
                balance_used += desired_input;
                continue;
            }
            // Send all balance
            else if !balance.is_zero() {
                send_actions.push(SendAction {
                    recipient: adapter.contract.address.clone().to_string(),
                    recipient_code_hash: Some(adapter.contract.code_hash.clone()),
                    amount: balance,
                    msg: None,
                    memo: None,
                });

                desired_input = desired_input - balance;
                balance = Uint128::zero();
                //                break;
            }

<<<<<<< HEAD
            println!("allowance.is_zero {}, {}", allowance, desired_input);
=======
>>>>>>> cb117c51
            if !allowance.is_zero() {
                // Fully covered by allowance
                if desired_input < allowance {
                    send_from_actions.push(SendFromAction {
                        owner: config.treasury.clone().to_string(),
                        recipient: adapter.contract.address.clone().to_string(),
                        recipient_code_hash: Some(adapter.contract.code_hash.clone()),
                        amount: desired_input,
                        msg: None,
                        memo: None,
                    });

                    allowance_used += desired_input;
                    allowance = allowance - desired_input;
<<<<<<< HEAD
                    continue;
=======
                    //desired_input = Uint128::zero();
>>>>>>> cb117c51
                }
                // Send all allowance
                else if !allowance.is_zero() {
                    send_from_actions.push(SendFromAction {
                        owner: config.treasury.clone().to_string(),
                        recipient: adapter.contract.address.clone().to_string(),
                        recipient_code_hash: Some(adapter.contract.code_hash.clone()),
                        amount: allowance,
                        msg: None,
                        memo: None,
                    });

                    allowance_used += allowance;
                    //desired_input = desired_input - allowance;
                    allowance = Uint128::zero();
                    //break;
                }
            }
        }
        // Over funded -- unbond
        else if adapter.balance > desired_amount {
            let desired_output = adapter.balance - desired_amount;
            if desired_output <= threshold {
                continue;
            }
            messages.push(adapter::unbond_msg(
                &asset.clone(),
                desired_output,
                adapter.contract.clone(),
            )?);
        }
    }

    // Credit treasury balance with allowance used
    HOLDING.update(
        deps.storage,
        config.treasury.clone(),
        |h| -> StdResult<Holding> {
            let mut holding = h.unwrap();
            if let Some(i) = holding
                .balances
                .iter()
                .position(|u| u.token == asset.clone())
            {
                holding.balances[i].amount += allowance_used;
            } else {
                holding.balances.push(Balance {
                    token: asset.clone(),
                    amount: allowance_used,
                });
            }
            Ok(holding)
        },
    )?;

    // Determine Gainz & Losses & credit to treasury
    holder_principal += allowance_used;
    if total - allowance > holder_principal {
        println!("Gainzz {}", (total - allowance) - holder_principal);
<<<<<<< HEAD
        // debit gains to treasury
=======
        println!("princ {} total {}", holder_principal, (total - allowance));
        println!("balance {} allowance {}", balance, allowance);
        // credit gains to treasury
>>>>>>> cb117c51
        let mut holding = HOLDING.load(deps.storage, config.treasury.clone())?;
        if let Some(i) = holding.balances.iter().position(|u| u.token == asset) {
            holding.balances[i].amount += (total - allowance) - holder_principal;
        }
        HOLDING.save(deps.storage, config.treasury.clone(), &holding)?;
    } else if total - allowance < holder_principal {
        println!("lossez {}", holder_principal - (total - allowance));
        // credit losses to treasury
        let mut holding = HOLDING.load(deps.storage, config.treasury.clone())?;
        if let Some(i) = holding.balances.iter().position(|u| u.token == asset) {
            holding.balances[i].amount -= holder_principal - (total - allowance);
        }
        HOLDING.save(deps.storage, config.treasury.clone(), &holding)?;
    }

    if !send_actions.is_empty() {
        messages.push(batch_send_msg(
            send_actions,
            None,
            &full_asset.contract.clone(),
        )?);
    }

    if !send_from_actions.is_empty() {
        messages.push(batch_send_from_msg(
            send_from_actions,
            None,
            &full_asset.contract.clone(),
        )?);
    }

    Ok(Response::new().add_messages(messages).set_data(to_binary(
        &adapter::ExecuteAnswer::Update {
            status: ResponseStatus::Success,
        },
    )?))
}

pub fn unbond(
    deps: DepsMut,
    env: &Env,
    info: MessageInfo,
    asset: Addr,
    amount: Uint128,
) -> StdResult<Response> {
    let config = CONFIG.load(deps.storage)?;
    //let asset = deps.api.addr_validate(asset.as_str())?;
    let mut unbonder = info.sender.clone();

    // admin unbonds on behalf of treasury
    if validate_admin(
        &deps.querier,
        AdminPermissions::TreasuryManager,
        &unbonder,
        &config.admin_auth,
    )
    .is_ok()
    {
        unbonder = config.treasury.clone();
    }

    let full_asset = ASSETS.load(deps.storage, asset.clone())?;

    let holders = HOLDERS.load(deps.storage)?;

    // Adjust holder balance
    if !holders.contains(&unbonder.clone()) {
        return Err(StdError::generic_err("unauthorized"));
    }
    let mut holding = HOLDING.load(deps.storage, unbonder.clone())?;

    if holding.status != Status::Active {
        return Err(StdError::generic_err("Inactive Holding"));
    }

    let balance_i = match holding
        .balances
        .iter()
        .position(|h| h.token == asset.clone())
    {
        Some(i) => i,
        None => {
            return Err(StdError::generic_err(format!(
                "Cannot unbond, holder has no holdings of {}",
                asset.clone()
            )));
        }
    };

    // Check balance exceeds unbond amount
    if holding.balances[balance_i].amount < amount {
        return Err(StdError::generic_err("Not enough funds to unbond"));
    } else {
        // Reduce balance by unbonding
        holding.balances[balance_i].amount = holding.balances[balance_i].amount - amount;
    }

    // Add unbonding
    if let Some(u) = holding
        .unbondings
        .iter()
        .position(|h| h.token == asset.clone())
    {
        holding.unbondings[u].amount += amount;
    } else {
        holding.unbondings.push(Balance {
            token: asset.clone(),
            amount,
        });
    }

    HOLDING.save(deps.storage, unbonder.clone(), &holding)?;

    let mut unbond_amount = amount;

    // get other holders unbonding amount to hold
    let mut other_unbondings = Uint128::zero();

    for h in holders {
        if h == unbonder.clone() {
            continue;
        }
        let other_holding = HOLDING.load(deps.storage, h)?;
        if let Some(u) = other_holding
            .unbondings
            .iter()
            .find(|u| u.token == asset.clone())
        {
            other_unbondings += u.amount;
        }
    }

    // Reserves to be sent immediately
    let mut reserves = balance_query(
        &deps.querier,
        SELF_ADDRESS.load(deps.storage)?,
        VIEWING_KEY.load(deps.storage)?,
        &full_asset.contract.clone(),
    )?;

    // Remove pending unbondings from reserves
    if reserves > other_unbondings {
        reserves = reserves - other_unbondings;
    } else {
        reserves = Uint128::zero();
    }

    let mut messages = vec![];

    // Send available reserves to unbonder
    if reserves > Uint128::zero() {
        if reserves < unbond_amount {
            messages.push(send_msg(
                unbonder.clone(),
                reserves,
                None,
                None,
                None,
                &full_asset.contract.clone(),
            )?);
            unbond_amount = unbond_amount - reserves;

            // Reflect sent funds in unbondings
            HOLDING.update(deps.storage, unbonder, |h| -> StdResult<Holding> {
                let mut holding = h.unwrap();
                if let Some(i) = holding.unbondings.iter().position(|u| u.token == asset) {
                    holding.unbondings[i].amount = holding.unbondings[i].amount - reserves;
                } else {
                    return Err(StdError::generic_err(
                        "Failed to get unbonding, shouldn't happen",
                    ));
                }
                Ok(holding)
            })?;
        } else {
            messages.push(send_msg(
                unbonder.clone(),
                amount,
                None,
                None,
                None,
                &full_asset.contract.clone(),
            )?);
            unbond_amount = unbond_amount - amount;

            // Reflect sent funds in unbondings
            HOLDING.update(deps.storage, unbonder, |h| {
                let mut holder = h.unwrap();
                if let Some(i) = holder.unbondings.iter().position(|u| u.token == asset) {
                    holder.unbondings[i].amount = holder.unbondings[i].amount - amount;
                } else {
                    return Err(StdError::generic_err(
                        "Failed to get unbonding, shouldn't happen",
                    ));
                }
                Ok(holder)
            })?;
        }
    }

    if unbond_amount >= Uint128::zero() {
        let full_asset = ASSETS.load(deps.storage, asset.clone())?;

        let mut allocations = ALLOCATIONS.load(deps.storage, asset.clone())?;

        // Build metadata
        let mut amount_total = Uint128::zero();
        let mut portion_total = Uint128::zero();

        // Gather adapter outstanding amounts
        for i in 0..allocations.len() {
            allocations[i].balance = adapter::balance_query(
                deps.querier,
                &full_asset.contract.address,
                allocations[i].contract.clone(),
            )?;

            match allocations[i].alloc_type {
                AllocationType::Amount => amount_total += allocations[i].balance,
                AllocationType::Portion => portion_total += allocations[i].balance,
            };
        }

        let allowance = allowance_query(
            &deps.querier,
            config.treasury.clone(),
            env.contract.address.clone(),
            VIEWING_KEY.load(deps.storage)?,
            1,
            &full_asset.contract.clone(),
        )?
        .allowance;

        let total = portion_total + allowance;

        allocations.sort_by(|a, b| a.balance.cmp(&b.balance));

        // Unbond from adapters
        for i in 0..allocations.len() {
            if unbond_amount == Uint128::zero() {
                break;
            }

            match allocations[i].alloc_type {
                AllocationType::Amount => {
                    let unbondable = adapter::unbondable_query(
                        deps.querier,
                        &asset,
                        allocations[i].contract.clone(),
                    )?;

                    if unbond_amount > unbondable {
                        messages.push(adapter::unbond_msg(
                            &asset,
                            unbondable,
                            allocations[i].contract.clone(),
                        )?);
                        unbond_amount = unbond_amount - unbondable;
                    } else {
                        messages.push(adapter::unbond_msg(
                            &asset,
                            unbond_amount,
                            allocations[i].contract.clone(),
                        )?);
                        unbond_amount = Uint128::zero()
                    }
                }
                AllocationType::Portion => {
                    let unbondable = adapter::unbondable_query(
                        deps.querier,
                        &asset,
                        allocations[i].contract.clone(),
                    )?;

                    if unbond_amount > unbondable {
                        messages.push(adapter::unbond_msg(
                            &asset,
                            unbondable,
                            allocations[i].contract.clone(),
                        )?);
                        unbond_amount = unbond_amount - unbondable;
                    } else {
                        messages.push(adapter::unbond_msg(
                            &asset,
                            unbond_amount,
                            allocations[i].contract.clone(),
                        )?);
                        unbond_amount = Uint128::zero()
                    }
                }
            };
        }
    }

    Ok(Response::new().add_messages(messages).set_data(to_binary(
        &adapter::ExecuteAnswer::Unbond {
            status: ResponseStatus::Success,
            amount: unbond_amount,
        },
    )?))
}

pub fn add_holder(
    deps: DepsMut,
    env: &Env,
    info: MessageInfo,
    holder: Addr,
) -> StdResult<Response> {
    validate_admin(
        &deps.querier,
        AdminPermissions::TreasuryManager,
        &info.sender,
        &CONFIG.load(deps.storage)?.admin_auth,
    )?;

    //let holder = deps.api.addr_validate(holder.as_str())?;

    HOLDERS.update(deps.storage, |mut h| {
        if h.contains(&holder.clone()) {
            return Err(StdError::generic_err("Holding already exists"));
        }
        h.push(holder.clone());
        Ok(h)
    })?;

    HOLDING.save(deps.storage, holder, &Holding {
        balances: Vec::new(),
        unbondings: Vec::new(),
        status: Status::Active,
    })?;

    Ok(
        Response::new().set_data(to_binary(&ExecuteAnswer::AddHolder {
            status: ResponseStatus::Success,
        })?),
    )
}

pub fn remove_holder(
    deps: DepsMut,
    env: &Env,
    info: MessageInfo,
    holder: Addr,
) -> StdResult<Response> {
    // TODO: unbond all or move all funds to treasury?
    // Should probably disallow fully deleting holders, just freeze/transfer
    validate_admin(
        &deps.querier,
        AdminPermissions::TreasuryManager,
        &info.sender,
        &CONFIG.load(deps.storage)?.admin_auth,
    )?;

    //let holder = deps.api.addr_validate(holder.as_str())?;

    if let Some(mut holding) = HOLDING.may_load(deps.storage, holder.clone())? {
        holding.status = Status::Closed;
        HOLDING.save(deps.storage, holder, &holding)?;
    } else {
        return Err(StdError::generic_err("Not an authorized holder"));
    }

    Ok(
        Response::new().set_data(to_binary(&ExecuteAnswer::RemoveHolder {
            status: ResponseStatus::Success,
        })?),
    )
}

/* Builds a map of { Addr: <asset_portion * 10^18> }
 */
/*
pub fn holding_shares(holdings: HashMap<Addr, Holding>, asset: Addr) -> HashMap<Addr, Uint128> {
    let mut ratios: HashMap<Addr, Uint128> = HashMap::new();
    let denominator = 10u128.pow(18);

    let total = holdings
        .iter()
        .map(
            |(_, holding)| match holding.balances.iter().find(|b| b.token == asset) {
                Some(b) => b.amount.u128(),
                None => 0u128,
            },
        )
        .sum::<u128>();

    for (addr, holding) in holdings {
        let balance = match holding.balances.iter().find(|b| b.token == asset) {
            Some(b) => b.amount,
            None => Uint128::zero(),
        };

        ratios.insert(addr, balance.multiply_ratio(10u128.pow(18), total));
    }

    ratios
}
*/<|MERGE_RESOLUTION|>--- conflicted
+++ resolved
@@ -430,7 +430,6 @@
     let mut allowance_used = Uint128::zero();
     let mut balance_used = Uint128::zero();
 
-<<<<<<< HEAD
     if allocations.len() > 1 {
         allocations.sort_by(|a, b| match a.alloc_type {
             AllocationType::Amount => match b.alloc_type {
@@ -449,9 +448,6 @@
         println!("ADAPTER REBALANCE {}", adapter.nick.unwrap());
         println!("445 total {}", total.u128());
         println!("446 adapter.amount {}", adapter.amount);
-=======
-    for adapter in allocations.clone() {
->>>>>>> cb117c51
         let desired_amount = match adapter.alloc_type {
             AllocationType::Amount => {
                 amount_sending_out += adapter.amount;
@@ -479,10 +475,6 @@
 
             // Fully covered by balance
             if desired_input < balance {
-<<<<<<< HEAD
-                println!("480 DESIRED INPUT SEND {} {}", desired_input, balance);
-=======
->>>>>>> cb117c51
                 send_actions.push(SendAction {
                     recipient: adapter.contract.address.clone().to_string(),
                     recipient_code_hash: Some(adapter.contract.code_hash.clone()),
@@ -510,10 +502,6 @@
                 //                break;
             }
 
-<<<<<<< HEAD
-            println!("allowance.is_zero {}, {}", allowance, desired_input);
-=======
->>>>>>> cb117c51
             if !allowance.is_zero() {
                 // Fully covered by allowance
                 if desired_input < allowance {
@@ -528,11 +516,8 @@
 
                     allowance_used += desired_input;
                     allowance = allowance - desired_input;
-<<<<<<< HEAD
                     continue;
-=======
-                    //desired_input = Uint128::zero();
->>>>>>> cb117c51
+
                 }
                 // Send all allowance
                 else if !allowance.is_zero() {
@@ -592,13 +577,7 @@
     holder_principal += allowance_used;
     if total - allowance > holder_principal {
         println!("Gainzz {}", (total - allowance) - holder_principal);
-<<<<<<< HEAD
         // debit gains to treasury
-=======
-        println!("princ {} total {}", holder_principal, (total - allowance));
-        println!("balance {} allowance {}", balance, allowance);
-        // credit gains to treasury
->>>>>>> cb117c51
         let mut holding = HOLDING.load(deps.storage, config.treasury.clone())?;
         if let Some(i) = holding.balances.iter().position(|u| u.token == asset) {
             holding.balances[i].amount += (total - allowance) - holder_principal;
