use shade_protocol::{
    admin::helpers::{validate_admin, AdminPermissions},
    c_std::{
        to_binary,
        Addr,
        Binary,
        DepsMut,
        Env,
        MessageInfo,
        Response,
        StdError,
        StdResult,
        Uint128,
    },
    dao::{
        adapter,
        treasury_manager::{
            Action,
            Allocation,
            AllocationMeta,
            AllocationType,
            Balance,
            Config,
            Context,
            ExecuteAnswer,
            Holding,
            Metric,
            Status,
        },
    },
    snip20,
    snip20::{
        batch::{SendAction, SendFromAction},
        helpers::{
            allowance_query,
            balance_query,
            batch_send_from_msg,
            batch_send_msg,
            register_receive,
            send_msg,
            set_viewing_key_msg,
        },
    },
    utils::{asset::Contract, generic_response::ResponseStatus},
};

use crate::storage::*;

pub fn receive(
    deps: DepsMut,
    _env: Env,
    info: MessageInfo,
    _sender: Addr,
    from: Addr,
    amount: Uint128,
    _msg: Option<Binary>,
) -> StdResult<Response> {
    let config = CONFIG.load(deps.storage)?;
    let asset = ASSETS.load(deps.storage, info.sender.clone())?;

    // Do nothing if its an adapter (claimed funds)
    if let Some(_) = ALLOCATIONS
        .load(deps.storage, info.sender.clone())?
        .iter()
        .find(|a| a.contract.address == from)
    {
        return Ok(Response::new().set_data(to_binary(&ExecuteAnswer::Receive {
            status: ResponseStatus::Success,
        })?));
    }

    // Default to treasury if not sent by a holder
    let holder = match HOLDERS.load(deps.storage)?.contains(&from) {
        true => from.clone(),
        false => config.treasury,
    };

    // Update holdings
    HOLDING.update(deps.storage, holder, |h| -> StdResult<Holding> {
        let mut holding = h.unwrap();
        if let Some(i) = holding
            .balances
            .iter()
            .position(|b| b.token == asset.contract.address)
        {
            holding.balances[i].amount += amount;
        } else {
            holding.balances.push(Balance {
                token: asset.contract.address,
                amount,
            });
        }
        Ok(holding)
    })?;

    METRICS.pushf(deps.storage, env.block.time, Metric {
        action: Action::FundsReceived,
        context: Context::Receive,
        timestamp: env.block.time.seconds(),
        token: info.sender,
        amount,
        user: from,
    })?;

    Ok(Response::new().set_data(to_binary(&ExecuteAnswer::Receive {
        status: ResponseStatus::Success,
    })?))
}

pub fn try_update_config(
    deps: DepsMut,
    _env: Env,
    info: MessageInfo,
    config: Config,
) -> StdResult<Response> {
    let cur_config = CONFIG.load(deps.storage)?;

    validate_admin(
        &deps.querier,
        AdminPermissions::TreasuryManager,
        &info.sender,
        &cur_config.admin_auth,
    )?;

    CONFIG.save(deps.storage, &config)?;

    Ok(
        Response::new().set_data(to_binary(&ExecuteAnswer::UpdateConfig {
            status: ResponseStatus::Success,
        })?),
    )
}

pub fn try_register_asset(
    deps: DepsMut,
    env: &Env,
    info: MessageInfo,
    contract: &Contract,
) -> StdResult<Response> {
    let config = CONFIG.load(deps.storage)?;

    validate_admin(
        &deps.querier,
        AdminPermissions::TreasuryManager,
        &info.sender,
        &config.admin_auth,
    )?;

    ASSET_LIST.update(deps.storage, |mut list| -> StdResult<Vec<Addr>> {
        list.push(contract.address.clone());
        Ok(list)
    })?;

    ASSETS.save(
        deps.storage,
        contract.address.clone(),
        &snip20::helpers::fetch_snip20(&contract, &deps.querier)?,
    )?;

    ALLOCATIONS.save(deps.storage, contract.address.clone(), &Vec::new())?;

    Ok(Response::new()
        .add_messages(vec![
            // Register contract in asset
            register_receive(env.contract.code_hash.clone(), None, &contract)?,
            // Set viewing key
            set_viewing_key_msg(VIEWING_KEY.load(deps.storage)?, None, &contract)?,
        ])
        .set_data(to_binary(&ExecuteAnswer::RegisterAsset {
            status: ResponseStatus::Success,
        })?))
}

pub fn allocate(
    deps: DepsMut,
    _env: &Env,
    info: MessageInfo,
    asset: Addr,
    allocation: Allocation,
) -> StdResult<Response> {
    static ONE_HUNDRED_PERCENT: u128 = 10u128.pow(18);

    let config = CONFIG.load(deps.storage)?;

    /* ADMIN ONLY */
    validate_admin(
        &deps.querier,
        AdminPermissions::TreasuryManager,
        &info.sender,
        &config.admin_auth,
    )?;

    let mut apps = ALLOCATIONS
        .may_load(deps.storage, asset.clone())?
        .unwrap_or_default();

    let stale_alloc = apps
        .iter()
        .position(|a| a.contract.address == allocation.contract.address);

    match stale_alloc {
        Some(i) => {
            apps.swap_remove(i);
        }
        None => {}
    };

    apps.push(AllocationMeta {
        nick: allocation.nick,
        contract: allocation.contract,
        amount: allocation.amount,
        alloc_type: allocation.alloc_type,
        balance: Uint128::zero(),
        tolerance: allocation.tolerance,
    });

    if apps
        .iter()
        .map(|a| {
            if a.alloc_type == AllocationType::Portion {
                a.amount.u128()
            } else {
                0u128
            }
        })
        .sum::<u128>()
        > ONE_HUNDRED_PERCENT
    {
        return Err(StdError::generic_err(
            "Invalid allocation total exceeding 100%",
        ));
    }

    apps.sort_by(|a, b| match a.alloc_type {
        AllocationType::Amount => match b.alloc_type {
            AllocationType::Amount => std::cmp::Ordering::Equal,
            AllocationType::Portion => std::cmp::Ordering::Less,
        },
        AllocationType::Portion => match b.alloc_type {
            AllocationType::Amount => std::cmp::Ordering::Greater,
            AllocationType::Portion => std::cmp::Ordering::Equal,
        },
    });

    ALLOCATIONS.save(deps.storage, asset.clone(), &apps)?;

    Ok(
        Response::new().set_data(to_binary(&ExecuteAnswer::Allocate {
            status: ResponseStatus::Success,
        })?),
    )
}

pub fn claim(deps: DepsMut, env: &Env, info: MessageInfo, asset: Addr) -> StdResult<Response> {
    let full_asset = match ASSETS.may_load(deps.storage, asset.clone())? {
        Some(a) => a,
        None => {
            return Err(StdError::generic_err("Unrecognized asset"));
        }
    };

    let config = CONFIG.load(deps.storage)?;
    let mut claimer = info.sender;

    if validate_admin(
        &deps.querier,
        AdminPermissions::TreasuryManager,
        &claimer,
        &config.admin_auth,
    )
    .is_ok()
    {
        //assert!(false, "CLAIMER TREASURY");
        claimer = config.treasury;
    }

    let mut total_claimed = Uint128::zero();
    let mut messages = vec![];

    for alloc in ALLOCATIONS.load(deps.storage, asset.clone())? {
        let claim = adapter::claimable_query(deps.querier, &asset, alloc.contract.clone())?;
        if claim > Uint128::zero() {
            messages.push(adapter::claim_msg(&asset, alloc.contract.clone())?);
            METRICS.pushf(deps.storage, env.block.time, Metric {
                action: Action::Claim,
                context: Context::Claim,
                timestamp: env.block.time.seconds(),
                token: asset.clone(),
                amount: claim,
                user: claimer.clone(),
            })?;
            total_claimed += claim;
        }
    }

    let holders = HOLDERS.load(deps.storage)?;

    if !holders.contains(&claimer.clone()) {
        return Err(StdError::generic_err("Unauthorized"));
    }
    let mut holding = HOLDING.load(deps.storage, claimer.clone())?;

    let unbonding_i = match holding
        .unbondings
        .iter_mut()
        .position(|u| u.token == asset.clone())
    {
        Some(i) => i,
        None => {
            return Err(StdError::generic_err(format!(
                "{} has no unbondings for {}",
                claimer.clone(),
                asset.clone()
            )));
        }
    };

    let reserves = balance_query(
        &deps.querier,
        SELF_ADDRESS.load(deps.storage)?,
        VIEWING_KEY.load(deps.storage)?,
        &full_asset.contract.clone(),
    )?;

    let send_amount;

    if holding.unbondings[unbonding_i].amount > reserves + total_claimed {
        send_amount = reserves + total_claimed;
    } else {
        send_amount = holding.unbondings[unbonding_i].amount;
    }
    // Adjust unbonding amount
    holding.unbondings[unbonding_i].amount = holding.unbondings[unbonding_i].amount - send_amount;
    HOLDING.save(deps.storage, claimer.clone(), &holding)?;

    // Send claimed funds
    messages.push(send_msg(
        claimer.clone(),
        send_amount,
        None,
        None,
        None,
        &full_asset.contract.clone(),
    )?);

    METRICS.pushf(deps.storage, env.block.time, Metric {
        action: Action::SendFunds,
        context: Context::Claim,
        timestamp: env.block.time.seconds(),
        token: asset.clone(),
        amount: send_amount,
        user: claimer.clone(),
    })?;

    Ok(Response::new().add_messages(messages).set_data(to_binary(
        &adapter::ExecuteAnswer::Claim {
            status: ResponseStatus::Success,
            amount: reserves + total_claimed,
        },
    )?))
}

pub fn update(deps: DepsMut, env: &Env, _info: MessageInfo, asset: Addr) -> StdResult<Response> {
    let config = CONFIG.load(deps.storage)?;

    let full_asset = ASSETS.load(deps.storage, asset.clone())?;

    let mut allocations = ALLOCATIONS.load(deps.storage, asset.clone())?;

    // Build metadata
    // amount_total is the sum of balances on adapters with amount allocations
    let mut amount_total = Uint128::zero();
    // protion_total is the sum of balances on adapters with portion allocaitons
    let mut portion_total = Uint128::zero();
    let mut effective_unbonding = vec![];

    // vec to keep track of if any allocations need to be removed
    let mut stale_allocs = vec![];
    let mut messages = vec![];

    /* this loop has 2 purposes
     * - check for stale allocaitons that need to be removed
     * - fill the amount_total and portion_total vars with data
     */
    for (i, a) in allocations.clone().iter().enumerate() {
        allocations[i].balance = adapter::balance_query(
            deps.querier,
            &full_asset.contract.address,
            a.contract.clone(),
        )?;
        effective_unbonding.push(adapter::unbonding_query(
            deps.querier,
            &full_asset.contract.address,
            a.contract.clone(),
        )?);
        let unbondable = adapter::unbondable_query(
            deps.querier,
            &full_asset.contract.address,
            a.contract.clone(),
        )?;
        let claimable = adapter::claimable_query(
            deps.querier,
            &full_asset.contract.address,
            a.contract.clone(),
        )?;
        if !claimable.is_zero() {
            messages.push(adapter::claim_msg(
                &full_asset.contract.address.clone(),
                a.contract.clone(),
            )?);
            effective_unbonding[i] += claimable;
        }
        // if all these values are zero we can safely drop the alloc
        if allocations[i].balance.is_zero()
            && a.amount.is_zero()
            && effective_unbonding[i].is_zero()
            && unbondable.is_zero()
            && claimable.is_zero()
        {
            stale_allocs.push(i);
        }
        // fill totals with data
        match a.alloc_type {
            AllocationType::Amount => amount_total += allocations[i].balance,
            AllocationType::Portion => {
                portion_total += allocations[i].balance;
            }
        };
    }
    // actually drop the stale allocs
    if !stale_allocs.is_empty() {
        for index in stale_allocs.iter().rev() {
            allocations.remove(index.clone());
        }
        ALLOCATIONS.save(deps.storage, asset.clone(), &allocations)?;
    }

    // the holder is the entity that actually holds the tokens that the treasury manager can spend
    // holder_unbonding represents how much the holder has currently asked to unbond
    let mut holder_unbonding = Uint128::zero();
    // holder_principal represents how much of the asset has came form said holder
    let mut holder_principal = Uint128::zero();

    // Withold holder unbondings
    for h in HOLDERS.load(deps.storage)? {
        // for each holder, load the respective holdings
        let holding = HOLDING.load(deps.storage, h)?;
        // sum the data
        if let Some(u) = holding.unbondings.iter().find(|u| u.token == asset) {
            holder_unbonding += u.amount;
        }
        if let Some(b) = holding.balances.iter().find(|u| u.token == asset) {
            holder_principal += b.amount;
        }
    }

    // Batch send_from actions
    let mut send_from_actions = vec![];
    let mut send_actions = vec![];

    let key = VIEWING_KEY.load(deps.storage)?;

    // Available treasury allowance
    let mut allowance = allowance_query(
        &deps.querier,
        config.treasury.clone(),
        env.contract.address.clone(),
        key.clone(),
        1,
        &full_asset.contract.clone(),
    )?
    .allowance;

    // snip20 balance query to get the treasury managers current snip20 balance
    let mut balance = balance_query(
        &deps.querier,
        SELF_ADDRESS.load(deps.storage)?,
        key.clone(),
        &full_asset.contract.clone(),
    )?;

    // this var is ment to hold the total amount that the treasury has allocated to its adapters
    // plus it's current snip20 balance
    // We subtract holder_unbonding to ensure that those tokens will be claimable
    let out_total = (amount_total + portion_total + balance) - holder_unbonding;
    // This gives us our total allowance from the treasury, used and unused
    let total = out_total + allowance;

    //setting up vars
    let mut allowance_used = Uint128::zero();
    let mut balance_used = Uint128::zero();
    let mut reserved_for_amount_adapters = Uint128::zero();

    // loop through adapters with allocations
    for (i, adapter) in allocations.clone().iter().enumerate() {
        // calculate the target balance for each
        let desired_amount = match adapter.alloc_type {
            AllocationType::Amount => {
                reserved_for_amount_adapters += adapter.amount;
                // since amount adapters' allocations are static
                adapter.amount
            }
            AllocationType::Portion => {
                // Since the list of allocations is sorted, we can ensure that type::amount
                // adapters will be processed first, so we can calculate the amount available for
                // allocation with total - reserved_for_amount_adapters
                // If statement to prevent overflow
                if total > reserved_for_amount_adapters {
                    adapter
                        .amount
                        .multiply_ratio(total - reserved_for_amount_adapters, 10u128.pow(18))
                } else {
                    Uint128::zero()
                }
            }
        };
        // threshold is the desired_amount * a percentage held in adapter.tolerance,
        // the treasury manager will only attempt to rebalance if the adapter crosses the threshold
        // in either direction
        let threshold = desired_amount.multiply_ratio(adapter.tolerance, 10u128.pow(18));

        let effective_balance = {
            if adapter.balance > effective_unbonding[i] {
                adapter.balance - effective_unbonding[i]
            } else {
                adapter.balance
            }
        };
        balance = {
            if balance > holder_unbonding {
                balance - holder_unbonding
            } else {
                Uint128::zero()
            }
        };

        // Under Funded -- prioritize tm snip20 balance over allowance from treasury
        if effective_balance < desired_amount {
            // target send amount to adapter
            let mut desired_input = desired_amount - effective_balance;
            // check if threshold is crossed
            if desired_input <= threshold {
                continue;
            }

            // Fully covered by balance
            if desired_input < balance {
                println!("Desired inpup {} < bal {}", desired_input, balance);
                send_actions.push(SendAction {
                    recipient: adapter.contract.address.clone().to_string(),
                    recipient_code_hash: Some(adapter.contract.code_hash.clone()),
                    amount: desired_input,
                    msg: None,
                    memo: None,
                });
                METRICS.pushf(deps.storage, env.block.time, Metric {
                    action: Action::SendFunds,
                    context: Context::Update,
                    timestamp: env.block.time.seconds(),
                    token: asset.clone(),
                    amount: desired_input,
                    user: adapter.contract.address.clone(),
                })?;

                // reduce snip20 balance for future loops
                balance = balance - desired_input;
                balance_used += desired_input;
                // at this point we know we have fufilled what this adapter needs
                continue;
            }
            // Send all snip20 balance since the adapter needs more that the balance can fufill,
            // but balance is not 0
            else if !balance.is_zero() {
                println!("!bal is zero");
                send_actions.push(SendAction {
                    recipient: adapter.contract.address.clone().to_string(),
                    recipient_code_hash: Some(adapter.contract.code_hash.clone()),
                    amount: balance,
                    msg: None,
                    memo: None,
                });
                METRICS.pushf(deps.storage, env.block.time, Metric {
                    action: Action::SendFunds,
                    context: Context::Update,
                    timestamp: env.block.time.seconds(),
                    token: asset.clone(),
                    amount: balance,
                    user: adapter.contract.address.clone(),
                })?;

                // reduce the desired_input to reflect the balance being sent, we know this will
                // not overflow because if balance was > desired_input, we would have hit a
                // continue statement
                desired_input = desired_input - balance;
                // reset balance since we have effectively sent everything out
                balance = Uint128::zero();
            }

            if !allowance.is_zero() {
                // This will only execute after snip20 balance has been used up
                // Fully covered by allowance
                if desired_input < allowance {
                    println!("desired input < allowance: {}", allowance);
                    send_from_actions.push(SendFromAction {
                        owner: config.treasury.clone().to_string(),
                        recipient: adapter.contract.address.clone().to_string(),
                        recipient_code_hash: Some(adapter.contract.code_hash.clone()),
                        amount: desired_input,
                        msg: None,
                        memo: None,
                    });
                    METRICS.pushf(deps.storage, env.block.time, Metric {
                        action: Action::SendFundsFrom,
                        context: Context::Update,
                        timestamp: env.block.time.seconds(),
                        token: asset.clone(),
                        amount: desired_input,
                        user: adapter.contract.address.clone(),
                    })?;

                    allowance_used += desired_input;
                    // this will not overflow due to check in if statement
                    allowance = allowance - desired_input;
                    // similarily, we know that we have fufilled what this adapter needs at this
                    // point but we don't want to continue since we need to account for the
                    // allowance used in the holder's information
                }
                // Send all allowance
                else if !allowance.is_zero() {
                    send_from_actions.push(SendFromAction {
                        owner: config.treasury.clone().to_string(),
                        recipient: adapter.contract.address.clone().to_string(),
                        recipient_code_hash: Some(adapter.contract.code_hash.clone()),
                        amount: allowance,
                        msg: None,
                        memo: None,
                    });
                    METRICS.pushf(deps.storage, env.block.time, Metric {
                        action: Action::SendFundsFrom,
                        context: Context::Update,
                        timestamp: env.block.time.seconds(),
                        token: asset.clone(),
                        amount: allowance,
                        user: adapter.contract.address.clone(),
                    })?;

                    // account for allowance being sent out
                    allowance_used += allowance;
                    allowance = Uint128::zero();
                }
            }
        }
        // Over funded -- unbond
        else if effective_balance > desired_amount {
            // balance - target balance will give the amount we need to unbond
            let desired_output = effective_balance - desired_amount;
            // check to see that the threshold has been crossed
            if desired_output <= threshold {
                continue;
            }
            //TODO this is duped from beginning of function
            let unbondable = adapter::unbondable_query(
                deps.querier,
                &full_asset.contract.address,
                adapter.contract.clone(),
<<<<<<< HEAD
            )?;
            println!("TM unbond from adapter {}", desired_output);
            if unbondable >= desired_output {
                messages.push(adapter::unbond_msg(
                    &asset.clone(),
                    desired_output,
                    adapter.contract.clone(),
                )?);
                let unbondings = UNBONDINGS.load(deps.storage)? + desired_output;
                UNBONDINGS.save(deps.storage, &unbondings)?;
            } else {
                messages.push(adapter::unbond_msg(
                    &asset.clone(),
                    unbondable,
                    adapter.contract.clone(),
                )?);
                let unbondings = UNBONDINGS.load(deps.storage)? + unbondable;
                UNBONDINGS.save(deps.storage, &unbondings)?;
            }
=======
            )?);
            let unbondings = UNBONDINGS.load(deps.storage)? + desired_output;
            UNBONDINGS.save(deps.storage, &unbondings)?;
            METRICS.pushf(deps.storage, env.block.time, Metric {
                action: Action::Unbond,
                context: Context::Update,
                timestamp: env.block.time.seconds(),
                token: asset.clone(),
                amount: desired_output,
                user: adapter.contract.address.clone(),
            })?;
>>>>>>> 46b2fbf3
        }
    }

    // Credit treasury balance with allowance used by adding allowance_used to the existing balance
    // or creating a new balance struct with allowance_used as the balance
    HOLDING.update(
        deps.storage,
        config.treasury.clone(),
        |h| -> StdResult<Holding> {
            let mut holding = h.unwrap();
            if let Some(i) = holding
                .balances
                .iter()
                .position(|u| u.token == asset.clone())
            {
                holding.balances[i].amount = holding.balances[i].amount + allowance_used;
            } else {
                holding.balances.push(Balance {
                    token: asset.clone(),
                    amount: allowance_used,
                });
            }
            Ok(holding)
        },
    )?;

    // Determine Gainz & Losses & credit to treasury
    holder_principal += allowance_used;
    // this will never overflow because total is a sum of allowance
    if total - allowance > holder_principal {
        let gains = (total - allowance) - holder_principal;
        // debit gains to treasury
        let mut holding = HOLDING.load(deps.storage, config.treasury.clone())?;
        if let Some(i) = holding.balances.iter().position(|u| u.token == asset) {
            holding.balances[i].amount += gains;
        }
        HOLDING.save(deps.storage, config.treasury.clone(), &holding)?;
        METRICS.pushf(deps.storage, env.block.time, Metric {
            action: Action::RealizeGains,
            context: Context::Update,
            timestamp: env.block.time.seconds(),
            token: asset.clone(),
            amount: gains,
            user: config.treasury.clone(),
        })?;
    } else if total - allowance < holder_principal {
        let losses = holder_principal - (total - allowance);
        // credit losses to treasury
        let mut holding = HOLDING.load(deps.storage, config.treasury.clone())?;
        if let Some(i) = holding.balances.iter().position(|u| u.token == asset) {
            holding.balances[i].amount -= losses;
        }
        HOLDING.save(deps.storage, config.treasury.clone(), &holding)?;
        METRICS.pushf(deps.storage, env.block.time, Metric {
            action: Action::RealizeLosses,
            context: Context::Update,
            timestamp: env.block.time.seconds(),
            token: asset.clone(),
            amount: losses,
            user: config.treasury.clone(),
        })?;
    }

    // push batch messages
    if !send_actions.is_empty() {
        messages.push(batch_send_msg(
            send_actions,
            None,
            &full_asset.contract.clone(),
        )?);
    }

    // push batch messages
    if !send_from_actions.is_empty() {
        messages.push(batch_send_from_msg(
            send_from_actions,
            None,
            &full_asset.contract.clone(),
        )?);
    }

    Ok(Response::new().add_messages(messages).set_data(to_binary(
        &adapter::ExecuteAnswer::Update {
            status: ResponseStatus::Success,
        },
    )?))
}

pub fn unbond(
    deps: DepsMut,
    _env: &Env,
    info: MessageInfo,
    asset: Addr,
    amount: Uint128,
) -> StdResult<Response> {
    let config = CONFIG.load(deps.storage)?;
    //let asset = deps.api.addr_validate(asset.as_str())?;
    let mut unbonder = info.sender.clone();

    // admin unbonds on behalf of treasury
    if validate_admin(
        &deps.querier,
        AdminPermissions::TreasuryManager,
        &unbonder,
        &config.admin_auth,
    )
    .is_ok()
    {
        unbonder = config.treasury.clone();
    }

    let full_asset = ASSETS.load(deps.storage, asset.clone())?;

    let holders = HOLDERS.load(deps.storage)?;

    // Adjust holder balance
    if holders.contains(&unbonder.clone()) {
        let mut holding = HOLDING.load(deps.storage, unbonder.clone())?;

        if holding.status != Status::Active {
            return Err(StdError::generic_err("Inactive Holding"));
        }

        let balance_i = match holding
            .balances
            .iter()
            .position(|h| h.token == asset.clone())
        {
            Some(i) => i,
            None => {
                return Err(StdError::generic_err(format!(
                    "Cannot unbond, holder has no holdings of {}",
                    asset.clone()
                )));
            }
        };

        // Check balance exceeds unbond amount
        if holding.balances[balance_i].amount < amount {
            return Err(StdError::generic_err("Not enough funds to unbond"));
        } else {
            holding.balances[balance_i].amount = holding.balances[balance_i].amount - amount;
        }

        // Add unbonding
        if let Some(u) = holding
            .unbondings
            .iter()
            .position(|h| h.token == asset.clone())
        {
            holding.unbondings[u].amount += amount;
        } else {
            holding.unbondings.push(Balance {
                token: asset.clone(),
                amount,
            });
        }

        HOLDING.save(deps.storage, unbonder.clone(), &holding)?;
    } else {
        return Err(StdError::generic_err("unauthorized"));
    }

    let mut unbonding_tot = Uint128::zero();
    for a in ALLOCATIONS.load(deps.storage, asset.clone())? {
        unbonding_tot +=
            adapter::unbonding_query(deps.querier, &asset.clone(), a.contract.clone())?;
    }

    let mut unbond_amount = {
        let u = UNBONDINGS.load(deps.storage)?;
        if u <= unbonding_tot {
            if u <= amount {
                UNBONDINGS.save(deps.storage, &Uint128::zero())?;
                amount - u
            } else {
                UNBONDINGS.save(deps.storage, &(u - amount))?;
                Uint128::zero()
            }
        } else {
            amount
        }
    };

    // get other holders unbonding amount to hold
    let mut other_unbondings = Uint128::zero();

    for h in holders {
        if h == unbonder.clone() {
            continue;
        }
        let other_holding = HOLDING.load(deps.storage, h)?;
        if let Some(u) = other_holding
            .unbondings
            .iter()
            .find(|u| u.token == asset.clone())
        {
            other_unbondings += u.amount;
        }
    }

    // Reserves to be sent immediately
    let mut reserves = balance_query(
        &deps.querier,
        SELF_ADDRESS.load(deps.storage)?,
        VIEWING_KEY.load(deps.storage)?,
        &full_asset.contract.clone(),
    )?;

    // Remove pending unbondings from reserves
    if reserves > other_unbondings {
        reserves = reserves - other_unbondings;
    } else {
        reserves = Uint128::zero();
    }

    let mut messages = vec![];

    // Send available reserves to unbonder
    if reserves > Uint128::zero() {
        if reserves < unbond_amount {
            // reserves can't cover unbond
            messages.push(send_msg(
                unbonder.clone(),
                reserves,
                None,
                None,
                None,
                &full_asset.contract.clone(),
            )?);
            METRICS.pushf(deps.storage, env.block.time, Metric {
                action: Action::SendFunds,
                context: Context::Unbond,
                timestamp: env.block.time.seconds(),
                token: asset.clone(),
                amount: reserves,
                user: unbonder.clone(),
            })?;
            unbond_amount = unbond_amount - reserves;

            // Reflect sent funds in unbondings
            HOLDING.update(deps.storage, unbonder, |h| -> StdResult<Holding> {
                let mut holding = h.unwrap();
                if let Some(i) = holding.unbondings.iter().position(|u| u.token == asset) {
                    holding.unbondings[i].amount = holding.unbondings[i].amount - reserves;
                } else {
                    return Err(StdError::generic_err(
                        "Failed to get unbonding, shouldn't happen",
                    ));
                }
                Ok(holding)
            })?;
        } else {
            // reserves can cover unbond
            messages.push(send_msg(
                unbonder.clone(),
                amount,
                None,
                None,
                None,
                &full_asset.contract.clone(),
            )?);
            METRICS.pushf(deps.storage, env.block.time, Metric {
                action: Action::SendFunds,
                context: Context::Unbond,
                timestamp: env.block.time.seconds(),
                token: asset.clone(),
                amount,
                user: unbonder.clone(),
            })?;

            // Reflect sent funds in unbondings
            HOLDING.update(deps.storage, unbonder, |h| {
                let mut holder = h.unwrap();
                if let Some(i) = holder.unbondings.iter().position(|u| u.token == asset) {
                    holder.unbondings[i].amount = holder.unbondings[i].amount - amount;
                } else {
                    return Err(StdError::generic_err(
                        "Failed to get unbonding, shouldn't happen",
                    ));
                }
                Ok(holder)
            })?;

            return Ok(Response::new().add_messages(messages).set_data(to_binary(
                &adapter::ExecuteAnswer::Unbond {
                    status: ResponseStatus::Success,
                    amount,
                },
            )?));
        }
    }

    let full_asset = ASSETS.load(deps.storage, asset.clone())?;

    let mut allocations = ALLOCATIONS.load(deps.storage, asset.clone())?;

    // Build metadata
    let mut amount_total = Uint128::zero();
    let mut portion_total = Uint128::zero();

    // Gather adapter outstanding amounts
    for i in 0..allocations.len() {
        allocations[i].balance = adapter::balance_query(
            deps.querier,
            &full_asset.contract.address,
            allocations[i].contract.clone(),
        )?;

        match allocations[i].alloc_type {
            AllocationType::Amount => amount_total += allocations[i].balance,
            AllocationType::Portion => portion_total += allocations[i].balance,
        };
    }

    let mut alloc_meta = vec![];
    let mut tot_unbond_available = Uint128::zero();
    let mut tot_unbonding = Uint128::zero();

    for allocation in allocations.clone() {
        let bal = adapter::unbondable_query(deps.querier, &asset, allocation.contract.clone())?;
        let unbonding =
            adapter::unbonding_query(deps.querier, &asset, allocation.contract.clone())?;

        alloc_meta.push(AllocationMeta {
            nick: allocation.nick,
            contract: allocation.contract,
            amount: allocation.amount,
            alloc_type: allocation.alloc_type,
            balance: bal,
            tolerance: Uint128::zero(),
        });
        tot_unbond_available += bal;
        tot_unbonding += unbonding;
    }

    if unbond_amount == tot_unbond_available {
        for a in alloc_meta.clone() {
            messages.push(adapter::unbond_msg(
                &full_asset.contract.address.clone(),
                a.balance.clone(),
                a.contract.clone(),
            )?);
        }
        return Ok(Response::new().add_messages(messages).set_data(to_binary(
            &adapter::ExecuteAnswer::Unbond {
                status: ResponseStatus::Success,
                amount,
            },
        )?));
    }

    let mut total_amount_unbonding = Uint128::zero();

    let mut unbond_amounts = vec![];

    let portions = alloc_meta
        .clone()
        .into_iter()
        .filter(|a| a.alloc_type == AllocationType::Portion)
        .collect::<Vec<AllocationMeta>>();
    let amounts = alloc_meta
        .clone()
        .into_iter()
        .filter(|a| a.alloc_type == AllocationType::Amount)
        .collect::<Vec<AllocationMeta>>();

    for meta in amounts.clone() {
        if meta.balance > meta.amount {
            total_amount_unbonding += meta.balance - meta.amount;
            unbond_amounts.push(meta.balance - meta.amount);
        } else {
            unbond_amounts.push(Uint128::zero())
        }
    }

    if unbond_amount == total_amount_unbonding {
        for (i, meta) in amounts.clone().iter().enumerate() {
            messages.push(adapter::unbond_msg(
                &full_asset.contract.address.clone(),
                unbond_amounts[i],
                meta.contract.clone(),
            )?);
            METRICS.pushf(deps.storage, env.block.time, Metric {
                action: Action::Unbond,
                context: Context::Unbond,
                timestamp: env.block.time.seconds(),
                token: asset.clone(),
                amount: unbond_amounts[i],
                user: meta.contract.address.clone(),
            })?;
        }
        return Ok(Response::new().add_messages(messages).set_data(to_binary(
            &adapter::ExecuteAnswer::Unbond {
                status: ResponseStatus::Success,
                amount,
            },
        )?));
    } else if unbond_amount < total_amount_unbonding {
        let mut modified_total_amount_unbonding = Uint128::zero();
        for (i, meta) in amounts.clone().iter().enumerate() {
            unbond_amounts[i] =
                unbond_amount.multiply_ratio(unbond_amounts[i], total_amount_unbonding);
            modified_total_amount_unbonding += unbond_amounts[i];
            if i == amounts.len() - 1 && modified_total_amount_unbonding < unbond_amount {
                unbond_amounts[i] += Uint128::new(1);
            }
            messages.push(adapter::unbond_msg(
                &full_asset.contract.address.clone(),
                unbond_amounts[i],
                meta.contract.clone(),
            )?);
            METRICS.pushf(deps.storage, env.block.time, Metric {
                action: Action::Unbond,
                context: Context::Unbond,
                timestamp: env.block.time.seconds(),
                token: asset.clone(),
                amount: unbond_amounts[i],
                user: meta.contract.address.clone(),
            })?;
        }
        return Ok(Response::new().add_messages(messages).set_data(to_binary(
            &adapter::ExecuteAnswer::Unbond {
                status: ResponseStatus::Success,
                amount,
            },
        )?));
    }

    // if portion total > unbond - tot, we know the portion adapters can cover the rest
    if unbond_amount - total_amount_unbonding < portion_total {
        for (i, meta) in amounts.clone().iter().enumerate() {
            if !unbond_amounts[i].is_zero() {
                messages.push(adapter::unbond_msg(
                    &full_asset.contract.address.clone(),
                    unbond_amounts[i],
                    meta.contract.clone(),
                )?);
                METRICS.pushf(deps.storage, env.block.time, Metric {
                    action: Action::Unbond,
                    context: Context::Unbond,
                    timestamp: env.block.time.seconds(),
                    token: asset.clone(),
                    amount: unbond_amounts[i],
                    user: meta.contract.address.clone(),
                })?;
            }
        }
        let amount_adapt_tot_unbonding = total_amount_unbonding;
        for (i, meta) in portions.clone().iter().enumerate() {
            let unbond_from_portion = (unbond_amount - amount_adapt_tot_unbonding)
                .multiply_ratio(meta.balance, portion_total);
            unbond_amounts.push(unbond_from_portion);
            total_amount_unbonding += unbond_from_portion;
            if i == portions.len() - 1 && total_amount_unbonding < unbond_amount {
                messages.push(adapter::unbond_msg(
                    &full_asset.contract.address.clone(),
                    unbond_from_portion + Uint128::new(1),
                    meta.contract.clone(),
                )?);
                METRICS.pushf(deps.storage, env.block.time, Metric {
                    action: Action::Unbond,
                    context: Context::Unbond,
                    timestamp: env.block.time.seconds(),
                    token: asset.clone(),
                    amount: unbond_from_portion + Uint128::new(1),
                    user: meta.contract.address.clone(),
                })?;
            } else if !unbond_from_portion.is_zero() {
                messages.push(adapter::unbond_msg(
                    &full_asset.contract.address.clone(),
                    unbond_from_portion,
                    meta.contract.clone(),
                )?);
                METRICS.pushf(deps.storage, env.block.time, Metric {
                    action: Action::Unbond,
                    context: Context::Unbond,
                    timestamp: env.block.time.seconds(),
                    token: asset.clone(),
                    amount: unbond_from_portion,
                    user: meta.contract.address.clone(),
                })?;
            }
        }
        return Ok(Response::new().add_messages(messages).set_data(to_binary(
            &adapter::ExecuteAnswer::Unbond {
                status: ResponseStatus::Success,
                amount,
            },
        )?));
    } else {
        // Otherwise we need to unbond everything from the portion adapters and go back to the
        // amount adapters
        for meta in portions {
            unbond_amounts.push(meta.balance);
            messages.push(adapter::unbond_msg(
                &full_asset.contract.address,
                meta.balance,
                meta.contract.clone(),
            )?);
            METRICS.pushf(deps.storage, env.block.time, Metric {
                action: Action::Unbond,
                context: Context::Unbond,
                timestamp: env.block.time.seconds(),
                token: asset.clone(),
                amount: meta.balance,
                user: meta.contract.address.clone(),
            })?;
            total_amount_unbonding += meta.balance;
        }
        if total_amount_unbonding == unbond_amount {
            for (i, meta) in amounts.clone().iter().enumerate() {
                if !unbond_amounts[i].is_zero() {
                    messages.push(adapter::unbond_msg(
                        &full_asset.contract.address,
                        unbond_amounts[i].clone(),
                        meta.contract.clone(),
                    )?);
                    METRICS.pushf(deps.storage, env.block.time, Metric {
                        action: Action::Unbond,
                        context: Context::Unbond,
                        timestamp: env.block.time.seconds(),
                        token: asset.clone(),
                        amount: unbond_amounts[i].clone(),
                        user: meta.contract.address.clone(),
                    })?;
                }
            }
            return Ok(Response::new().add_messages(messages).set_data(to_binary(
                &adapter::ExecuteAnswer::Unbond {
                    status: ResponseStatus::Success,
                    amount,
                },
            )?));
        } else {
            let mut amount_alloc = Uint128::zero();
            for meta in amounts.clone() {
                amount_alloc += meta.amount;
            }
            let mut modified_total_amount_unbonding = total_amount_unbonding;
            for (i, meta) in amounts.iter().enumerate() {
                unbond_amounts[i] += (unbond_amount - total_amount_unbonding)
                    .multiply_ratio(meta.amount, amount_alloc);

                modified_total_amount_unbonding += meta.balance;
                if i == amounts.len() - 1
                    && modified_total_amount_unbonding < unbond_amount
                    && unbond_amount - modified_total_amount_unbonding
                        < meta.balance - unbond_amounts[i]
                {
                    unbond_amounts[i] += unbond_amount - total_amount_unbonding;
                }
                messages.push(adapter::unbond_msg(
                    &full_asset.contract.address,
                    unbond_amounts[i],
                    meta.contract.clone(),
                )?);
                METRICS.pushf(deps.storage, env.block.time, Metric {
                    action: Action::Unbond,
                    context: Context::Unbond,
                    timestamp: env.block.time.seconds(),
                    token: asset.clone(),
                    amount: unbond_amounts[i].clone(),
                    user: meta.contract.address.clone(),
                })?;
            }
            return Ok(Response::new().add_messages(messages).set_data(to_binary(
                &adapter::ExecuteAnswer::Unbond {
                    status: ResponseStatus::Success,
                    amount,
                },
            )?));
        }
    }
}

pub fn add_holder(
    deps: DepsMut,
    env: &Env,
    info: MessageInfo,
    holder: Addr,
) -> StdResult<Response> {
    validate_admin(
        &deps.querier,
        AdminPermissions::TreasuryManager,
        &info.sender,
        &CONFIG.load(deps.storage)?.admin_auth,
    )?;

    HOLDERS.update(deps.storage, |mut h| {
        if h.contains(&holder.clone()) {
            return Err(StdError::generic_err("Holding already exists"));
        }
        h.push(holder.clone());
        Ok(h)
    })?;

    HOLDING.save(deps.storage, holder.clone(), &Holding {
        balances: Vec::new(),
        unbondings: Vec::new(),
        status: Status::Active,
    })?;
    METRICS.pushf(deps.storage, env.block.time, Metric {
        action: Action::AddHolder,
        context: Context::Holders,
        timestamp: env.block.time.seconds(),
        token: Addr::unchecked(""),
        amount: Uint128::zero(),
        user: holder,
    })?;

    Ok(
        Response::new().set_data(to_binary(&ExecuteAnswer::AddHolder {
            status: ResponseStatus::Success,
        })?),
    )
}

pub fn remove_holder(
    deps: DepsMut,
    _env: &Env,
    info: MessageInfo,
    holder: Addr,
) -> StdResult<Response> {
    validate_admin(
        &deps.querier,
        AdminPermissions::TreasuryManager,
        &info.sender,
        &CONFIG.load(deps.storage)?.admin_auth,
    )?;

    if let Some(mut holding) = HOLDING.may_load(deps.storage, holder.clone())? {
        holding.status = Status::Closed;
        HOLDING.save(deps.storage, holder.clone(), &holding)?;
    } else {
        return Err(StdError::generic_err("Not an authorized holder"));
    }

    METRICS.pushf(deps.storage, env.block.time, Metric {
        action: Action::RemoveHolder,
        context: Context::Holders,
        timestamp: env.block.time.seconds(),
        token: Addr::unchecked(""),
        amount: Uint128::zero(),
        user: holder,
    })?;

    Ok(
        Response::new().set_data(to_binary(&ExecuteAnswer::RemoveHolder {
            status: ResponseStatus::Success,
        })?),
    )
}<|MERGE_RESOLUTION|>--- conflicted
+++ resolved
@@ -663,9 +663,7 @@
                 deps.querier,
                 &full_asset.contract.address,
                 adapter.contract.clone(),
-<<<<<<< HEAD
             )?;
-            println!("TM unbond from adapter {}", desired_output);
             if unbondable >= desired_output {
                 messages.push(adapter::unbond_msg(
                     &asset.clone(),
@@ -683,19 +681,6 @@
                 let unbondings = UNBONDINGS.load(deps.storage)? + unbondable;
                 UNBONDINGS.save(deps.storage, &unbondings)?;
             }
-=======
-            )?);
-            let unbondings = UNBONDINGS.load(deps.storage)? + desired_output;
-            UNBONDINGS.save(deps.storage, &unbondings)?;
-            METRICS.pushf(deps.storage, env.block.time, Metric {
-                action: Action::Unbond,
-                context: Context::Update,
-                timestamp: env.block.time.seconds(),
-                token: asset.clone(),
-                amount: desired_output,
-                user: adapter.contract.address.clone(),
-            })?;
->>>>>>> 46b2fbf3
         }
     }
 
