--- conflicted
+++ resolved
@@ -90,23 +90,13 @@
         QueryMsg::Allocations { asset } => to_binary(&query::allocations(deps, asset)?),
         QueryMsg::PendingAllowance { asset } => to_binary(&query::pending_allowance(deps, asset)?),
         QueryMsg::Adapter(a) => match a {
-<<<<<<< HEAD
-            adapter::SubQueryMsg::Balance {
-                asset
-            } => to_binary(&query::balance(deps, asset)?),
-=======
             adapter::SubQueryMsg::Balance { asset } => to_binary(&query::balance(deps, &asset)?),
->>>>>>> 56aa918c
             adapter::SubQueryMsg::Unbonding { asset } => to_binary(&query::unbonding(deps, asset)?),
             adapter::SubQueryMsg::Unbondable { asset } => {
                 to_binary(&query::unbondable(deps, asset)?)
             }
             adapter::SubQueryMsg::Claimable { asset } => to_binary(&query::claimable(deps, asset)?),
-<<<<<<< HEAD
             adapter::SubQueryMsg::Reserves { asset } => to_binary(&query::reserves(deps, &asset)?),
         }
-=======
-        },
->>>>>>> 56aa918c
     }
 }