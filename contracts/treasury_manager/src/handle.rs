use cosmwasm_std::{
    self,
    from_binary,
    to_binary,
    Api,
    Binary,
    CosmosMsg,
    Env,
    Extern,
    HandleResponse,
    HumanAddr,
    Querier,
    StdError,
    StdResult,
    Storage,
    Uint128,
    WasmMsg,
};
use secret_toolkit::{
    snip20::{
<<<<<<< HEAD
        allowance_query, decrease_allowance_msg,
        increase_allowance_msg, register_receive_msg,
        send_msg, batch_send_from_msg,
        set_viewing_key_msg, batch_send_msg,
        balance_query,
        batch::{ SendFromAction },
=======
        allowance_query,
        batch::SendFromAction,
        batch_send_from_msg,
        batch_send_msg,
        decrease_allowance_msg,
        increase_allowance_msg,
        register_receive_msg,
        send_msg,
        set_viewing_key_msg,
>>>>>>> 56aa918c
    },
    utils::{HandleCallback, Query},
};

use shade_protocol::{
    contract_interfaces::{
        dao::treasury_manager::{
            Allocation,
            AllocationMeta,
            AllocationType,
            Config,
            HandleAnswer,
            QueryAnswer,
        },
        snip20,
    },
    utils::{asset::Contract, generic_response::ResponseStatus},
};

use crate::{
    query,
    state::{
<<<<<<< HEAD
        allocations_r, allocations_w, asset_list_r, asset_list_w, assets_r, assets_w, config_r,
        config_w, viewing_key_r, self_address_r,
=======
        allocations_r,
        allocations_w,
        asset_list_r,
        asset_list_w,
        assets_r,
        assets_w,
        config_r,
        config_w,
        viewing_key_r,
>>>>>>> 56aa918c
    },
};
use chrono::prelude::*;
use shade_protocol::contract_interfaces::dao::adapter;
use std::convert::TryFrom;

/*
pub fn receive<S: Storage, A: Api, Q: Querier>(
    deps: &mut Extern<S, A, Q>,
    env: Env,
    _sender: HumanAddr,
    _from: HumanAddr,
    amount: Uint128,
    msg: Option<Binary>,
) -> StdResult<HandleResponse> {

    /* TODO
     * This should never receive funds, maybe should not even register receieve
     * Could potentially register receive when registering an asset to forward to treasury
     */

    let config = config_r(&deps.storage).load()?;
    let asset = assets_r(&deps.storage).load(env.message.sender.to_string().as_bytes())?;

    Ok(HandleResponse {
        messages: vec![
            send_msg(
                config.treasury,
                amount,
                None,
                None,
                None,
                1,
                asset.contract.code_hash.clone(),
                asset.contract.address.clone(),
            )?
        ],
        log: vec![],
        data: Some(to_binary(&HandleAnswer::Receive {
            status: ResponseStatus::Success,
        })?),
    })
}
*/

pub fn try_update_config<S: Storage, A: Api, Q: Querier>(
    deps: &mut Extern<S, A, Q>,
    env: Env,
    config: Config,
) -> StdResult<HandleResponse> {
    let cur_config = config_r(&deps.storage).load()?;

    if env.message.sender != cur_config.admin {
        return Err(StdError::unauthorized());
    }

    config_w(&mut deps.storage).save(&config)?;

    Ok(HandleResponse {
        messages: vec![],
        log: vec![],
        data: Some(to_binary(&HandleAnswer::UpdateConfig {
            status: ResponseStatus::Success,
        })?),
    })
}

pub fn try_register_asset<S: Storage, A: Api, Q: Querier>(
    deps: &mut Extern<S, A, Q>,
    env: &Env,
    contract: &Contract,
) -> StdResult<HandleResponse> {
    let config = config_r(&deps.storage).load()?;

    if env.message.sender != config.admin {
        return Err(StdError::unauthorized());
    }

    asset_list_w(&mut deps.storage).update(|mut list| {
        list.push(contract.address.clone());
        Ok(list)
    })?;

    assets_w(&mut deps.storage).save(
        contract.address.to_string().as_bytes(),
        &snip20::fetch_snip20(contract, &deps.querier)?,
    )?;

    allocations_w(&mut deps.storage).save(contract.address.as_str().as_bytes(), &Vec::new())?;

    Ok(HandleResponse {
        messages: vec![
            // Register contract in asset
            register_receive_msg(
                env.contract_code_hash.clone(),
                None,
                256,
                contract.code_hash.clone(),
                contract.address.clone(),
            )?,
            // Set viewing key
            set_viewing_key_msg(
                viewing_key_r(&deps.storage).load()?,
                None,
                256,
                contract.code_hash.clone(),
                contract.address.clone(),
            )?,
        ],
        log: vec![],
        data: Some(to_binary(&HandleAnswer::RegisterAsset {
            status: ResponseStatus::Success,
        })?),
    })
}

pub fn allocate<S: Storage, A: Api, Q: Querier>(
    deps: &mut Extern<S, A, Q>,
    env: &Env,
    asset: HumanAddr,
    allocation: Allocation,
) -> StdResult<HandleResponse> {
    static ONE_HUNDRED_PERCENT: u128 = 10u128.pow(18);

    let config = config_r(&deps.storage).load()?;

    /* ADMIN ONLY */
    if env.message.sender != config.admin {
        return Err(StdError::unauthorized());
    }

    let key = asset.as_str().as_bytes();

    let mut apps = allocations_r(&deps.storage)
        .may_load(key)?
        .unwrap_or_default();

    let stale_alloc = apps
        .iter()
        .position(|a| a.contract.address == allocation.contract.address);

    match stale_alloc {
        Some(i) => {
            apps.remove(i);
        }
        None => {}
    };

    apps.push(AllocationMeta {
        nick: allocation.nick,
        contract: allocation.contract,
        amount: allocation.amount,
        alloc_type: allocation.alloc_type,
        balance: Uint128::zero(),
    });

    if (apps
        .iter()
        .map(|a| {
            if a.alloc_type == AllocationType::Portion {
                a.amount.u128()
            } else {
                0
            }
        })
        .sum::<u128>())
        > ONE_HUNDRED_PERCENT
    {
        return Err(StdError::generic_err(
            "Invalid allocation total exceeding 100%",
        ));
    }

    allocations_w(&mut deps.storage).save(key, &apps)?;

    Ok(HandleResponse {
        messages: vec![],
        log: vec![],
        data: Some(to_binary(&HandleAnswer::Allocate {
            status: ResponseStatus::Success,
        })?),
    })
}

pub fn claim<S: Storage, A: Api, Q: Querier>(
    deps: &mut Extern<S, A, Q>,
    env: &Env,
    asset: HumanAddr,
) -> StdResult<HandleResponse> {
    if assets_r(&deps.storage)
        .may_load(asset.as_str().as_bytes())?
        .is_none()
    {
        return Err(StdError::generic_err("Not an asset"));
    }

    let mut total_claimable = Uint128::zero();
    let mut messages = vec![];

    for alloc in allocations_r(&deps.storage).load(asset.to_string().as_bytes())? {
        let claim = adapter::claimable_query(deps, &asset.clone(), alloc.contract.clone())?;

        if claim > Uint128::zero() {
            total_claimable += claim;
            messages.push(adapter::claim_msg(asset.clone(), alloc.contract)?);
        }
    }

    Ok(HandleResponse {
        messages,
        log: vec![],
        data: Some(to_binary(&adapter::HandleAnswer::Claim {
            status: ResponseStatus::Success,
            amount: total_claimable,
        })?),
    })
}

pub fn update<S: Storage, A: Api, Q: Querier>(
    deps: &mut Extern<S, A, Q>,
    env: &Env,
    asset: HumanAddr,
) -> StdResult<HandleResponse> {
    let config = config_r(&deps.storage).load()?;

    let full_asset = assets_r(&deps.storage).load(asset.to_string().as_bytes())?;

    let mut allocations = allocations_r(&mut deps.storage).load(asset.to_string().as_bytes())?;

    // Build metadata
    let mut amount_total = Uint128::zero();
    let mut portion_total = Uint128::zero();

    for i in 0..allocations.len() {
        match allocations[i].alloc_type {
            AllocationType::Amount => amount_total += allocations[i].balance,
            AllocationType::Portion => {
                allocations[i].balance = adapter::balance_query(
                    deps,
                    &full_asset.contract.address,
                    allocations[i].contract.clone(),
                )?;
                portion_total += allocations[i].balance;
            }
        };
    }

    // Batch send_from actions
    let mut send_actions = vec![];
    let mut messages = vec![];

    let mut allowance = allowance_query(
        &deps.querier,
        config.treasury.clone(),
        env.contract.address.clone(),
        viewing_key_r(&deps.storage).load()?,
        1,
        full_asset.contract.code_hash.clone(),
        full_asset.contract.address.clone(),
    )?
    .allowance;

    let total = portion_total + allowance;

    let mut total_unbond = Uint128::zero();
    let mut total_input = Uint128::zero();

    for adapter in allocations.clone() {
        match adapter.alloc_type {
            // TODO Separate handle for amount refresh
            AllocationType::Amount => {}
            AllocationType::Portion => {
                let desired_amount = adapter.amount.multiply_ratio(total, 10u128.pow(18));

                // .05 || 5%
                //let REBALANCE_THRESHOLD = Uint128(5u128 * 10u128.pow(16));

                if adapter.balance < desired_amount {
                    // Need to add more from allowance
                    let input_amount = (desired_amount - adapter.balance)?;

                    if input_amount <= allowance {
                        total_input += input_amount;
                        send_actions.push(SendFromAction {
                            owner: config.treasury.clone(),
                            recipient: adapter.contract.address,
                            recipient_code_hash: Some(adapter.contract.code_hash),
                            amount: input_amount,
                            msg: None,
                            memo: None,
                        });
                        allowance = (allowance - input_amount)?;
                    } else {
                        total_input += allowance;
                        // Send all allowance
                        send_actions.push(SendFromAction {
                            owner: config.treasury.clone(),
                            recipient: adapter.contract.address,
                            recipient_code_hash: Some(adapter.contract.code_hash),
                            amount: allowance,
                            msg: None,
                            memo: None,
                        });

                        allowance = Uint128::zero();
                        break;
                    }
                }
            }
        };
    }

    if !send_actions.is_empty() {
        messages.push(batch_send_from_msg(
            send_actions,
            None,
            1,
            full_asset.contract.code_hash.clone(),
            full_asset.contract.address.clone(),
        )?);
    }

    Ok(HandleResponse {
        messages,
        log: vec![],
        data: Some(to_binary(&adapter::HandleAnswer::Update {
            status: ResponseStatus::Success,
        })?),
    })
}

pub fn unbond<S: Storage, A: Api, Q: Querier>(
    deps: &mut Extern<S, A, Q>,
    env: &Env,
    asset: HumanAddr,
    amount: Uint128,
) -> StdResult<HandleResponse> {
    let config = config_r(&deps.storage).load()?;

    let full_asset = assets_r(&deps.storage).load(asset.to_string().as_bytes())?;

    let mut allocations = allocations_r(&mut deps.storage).load(asset.to_string().as_bytes())?;

    // Build metadata
    let mut amount_total = Uint128::zero();
    let mut portion_total = Uint128::zero();

    for i in 0..allocations.len() {
        match allocations[i].alloc_type {
            AllocationType::Amount => amount_total += allocations[i].balance,
            AllocationType::Portion => {
                allocations[i].balance = adapter::balance_query(
                    deps,
                    &full_asset.contract.address,
                    allocations[i].contract.clone(),
                )?;
                portion_total += allocations[i].balance;
            }
        };
    }

    let mut messages = vec![];

    let mut reserves = balance_query(
        &deps.querier,
        self_address_r(&deps.storage).load()?,
        viewing_key_r(&deps.storage).load()?,
        1,
        full_asset.contract.code_hash.clone(),
        full_asset.contract.address.clone(),
    )?.amount;

    if reserves > Uint128::zero() {
        messages.push(
            send_msg(
                config.treasury.clone(),
                reserves,
                None,
                None,
                None,
                1,
                full_asset.contract.code_hash.clone(),
                full_asset.contract.address.clone(),
            )?
        );
    }

    let mut allowance = allowance_query(
        &deps.querier,
        config.treasury.clone(),
        env.contract.address.clone(),
        viewing_key_r(&deps.storage).load()?,
        1,
        full_asset.contract.code_hash.clone(),
        full_asset.contract.address.clone(),
    )?
    .allowance;

    let total = portion_total + allowance;
    let mut total_unbond = (amount - reserves)?;

    allocations.sort_by(|a, b| a.balance.cmp(&b.balance));

    for i in 0..allocations.len() {

        if total_unbond == Uint128::zero() {
            break;
        }

        match allocations[i].alloc_type {
            // TODO Separate handle for amount refresh
            //      Or just do cycle::constant amounts
            AllocationType::Amount => {}
            AllocationType::Portion => {
                let desired_amount = allocations[i].amount.multiply_ratio(total, 10u128.pow(18));

<<<<<<< HEAD
                let desired_amount = allocations[i].amount.multiply_ratio(
                    total, 10u128.pow(18)
                );

                let unbondable = adapter::unbondable_query(&deps,
                                      &asset,
                                      allocations[i].contract.clone(),
                                      )?;

                if total_unbond > unbondable {
                    messages.push(
                        adapter::unbond_msg(
                            asset.clone(),
                            unbondable,
                            allocations[i].contract.clone()
                        )?
                    );
                    total_unbond = (total_unbond - unbondable)?;
                }
                else {
                    messages.push(
                        adapter::unbond_msg(
                            asset.clone(),
                            total_unbond, 
                            allocations[i].contract.clone()
                        )?
                    );
                    total_unbond = Uint128::zero()
                }
            },
=======
                messages.push(adapter::unbond_msg(
                    asset.clone(),
                    amount,
                    allocations[i].contract.clone(),
                )?);
            }
>>>>>>> 56aa918c
        };
    }

    Ok(HandleResponse {
        messages,
        log: vec![],
        data: Some(to_binary(&adapter::HandleAnswer::Unbond {
            status: ResponseStatus::Success,
            amount: total_unbond,
        })?),
    })
}<|MERGE_RESOLUTION|>--- conflicted
+++ resolved
@@ -18,14 +18,6 @@
 };
 use secret_toolkit::{
     snip20::{
-<<<<<<< HEAD
-        allowance_query, decrease_allowance_msg,
-        increase_allowance_msg, register_receive_msg,
-        send_msg, batch_send_from_msg,
-        set_viewing_key_msg, batch_send_msg,
-        balance_query,
-        batch::{ SendFromAction },
-=======
         allowance_query,
         batch::SendFromAction,
         batch_send_from_msg,
@@ -35,7 +27,6 @@
         register_receive_msg,
         send_msg,
         set_viewing_key_msg,
->>>>>>> 56aa918c
     },
     utils::{HandleCallback, Query},
 };
@@ -58,10 +49,6 @@
 use crate::{
     query,
     state::{
-<<<<<<< HEAD
-        allocations_r, allocations_w, asset_list_r, asset_list_w, assets_r, assets_w, config_r,
-        config_w, viewing_key_r, self_address_r,
-=======
         allocations_r,
         allocations_w,
         asset_list_r,
@@ -71,7 +58,6 @@
         config_r,
         config_w,
         viewing_key_r,
->>>>>>> 56aa918c
     },
 };
 use chrono::prelude::*;
@@ -488,7 +474,6 @@
             AllocationType::Portion => {
                 let desired_amount = allocations[i].amount.multiply_ratio(total, 10u128.pow(18));
 
-<<<<<<< HEAD
                 let desired_amount = allocations[i].amount.multiply_ratio(
                     total, 10u128.pow(18)
                 );
@@ -519,14 +504,6 @@
                     total_unbond = Uint128::zero()
                 }
             },
-=======
-                messages.push(adapter::unbond_msg(
-                    asset.clone(),
-                    amount,
-                    allocations[i].contract.clone(),
-                )?);
-            }
->>>>>>> 56aa918c
         };
     }
 
