--- conflicted
+++ resolved
@@ -20,13 +20,7 @@
         balance_query,
         batch_send_from_msg,
         batch_send_msg,
-<<<<<<< HEAD
-        decrease_allowance_msg,
-        increase_allowance_msg,
         register_receive,
-=======
-        register_receive_msg,
->>>>>>> 541775d1
         send_msg,
         set_viewing_key_msg,
     },
@@ -64,62 +58,14 @@
     _sender: Addr,
     from: Addr,
     amount: Uint128,
-<<<<<<< HEAD
     msg: Option<Binary>,
 ) -> StdResult<Response> {
-=======
-    _msg: Option<Binary>,
-) -> StdResult<HandleResponse> {
->>>>>>> 541775d1
 
     /* TODO
      * All assets received from a "holder" will be credited to their account
      * All other assets from all other addresses will be credited to the treasury (default account)
      */
 
-<<<<<<< HEAD
-    let config = config_r(deps.storage).load()?;
-    let asset = assets_r(deps.storage).load(info.sender.to_string().as_bytes())?;
-
-    // Is Valid Holder
-    if holders_r(deps.storage).load()?.contains(&from) {
-        // Update holdings
-        holder_w(deps.storage).update(from.as_str().as_bytes(), |h| {
-            let mut holder = h.unwrap();
-            if let Some(i) = holder.balances.iter().position(|b| b.token == asset.contract.address) {
-                holder.balances[i].amount += amount;
-            }
-            else {
-                holder.balances.push(
-                    Balance {
-                        token: asset.contract.address,
-                        amount: amount,
-                    }
-                );
-            }
-            Ok(holder)
-        })?;
-    } else {
-        // Default to treasury
-        // TODO: treasury balances need to update on allowance pull, as well as revenue 
-        // rev-share design pending, something like 1% to rewards 
-        holder_w(deps.storage).update(config.treasury.as_str().as_bytes(), |h| {
-            let mut holder = h.unwrap();
-            if let Some(i) = holder.balances.iter_mut().position(|b| b.token == asset.contract.address) {
-                holder.balances[i].amount += amount;
-            }
-            else {
-                holder.balances.push(
-                    Balance {
-                        token: asset.contract.address,
-                        amount: amount,
-                    }
-                );
-            }
-            Ok(holder)
-        })?;
-    }
-=======
     let config = CONFIG.load(&deps.storage)?;
     let asset = ASSETS.load(&deps.storage, env.message.sender.clone())?;
 
@@ -158,7 +104,6 @@
         }
         Ok(holding)
     })?;
->>>>>>> 541775d1
 
     Ok(Response::new().set_data(to_binary(&HandleAnswer::Receive {
             status: ResponseStatus::Success,
@@ -170,23 +115,14 @@
     env: Env,
     info: MessageInfo,
     config: Config,
-<<<<<<< HEAD
 ) -> StdResult<Response> {
-    let cur_config = config_r(deps.storage).load()?;
-=======
-) -> StdResult<HandleResponse> {
     let cur_config = CONFIG.load(&deps.storage)?;
->>>>>>> 541775d1
 
     if info.sender != cur_config.admin {
         return Err(StdError::generic_err("unauthorized"));
     }
 
-<<<<<<< HEAD
-    config_w(deps.storage).save(&config)?;
-=======
     CONFIG.save(&mut deps.storage, &config)?;
->>>>>>> 541775d1
 
     Ok(Response::new().set_data(to_binary(&HandleAnswer::UpdateConfig {
             status: ResponseStatus::Success,
@@ -197,41 +133,23 @@
     deps: DepsMut,
     env: &Env,
     contract: &Contract,
-<<<<<<< HEAD
 ) -> StdResult<Response> {
-    let config = config_r(deps.storage).load()?;
-=======
-) -> StdResult<HandleResponse> {
     let config = CONFIG.load(&deps.storage)?;
->>>>>>> 541775d1
 
     if info.sender != config.admin {
         return Err(StdError::generic_err("unauthorized"));
     }
 
-<<<<<<< HEAD
-    asset_list_w(deps.storage).update(|mut list| {
-=======
     ASSET_LIST.update(&mut deps.storage, |mut list| -> StdResult<Vec<HumanAddr>> {
->>>>>>> 541775d1
         list.push(contract.address.clone());
         Ok(list)
     })?;
 
-<<<<<<< HEAD
-    assets_w(deps.storage).save(
-        contract.address.to_string().as_bytes(),
-        &snip20::helpers::fetch_snip20(contract, &deps.querier)?,
-    )?;
-
-    allocations_w(deps.storage).save(contract.address.as_str().as_bytes(), &Vec::new())?;
-=======
     ASSETS.save(&mut deps.storage, contract.address.clone(),
         &snip20::helpers::fetch_snip20(contract, &deps.querier)?,
     )?;
 
     ALLOCATIONS.save(&mut deps.storage, contract.address.clone(), &Vec::new())?;
->>>>>>> 541775d1
 
     Ok(Response {
         messages: vec![
@@ -243,11 +161,7 @@
             )?,
             // Set viewing key
             set_viewing_key_msg(
-<<<<<<< HEAD
-                viewing_key_r(deps.storage).load()?,
-=======
                 VIEWING_KEY.load(&deps.storage)?,
->>>>>>> 541775d1
                 None,
                 256,
                 contract.code_hash.clone(),
@@ -268,25 +182,14 @@
 ) -> StdResult<Response> {
     static ONE_HUNDRED_PERCENT: u128 = 10u128.pow(18);
 
-<<<<<<< HEAD
-    let config = config_r(deps.storage).load()?;
-=======
     let config = CONFIG.load(&deps.storage)?;
->>>>>>> 541775d1
 
     /* ADMIN ONLY */
     if info.sender != config.admin {
         return Err(StdError::generic_err("unauthorized"));
     }
 
-<<<<<<< HEAD
-    let key = asset.as_str().as_bytes();
-
-    let mut apps = allocations_r(deps.storage)
-        .may_load(key)?
-=======
     let mut apps = ALLOCATIONS.may_load(&deps.storage, asset.clone())?
->>>>>>> 541775d1
         .unwrap_or_default();
 
     let stale_alloc = apps
@@ -325,11 +228,7 @@
         ));
     }
 
-<<<<<<< HEAD
-    allocations_w(deps.storage).save(key, &apps)?;
-=======
     ALLOCATIONS.save(&mut deps.storage, asset.clone(), &apps)?;
->>>>>>> 541775d1
 
     Ok(Response::new().set_data(to_binary(&HandleAnswer::Allocate {
             status: ResponseStatus::Success,
@@ -342,15 +241,6 @@
     asset: Addr,
 ) -> StdResult<Response> {
 
-<<<<<<< HEAD
-    if !asset_list_r(deps.storage).load()?.contains(&asset) {
-        return Err(StdError::generic_err("Unrecognized asset"));
-    }
-    let full_asset = assets_r(deps.storage).load(asset.to_string().as_bytes())?;
-
-    let config = config_r(deps.storage).load()?;
-    let mut claimer = info.sender.clone();
-=======
     if !ASSET_LIST.load(&deps.storage)?.contains(&asset.clone()) {
         return Err(StdError::generic_err("Unrecognized asset"));
     }
@@ -358,24 +248,16 @@
 
     let config = CONFIG.load(&deps.storage)?;
     let mut claimer = env.message.sender.clone();
->>>>>>> 541775d1
 
     if claimer == config.admin {
         //assert!(false, "CLAIMER TREASURY");
         claimer = config.treasury;
     }
-<<<<<<< HEAD
-    let holders = holders_r(deps.storage).load()?;
-
-    if !holders.contains(&claimer) {
-        return Err(StdError::generic_err("unauthorized"));
-=======
 
     let holders = HOLDERS.load(&deps.storage)?;
 
     if !holders.contains(&claimer.clone()) {
         return Err(StdError::unauthorized());
->>>>>>> 541775d1
     }
     let mut holding = HOLDING.load(&deps.storage, claimer.clone())?;
 
@@ -389,20 +271,10 @@
         }
     };
 
-<<<<<<< HEAD
-    let holder = holder_r(deps.storage).load(&claimer.as_str().as_bytes())?;
-    let mut unbonding = holder.unbondings.iter().find(|u| u.token == asset).unwrap();
-
-    let mut reserves = balance_query(
-        &deps.querier,
-        self_address_r(deps.storage).load()?,
-        viewing_key_r(deps.storage).load()?,
-=======
     let reserves = balance_query(
         &deps.querier,
         SELF_ADDRESS.load(&deps.storage)?,
         VIEWING_KEY.load(&deps.storage)?,
->>>>>>> 541775d1
         1,
         full_asset.contract.code_hash.clone(),
         full_asset.contract.address.clone(),
@@ -416,11 +288,7 @@
         //assert!(false, "reduce claim_amount {} - {}", unbonding.amount, reserves);
         let mut claim_amount = (holding.unbondings[unbonding_i].amount - reserves)?;
 
-<<<<<<< HEAD
-        for alloc in allocations_r(deps.storage).load(asset.to_string().as_bytes())? {
-=======
         for alloc in ALLOCATIONS.load(&deps.storage, asset.clone())? {
->>>>>>> 541775d1
             if claim_amount == Uint128::zero() {
                 break;
             }
@@ -475,23 +343,13 @@
 pub fn update(
     deps: DepsMut,
     env: &Env,
-<<<<<<< HEAD
     asset: Addr,
 ) -> StdResult<Response> {
-    let config = config_r(deps.storage).load()?;
-
-    let full_asset = assets_r(deps.storage).load(asset.to_string().as_bytes())?;
-
-    let mut allocations = allocations_r(deps.storage).load(asset.to_string().as_bytes())?;
-=======
-    asset: HumanAddr,
-) -> StdResult<HandleResponse> {
     let config = CONFIG.load(&deps.storage)?;
 
     let full_asset = ASSETS.load(&deps.storage, asset.clone())?;
 
     let mut allocations = ALLOCATIONS.load(&mut deps.storage, asset.clone())?;
->>>>>>> 541775d1
 
     // Build metadata
     let mut amount_total = Uint128::zero();
@@ -514,13 +372,8 @@
     let mut unbonding = Uint128::zero();
 
     // Withold pending unbondings
-<<<<<<< HEAD
-    for h in holders_r(deps.storage).load()? {
-        let holder = holder_r(deps.storage).load(&h.as_str().as_bytes())?;
-=======
     for h in HOLDERS.load(&deps.storage)? {
         let holder = HOLDING.load(&deps.storage, h)?;
->>>>>>> 541775d1
         if let Some(u) = holder.unbondings.iter().find(|u| u.token == asset) {
             unbonding += u.amount;
         }
@@ -531,11 +384,7 @@
     let mut send_actions = vec![];
     let mut messages = vec![];
 
-<<<<<<< HEAD
-    let key = viewing_key_r(deps.storage).load()?;
-=======
     let key = VIEWING_KEY.load(&deps.storage)?;
->>>>>>> 541775d1
 
     // Available treasury allowance
     let mut allowance = allowance_query(
@@ -552,11 +401,7 @@
     // Available balance
     let mut balance = balance_query(
         &deps.querier,
-<<<<<<< HEAD
-        self_address_r(deps.storage).load()?,
-=======
         SELF_ADDRESS.load(&deps.storage)?,
->>>>>>> 541775d1
         key.clone(),
         1,
         full_asset.contract.code_hash.clone(),
@@ -636,7 +481,7 @@
                             allowance = (allowance - desired_input)?;
                             allowance_used += desired_input;
                             desired_input = Uint128::zero();
-                        } 
+                        }
                         // Send all allowance
                         else if !allowance.is_zero() {
                             send_from_actions.push(SendFromAction {
@@ -703,9 +548,6 @@
         )?);
     }
 
-<<<<<<< HEAD
-    Ok(Response::new().set_data(to_binary(&adapter::HandleAnswer::Update {
-=======
     if !send_from_actions.is_empty() {
         messages.push(batch_send_from_msg(
             send_from_actions,
@@ -716,11 +558,7 @@
         )?);
     }
 
-    Ok(HandleResponse {
-        messages,
-        log: vec![],
-        data: Some(to_binary(&adapter::HandleAnswer::Update {
->>>>>>> 541775d1
+    Ok(Response::new().set_data(to_binary(&adapter::HandleAnswer::Update {
             status: ResponseStatus::Success,
         })?))
 }
@@ -732,11 +570,7 @@
     amount: Uint128,
 ) -> StdResult<Response> {
 
-<<<<<<< HEAD
-    let config = config_r(deps.storage).load()?;
-=======
     let config = CONFIG.load(&deps.storage)?;
->>>>>>> 541775d1
 
     let mut unbonder = info.sender.clone();
 
@@ -744,15 +578,6 @@
     if unbonder == config.admin {
         unbonder = config.treasury.clone();
     }
-<<<<<<< HEAD
-    let full_asset = assets_r(deps.storage).load(asset.to_string().as_bytes())?;
-
-    let holders = holders_r(deps.storage).load()?;
-
-    // Adjust holder balance
-    if holders.contains(&unbonder) {
-        let mut holder = holder_r(deps.storage).load(unbonder.as_str().as_bytes())?;
-=======
 
     let full_asset = ASSETS.load(&deps.storage, asset.clone())?;
 
@@ -761,7 +586,6 @@
     // Adjust holder balance
     if holders.contains(&unbonder.clone()) {
         let mut holding = HOLDING.load(&deps.storage, unbonder.clone())?;
->>>>>>> 541775d1
 
         if holding.status != Status::Active {
             return Err(StdError::generic_err("Inactive Holding"));
@@ -790,9 +614,6 @@
         if let Some(u) = holding.unbondings.iter().position(|h| h.token == asset.clone()) {
             holding.unbondings[u].amount += amount;
         }
-<<<<<<< HEAD
-        holder_w(deps.storage).save(&unbonder.as_str().as_bytes(), &holder)?;
-=======
         else {
             holding.unbondings.push(
                 Balance {
@@ -803,7 +624,6 @@
         }
 
         HOLDING.save(&mut deps.storage, unbonder.clone(), &holding)?;
->>>>>>> 541775d1
     }
     else {
         return Err(StdError::generic_err("unauthorized"));
@@ -818,13 +638,8 @@
         if h == unbonder.clone() {
             continue;
         }
-<<<<<<< HEAD
-        let holder = holder_r(deps.storage).load(&h.as_str().as_bytes())?;
-        if let Some(u) = holder.unbondings.iter().find(|u| u.token == asset.clone()) {
-=======
         let other_holding = HOLDING.load(&deps.storage, h)?;
         if let Some(u) = other_holding.unbondings.iter().find(|u| u.token == asset.clone()) {
->>>>>>> 541775d1
             other_unbondings += u.amount;
         }
     }
@@ -832,13 +647,8 @@
     // Reserves to be sent immediately
     let mut reserves = balance_query(
         &deps.querier,
-<<<<<<< HEAD
-        self_address_r(deps.storage).load()?,
-        viewing_key_r(deps.storage).load()?,
-=======
         SELF_ADDRESS.load(&deps.storage)?,
         VIEWING_KEY.load(&deps.storage)?,
->>>>>>> 541775d1
         1,
         full_asset.contract.code_hash.clone(),
         full_asset.contract.address.clone(),
@@ -873,17 +683,10 @@
             unbond_amount = (unbond_amount - reserves)?;
 
             // Reflect sent funds in unbondings
-<<<<<<< HEAD
-            holder_w(deps.storage).update(&unbonder.as_str().as_bytes(), |mut h| {
-                let mut holder = h.unwrap();
-                if let Some(i) = holder.unbondings.iter().position(|u| u.token == asset) {
-                    holder.unbondings[i].amount = (holder.unbondings[i].amount - reserves)?;
-=======
             HOLDING.update(&mut deps.storage, unbonder, |h| -> StdResult<Holding> {
                 let mut holding = h.unwrap();
                 if let Some(i) = holding.unbondings.iter().position(|u| u.token == asset) {
                     holding.unbondings[i].amount = (holding.unbondings[i].amount - reserves)?;
->>>>>>> 541775d1
                 }
                 else {
                     return Err(StdError::generic_err("Failed to get unbonding, shouldn't happen"));
@@ -907,11 +710,7 @@
             unbond_amount = (unbond_amount - amount)?;
 
             // Reflect sent funds in unbondings
-<<<<<<< HEAD
-            holder_w(deps.storage).update(&unbonder.as_str().as_bytes(), |mut h| {
-=======
             HOLDING.update(&mut deps.storage, unbonder, |h| {
->>>>>>> 541775d1
                 let mut holder = h.unwrap();
                 if let Some(i) = holder.unbondings.iter().position(|u| u.token == asset) {
                     holder.unbondings[i].amount = (holder.unbondings[i].amount - amount)?;
@@ -926,15 +725,9 @@
 
     if unbond_amount >= Uint128::zero() {
 
-<<<<<<< HEAD
-        let full_asset = assets_r(deps.storage).load(asset.to_string().as_bytes())?;
-
-        let mut allocations = allocations_r(deps.storage).load(asset.to_string().as_bytes())?;
-=======
         let full_asset = ASSETS.load(&deps.storage, asset.clone())?;
 
         let mut allocations = ALLOCATIONS.load(&mut deps.storage, asset.clone())?;
->>>>>>> 541775d1
 
         // Build metadata
         let mut amount_total = Uint128::zero();
@@ -959,11 +752,7 @@
             &deps.querier,
             config.treasury.clone(),
             env.contract.address.clone(),
-<<<<<<< HEAD
-            viewing_key_r(deps.storage).load()?,
-=======
             VIEWING_KEY.load(&deps.storage)?,
->>>>>>> 541775d1
             1,
             full_asset.contract.code_hash.clone(),
             full_asset.contract.address.clone(),
@@ -1029,24 +818,15 @@
 pub fn add_holder(
     deps: DepsMut,
     env: &Env,
+    info: &MessageInfo,
     holder: Addr,
 ) -> StdResult<Response> {
 
-<<<<<<< HEAD
-    if info.sender != config_r(deps.storage).load()?.admin {
+    if info.sender != CONFIG.load(&deps.storage)?.admin {
         return Err(StdError::generic_err("unauthorized"));
     }
 
-    let key = holder.as_str().as_bytes();
-
-    holders_w(deps.storage).update(|mut h| {
-=======
-    if env.message.sender != CONFIG.load(&deps.storage)?.admin {
-        return Err(StdError::unauthorized());
-    }
-
     HOLDERS.update(&mut deps.storage, |mut h| {
->>>>>>> 541775d1
         if h.contains(&holder.clone()) {
             return Err(StdError::generic_err("Holding already exists"));
         }
@@ -1054,11 +834,7 @@
         Ok(h)
     })?;
 
-<<<<<<< HEAD
-    holder_w(deps.storage).save(key, &Holder {
-=======
     HOLDING.save(&mut deps.storage, holder, &Holding {
->>>>>>> 541775d1
         balances: Vec::new(),
         unbondings: Vec::new(),
         status: Status::Active,
@@ -1072,21 +848,8 @@
 pub fn remove_holder(
     deps: DepsMut,
     env: &Env,
-<<<<<<< HEAD
     holder: Addr,
 ) -> StdResult<Response> {
-    if info.sender != config_r(deps.storage).load()?.admin {
-        return Err(StdError::generic_err("unauthorized"));
-    }
-
-    let key = holder.as_str().as_bytes();
-
-    if let Some(mut holder) = holder_r(deps.storage).may_load(key)? {
-        holder.status = Status::Closed;
-        holder_w(deps.storage).save(key, &holder)?;
-=======
-    holder: HumanAddr,
-) -> StdResult<HandleResponse> {
     // TODO: unbond all or move all funds to treasury?
     // Should probably disallow fully deleting holders, just freeze/transfer
     if env.message.sender != CONFIG.load(&deps.storage)?.admin {
@@ -1096,25 +859,20 @@
     if let Some(mut holding) = HOLDING.may_load(&deps.storage, holder.clone())? {
         holding.status = Status::Closed;
         HOLDING.save(&mut deps.storage, holder, &holding)?;
->>>>>>> 541775d1
     } else {
         return Err(StdError::generic_err("Not an authorized holder"));
     }
 
     Ok(Response::new().set_data(to_binary(&HandleAnswer::RemoveHolder {
             status: ResponseStatus::Success,
-<<<<<<< HEAD
         })?))
-=======
-        })?),
-    })
 }
 
 /*
 pub fn distribute_gain(
     gain: Uint128,
     token: HumanAddr,
-    holders: &mut HashMap<HumanAddr, Holding>, 
+    holders: &mut HashMap<HumanAddr, Holding>,
 ) -> StdResult<HashMap<HumanAddr, Holding>> {
     let ratios = holding_ratios(&mut holders);
 
@@ -1131,7 +889,7 @@
 pub fn distribute_loss(
     loss: Uint128,
     token: HumanAddr,
-    holders: mut HashMap<HumanAddr, Holding>, 
+    holders: mut HashMap<HumanAddr, Holding>,
 ) -> StdResult<Vec<Holding>> {
     let ratios = holding_ratios(&mut holders);
 
@@ -1142,7 +900,7 @@
 /* Builds a map of { HumanAddr: <asset_portion * 10^18> }
  */
 pub fn holding_shares(
-    holdings: HashMap<HumanAddr, Holding>, 
+    holdings: HashMap<HumanAddr, Holding>,
     asset: HumanAddr,
 ) -> HashMap<HumanAddr, Uint128> {
 
@@ -1168,5 +926,4 @@
     }
 
     ratios
->>>>>>> 541775d1
 }