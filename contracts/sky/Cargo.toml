--- conflicted
+++ resolved
@@ -25,28 +25,15 @@
 debug-print = ["shade-protocol/debug-print"]
 
 [dependencies]
-<<<<<<< HEAD
-cosmwasm-std = { version = "0.10.1", package = "secret-cosmwasm-std" }
-cosmwasm-storage = { version = "0.10", package = "secret-cosmwasm-storage" }
-cosmwasm-schema = "0.10.1"
-secret-toolkit = { version = "0.2" }
-cosmwasm-math-compat = { path = "../../packages/cosmwasm_math_compat" }
-shade-protocol = { version = "0.1.0", path = "../../packages/shade_protocol", features = ["sky", "math", "dex","sienna", "secretswap", "shadeswap", "adapter", "storage_plus" ] }
-serde = { version = "1.0.103", default-features = false, features = ["derive"] }
+shade-protocol = { version = "0.1.0", path = "../../packages/shade_protocol", features = ["sky", "dex", "adapter", "mint", "math"] }
 schemars = "0.7"
-fadroma = { branch = "v100", commit = 76867e0, git = "https://github.com/hackbg/fadroma.git" }
 #shadeswap-shared = { git = "https://github.com/securesecrets/shadeswap", branch = "secret_toolkit_implementation" }
 shade_admin = { git = "https://github.com/securesecrets/shadeadmin.git", tag = "v1.0"}
 admin = { git = "https://github.com/securesecrets/shadeadmin.git", tag = "v1.0" }
-[dev-dependencies]
-=======
-shade-protocol = { version = "0.1.0", path = "../../packages/shade_protocol", features = ["sky", "sky-impl", "math"] }
-schemars = "0.7"
 
 [dev-dependencies]
 shade-protocol = { version = "0.1.0", path = "../../packages/shade_protocol", features = ["ensemble"] }
-contract_harness = { version = "0.1.0", path = "../../packages/contract_harness" }
->>>>>>> 26a87e61
+schemars = "0.7"
 snip20-reference-impl = { version = "0.1.0", path = "../../contracts/snip20-reference-impl" }
 #shadeswap-shared = { git = "https://github.com/securesecrets/shadeswap", features = ["amm_pair"] }
 contract_harness = { version = "0.1.0", path = "../../packages/contract_harness", features = [ "mint", "oracle", "mock_band", "snip20", "sky",] } #"mock_shdswp",] }
