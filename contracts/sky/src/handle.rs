--- conflicted
+++ resolved
@@ -1,50 +1,32 @@
-<<<<<<< HEAD
 use crate::query::{conversion_mint_profitability, cycle_profitability};
-use cosmwasm_math_compat::{Decimal, Uint128};
-use cosmwasm_std::{
-    to_binary,
-    Api,
-    Env,
-    Extern,
-    HandleResponse,
-    HumanAddr,
-    Querier,
-    StdError,
-    StdResult,
-    Storage,
-};
-use secret_toolkit::{
-    snip20::{send_msg, set_viewing_key_msg},
-    utils::Query,
-};
 use shade_admin::admin::{self, ValidateAdminPermissionResponse};
-=======
-use shade_protocol::c_std::{
-    Storage, Api, Querier, Extern, Env, StdResult, HandleResponse, to_binary, 
-    StdError, HumanAddr, CosmosMsg, Binary, WasmMsg
-};
-use shade_protocol::fadroma::scrt::to_cosmos_msg;
-use shade_protocol::math_compat::Uint128;
->>>>>>> 26a87e61
 use shade_protocol::{
+    c_std::{
+        self,
+        to_binary,
+        Api,
+        Env,
+        Extern,
+        HandleResponse,
+        HumanAddr,
+        Querier,
+        StdError,
+        StdResult,
+        Storage,
+    },
     contract_interfaces::{
         dao::adapter,
         dex::shadeswap::SwapTokens,
         mint::mint,
         sky::{self, Config, Cycle, Cycles, HandleAnswer, Minted, SelfAddr, ViewingKeys},
     },
-<<<<<<< HEAD
+    math_compat::Uint128,
+    secret_toolkit::{
+        snip20::{send_msg, set_viewing_key_msg},
+        utils::Query,
+    },
     utils::{asset::Contract, generic_response::ResponseStatus, storage::plus::ItemStorage},
 };
-=======
-    dex::sienna::{PairQuery, TokenTypeAmount, PairInfoResponse, TokenType, Swap, SwapOffer, CallbackMsg, CallbackSwap},
-    mint::mint::{QueryAnswer, QueryMsg, QueryAnswer::Mint, HandleMsg::Receive, self},  
-    snip20::helpers::Snip20Asset,
-}};
-use shade_protocol::secret_toolkit::utils::Query;
-use shade_protocol::secret_toolkit::snip20::send_msg;
-use crate::{query::trade_profitability};
->>>>>>> 26a87e61
 
 pub fn try_update_config<S: Storage, A: Api, Q: Querier>(
     deps: &mut Extern<S, A, Q>,
@@ -252,7 +234,7 @@
         //if true mint silk from shd then sell the silk on the market
         messages.push(send_msg(
             config.mint_contract_silk.address,
-            cosmwasm_std::Uint128(amount.clone().u128()),
+            c_std::Uint128(amount.clone().u128()),
             Some(to_binary(&mint::MintMsgHook {
                 minimum_expected_amount: Uint128::zero(),
             })?),
@@ -266,20 +248,13 @@
         minted.1 = minted.1.clone().checked_add(first_swap_expected)?;
 
         messages.push(send_msg(
-<<<<<<< HEAD
             config.market_swap_contract.address.clone(),
-            cosmwasm_std::Uint128(first_swap_expected.clone().u128()),
+            c_std::Uint128(first_swap_expected.clone().u128()),
             Some(to_binary(&SwapTokens {
                 expected_return: Some(amount.clone()),
                 to: None,
                 router_link: None,
                 callback_signature: None,
-=======
-            config.market_swap_addr.address.clone(),
-            shade_protocol::c_std::Uint128(first_swap_min_expected.clone().u128()),
-            Some(to_binary(&CallbackSwap{
-                expected_return: second_swap_min_expected.clone(),
->>>>>>> 26a87e61
             })?),
             None,
             None,
@@ -290,20 +265,13 @@
     } else {
         // if false, buy silk with shd then mint shd with the silk
         messages.push(send_msg(
-<<<<<<< HEAD
             config.market_swap_contract.address.clone(),
-            cosmwasm_std::Uint128(amount.u128()),
+            c_std::Uint128(amount.u128()),
             Some(to_binary(&SwapTokens {
                 expected_return: Some(Uint128::zero()),
                 to: None,
                 router_link: None,
                 callback_signature: None,
-=======
-            config.market_swap_addr.address.clone(),
-            shade_protocol::c_std::Uint128(amount.u128()),
-            Some(to_binary(&CallbackSwap{
-                expected_return: first_swap_min_expected,
->>>>>>> 26a87e61
             })?),
             None,
             None,
@@ -314,7 +282,7 @@
 
         messages.push(send_msg(
             config.mint_contract_shd.address.clone(),
-            cosmwasm_std::Uint128(first_swap_expected.clone().u128()),
+            c_std::Uint128(first_swap_expected.clone().u128()),
             Some(to_binary(&mint::MintMsgHook {
                 minimum_expected_amount: amount.clone(),
             })?),
@@ -403,7 +371,7 @@
                 //push each msg
                 messages.push(send_msg(
                     arb_pair.pair_contract.address.clone(),
-                    cosmwasm_std::Uint128::from(swap_amounts[i].u128()),
+                    c_std::Uint128::from(swap_amounts[i].u128()),
                     msg,
                     None,
                     None,
@@ -420,10 +388,9 @@
             }
             // calculate payback amount
             let payback_percent = Config::load(&deps.storage)?.payback_percent;
-            if payback_percent > Decimal::zero() {
-                payback_amount =
-                    cosmwasm_std::Decimal::from_atomics(profit, 0).checked_mul(payback_percent)?;
-            }
+            //if payback_percent > Decimal::zero() {
+            //    payback_amount = Decimal::from_atomics(profit, 0).checked_mul(payback_percent)?;
+            //}
         }
         _ => {}
     }
@@ -510,7 +477,7 @@
     }
     let messages = vec![send_msg(
         config.treasury.address,
-        cosmwasm_std::Uint128::from(amount.u128()),
+        c_std::Uint128::from(amount.u128()),
         None,
         None,
         None,
@@ -524,7 +491,7 @@
         log: vec![],
         data: Some(to_binary(&adapter::HandleAnswer::Unbond {
             status: ResponseStatus::Success,
-            amount: cosmwasm_std::Uint128::from(amount.u128()),
+            amount: c_std::Uint128::from(amount.u128()),
         })?),
     })
 }
@@ -539,7 +506,7 @@
         log: vec![],
         data: Some(to_binary(&adapter::HandleAnswer::Claim {
             status: ResponseStatus::Success,
-            amount: cosmwasm_std::Uint128::zero(),
+            amount: c_std::Uint128::zero(),
         })?),
     })
 }
