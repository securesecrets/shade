<<<<<<< HEAD
use crate::{handle, query};
use cosmwasm_math_compat::Uint128;
use cosmwasm_std::{
    self,
    to_binary,
    Api,
    Binary,
    Env,
    Extern,
    HandleResponse,
    InitResponse,
    Querier,
    StdResult,
    Storage,
=======
use shade_protocol::c_std::{
    debug_print, to_binary, Api, Binary, Env, Extern, HandleResponse, InitResponse, Querier,
    StdError, StdResult, Storage, self,
>>>>>>> 26a87e61
};
use shade_protocol::secret_toolkit::snip20::set_viewing_key_msg;

use shade_protocol::{
    contract_interfaces::{
        dao::adapter,
        sky::{Config, Cycles, HandleMsg, InitMsg, Minted, QueryMsg, SelfAddr, ViewingKeys},
    },
    utils::storage::plus::ItemStorage,
};

pub fn init<S: Storage, A: Api, Q: Querier>(
    deps: &mut Extern<S, A, Q>,
    env: Env,
    msg: InitMsg,
) -> StdResult<InitResponse> {
    let state = Config {
        shade_admin: msg.shade_admin,
        mint_contract_shd: msg.mint_contract_shd,
        mint_contract_silk: msg.mint_contract_silk,
        market_swap_contract: msg.market_swap_contract,
        shd_token_contract: msg.shd_token_contract.clone(),
        silk_token_contract: msg.silk_token_contract.clone(),
        treasury: msg.treasury,
        payback_percent: msg.payback_percent,
    };

    state.save(&mut deps.storage)?;
    SelfAddr(env.contract.address).save(&mut deps.storage)?;
    Cycles(vec![]).save(&mut deps.storage)?;
    Minted(Uint128::zero(), Uint128::zero()).save(&mut deps.storage)?;

    let messages = vec![
        set_viewing_key_msg(
            msg.viewing_key.clone(),
            None,
            1,
            msg.shd_token_contract.code_hash.clone(),
            msg.shd_token_contract.address.clone(),
        )?,
        set_viewing_key_msg(
            msg.viewing_key.clone(),
            None,
            1,
            msg.silk_token_contract.code_hash.clone(),
            msg.silk_token_contract.address.clone(),
        )?,
    ];

    ViewingKeys(msg.viewing_key).save(&mut deps.storage)?;

    Ok(InitResponse {
        messages,
        log: vec![],
    })
}

pub fn handle<S: Storage, A: Api, Q: Querier>(
    deps: &mut Extern<S, A, Q>,
    env: Env,
    msg: HandleMsg,
) -> StdResult<HandleResponse> {
    match msg {
        HandleMsg::UpdateConfig {
            shade_admin,
            mint_contract_silk,
            mint_contract_shd,
            market_swap_contract,
            shd_token_contract,
            silk_token_contract,
            treasury,
            ..
        } => handle::try_update_config(
            deps,
            env,
            shade_admin,
            mint_contract_shd,
            mint_contract_silk,
            market_swap_contract,
            shd_token_contract,
            silk_token_contract,
            treasury,
        ),
        HandleMsg::ArbPeg { amount, .. } => handle::try_execute(deps, env, amount),
        HandleMsg::SetCycles { cycles, .. } => handle::try_set_cycles(deps, env, cycles),
        HandleMsg::AppendCycles { cycle, .. } => handle::try_append_cycle(deps, env, cycle),
        HandleMsg::RemoveCycle { index, .. } => handle::try_remove_cycle(deps, env, index),
        HandleMsg::ArbCycle { amount, index, .. } => {
            handle::try_arb_cycle(deps, env, amount, index)
        }
        HandleMsg::ResetMinted { shd, silk, .. } => handle::try_minted_reset(deps, env, shd, silk),
        HandleMsg::Adapter(adapter) => match adapter {
            adapter::SubHandleMsg::Unbond { asset, amount } => {
                handle::try_adapter_unbond(deps, env, asset, Uint128::from(amount.u128()))
            }
            adapter::SubHandleMsg::Claim { asset } => handle::try_adapter_claim(deps, env, asset),
            adapter::SubHandleMsg::Update { asset } => handle::try_adapter_update(deps, env, asset),
        },
    }
}

pub fn query<S: Storage, A: Api, Q: Querier>(
    deps: &Extern<S, A, Q>,
    msg: QueryMsg,
) -> StdResult<Binary> {
    match msg {
        QueryMsg::GetConfig {} => to_binary(&query::config(deps)?),
        QueryMsg::IsArbPegProfitable { amount } => {
            to_binary(&query::conversion_mint_profitability(deps, amount)?)
        }
        QueryMsg::Balance {} => to_binary(&query::get_balances(deps)?),
        QueryMsg::GetCycles {} => to_binary(&query::get_cycles(deps)?),
        QueryMsg::IsCycleProfitable { amount, index } => {
            to_binary(&query::cycle_profitability(deps, amount, index)?)
        }
        QueryMsg::IsAnyCycleProfitable { amount } => {
            to_binary(&query::any_cycles_profitable(deps, amount)?)
        }
        QueryMsg::GetMinted {} => to_binary(&query::get_minted(deps)?),
        QueryMsg::Adapter(adapter) => match adapter {
            adapter::SubQueryMsg::Balance { asset } => {
                to_binary(&query::adapter_balance(deps, asset)?)
            }
            adapter::SubQueryMsg::Claimable { asset } => {
                to_binary(&query::adapter_claimable(deps, asset)?)
            }
            adapter::SubQueryMsg::Unbonding { asset } => {
                to_binary(&query::adapter_unbonding(deps, asset)?)
            }
            adapter::SubQueryMsg::Unbondable { asset } => {
                to_binary(&query::adapter_unbondable(deps, asset)?)
            }
            adapter::SubQueryMsg::Reserves { asset } => {
                to_binary(&query::adapter_reserves(deps, asset)?)
            }
        },
    }
}<|MERGE_RESOLUTION|>--- conflicted
+++ resolved
@@ -1,31 +1,23 @@
-<<<<<<< HEAD
 use crate::{handle, query};
-use cosmwasm_math_compat::Uint128;
-use cosmwasm_std::{
-    self,
-    to_binary,
-    Api,
-    Binary,
-    Env,
-    Extern,
-    HandleResponse,
-    InitResponse,
-    Querier,
-    StdResult,
-    Storage,
-=======
-use shade_protocol::c_std::{
-    debug_print, to_binary, Api, Binary, Env, Extern, HandleResponse, InitResponse, Querier,
-    StdError, StdResult, Storage, self,
->>>>>>> 26a87e61
-};
-use shade_protocol::secret_toolkit::snip20::set_viewing_key_msg;
-
 use shade_protocol::{
+    c_std::{
+        to_binary,
+        Api,
+        Binary,
+        Env,
+        Extern,
+        HandleResponse,
+        InitResponse,
+        Querier,
+        StdResult,
+        Storage,
+    },
     contract_interfaces::{
         dao::adapter,
         sky::{Config, Cycles, HandleMsg, InitMsg, Minted, QueryMsg, SelfAddr, ViewingKeys},
     },
+    math_compat::Uint128,
+    secret_toolkit::snip20::set_viewing_key_msg,
     utils::storage::plus::ItemStorage,
 };
 
