--- conflicted
+++ resolved
@@ -7,14 +7,7 @@
         transaction::{PermitSignature, PubKey},
     };
     use shade_protocol::{
-<<<<<<< HEAD
-        airdrop::{
-            account::{AddressProofMsg, AddressProofPermit},
-        },
-=======
         airdrop::account::{AddressProofMsg, AddressProofPermit},
-        math::{div, mult},
->>>>>>> 070a13fb
     };
     use shade_protocol::utils::math::{div, mult};
 
