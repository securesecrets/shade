--- conflicted
+++ resolved
@@ -155,12 +155,6 @@
                                   config.airdrop_snip20.code_hash,
                                   config.airdrop_snip20.address)?];
 
-<<<<<<< HEAD
-=======
-    // Mark reward as redeemed
-    claim_status_w(&mut deps.storage).save(key.as_bytes(), &true)?;
-
->>>>>>> 47ee8b2c
     Ok(HandleResponse {
         messages,
         log: vec![],
