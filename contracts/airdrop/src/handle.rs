--- conflicted
+++ resolved
@@ -66,19 +66,6 @@
             }
 
             state.end_date = Some(end_date);
-        }
-        if let Some(decay_start) = decay_start {
-            // Avoid date collisions
-            if let Some(end_date) = state.end_date {
-                if decay_start > end_date {
-                    return Err(StdError::generic_err("New start of decay is after end date"))
-                }
-            }
-            else {
-                return Err(StdError::generic_err("No end date set"))
-            }
-
-            state.decay_start = Some(decay_start)
         }
 
         Ok(state)
@@ -501,14 +488,10 @@
         }
     }
 
-<<<<<<< HEAD
-    true
+    Ok(())
 }
 
 pub fn calculate_decay_factor(min: u64, x: u64, max: u64) -> Decimal {
     // Get the inverse normalized value [0,1] of x between [min, max]
     Decimal::from_ratio(max - x, max - min)
-=======
-    Ok(())
->>>>>>> c7f92432
 }