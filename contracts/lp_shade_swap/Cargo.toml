[package]
name = "lp_shade_swap"
version = "0.1.0"
authors = ["Jack Swenson <jacksonswenson22@gmail.com>"]
edition = "2018"

exclude = [
  # Those files are rust-optimizer artifacts. You might want to commit them for convenience but they should not be part of the source code publication.
  "contract.wasm",
  "hash.txt",
]

# See more keys and their definitions at https://doc.rust-lang.org/cargo/reference/manifest.html

[lib]
crate-type = ["cdylib", "rlib"]

[features]
default = []
# for quicker tests, cargo test --lib
# for more explicit tests, cargo test --features=backtraces
backtraces = ["shade-protocol/backtraces"]
debug-print = ["shade-protocol/debug-print"]

[dependencies]
cosmwasm-std = { version = "0.10", package = "secret-cosmwasm-std", features = [
  "staking",
] }
shade-protocol = { version = "0.1.0", path = "../../packages/shade_protocol", features = [
  "lp_shade_swap",
  "treasury",
  "math",
  "dex",
] }
<<<<<<< HEAD
schemars = "0.7"
serde = { version = "1.0.103", default-features = false, features = ["derive"] }
snafu = { version = "0.6.3" }
shadeswap-shared = { git = "https://github.com/securesecrets/shadeswap.git", branch = "touch-ups"}
=======
schemars = "0.7"
>>>>>>> 44222581
<|MERGE_RESOLUTION|>--- conflicted
+++ resolved
@@ -32,11 +32,7 @@
   "math",
   "dex",
 ] }
-<<<<<<< HEAD
 schemars = "0.7"
 serde = { version = "1.0.103", default-features = false, features = ["derive"] }
 snafu = { version = "0.6.3" }
-shadeswap-shared = { git = "https://github.com/securesecrets/shadeswap.git", branch = "touch-ups"}
-=======
-schemars = "0.7"
->>>>>>> 44222581
+shadeswap-shared = { git = "https://github.com/securesecrets/shadeswap.git", branch = "touch-ups"}