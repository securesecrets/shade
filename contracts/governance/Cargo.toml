--- conflicted
+++ resolved
@@ -26,7 +26,7 @@
 shade-protocol = { version = "0.1.0", path = "../../packages/shade_protocol", features = [
   "governance-impl",
   "snip20_staking",
-  "query_auth_lib"
+  "query_auth"
 ] }
 schemars = "0.7"
 
@@ -35,12 +35,8 @@
   "governance-impl",
   "snip20_staking",
   "snip20",
-<<<<<<< HEAD
-  "query_auth"
-=======
-  "query_auth_lib",
+  "query_auth",
   "ensemble"
->>>>>>> 26a87e61
 ] }
 serde_json = { version = "1.0.67" }
 contract_harness = { version = "0.1.0", path = "../../packages/contract_harness", features = [ "governance", "snip20_staking", "snip20"  ] }
