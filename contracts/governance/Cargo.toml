--- conflicted
+++ resolved
@@ -47,10 +47,5 @@
 mockall_double = "0.2.0"
 fadroma = { branch = "v100", git = "https://github.com/hackbg/fadroma.git", features= ["ensemble"]  }
 fadroma-platform-scrt = { branch = "v100",  git = "https://github.com/hackbg/fadroma.git" }
-<<<<<<< HEAD
-contract_harness = { version = "0.1.0", path = "../../packages/contract_harness" }
-snip20-reference-impl = { version = "0.1.0", path = "../snip20-reference-impl" }
-=======
 contract_harness = { version = "0.1.0", path = "../../packages/contract_harness", features = [ "governance", "snip20_staking", "snip20"  ] }
->>>>>>> 60d48e2a
 spip_stkd_0 = { version = "0.1.0", path = "../snip20_staking" }