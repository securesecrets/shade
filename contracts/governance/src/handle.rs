--- conflicted
+++ resolved
@@ -12,42 +12,15 @@
     },
 };
 use cosmwasm_std::{
-<<<<<<< HEAD
-    Api,
-    Binary,
-    CosmosMsg,
-    Env,
-    Extern,
-    from_binary,
-    HandleResponse,
-    HumanAddr,
-    Querier,
-    StdError,
-    StdResult,
-    Storage,
-    to_binary,
-    Uint128,
-    WasmMsg,
-=======
     from_binary, to_binary, Api, Binary, CosmosMsg, Env, Extern, HandleResponse, HumanAddr,
     Querier, StdError, StdResult, Storage, Uint128, WasmMsg,
->>>>>>> 070a13fb
 };
 use secret_toolkit::snip20::{batch::SendAction, batch_send_msg, send_msg};
 use shade_protocol::{
     governance::{
-<<<<<<< HEAD
-        ADMIN_COMMAND_VARIABLE,
-        AdminCommand,
-        GOVERNANCE_SELF,
-        HandleAnswer,
-        proposal::{Proposal, ProposalStatus},
-        vote::VoteTally,
-=======
         proposal::{Proposal, ProposalStatus},
         vote::VoteTally,
         AdminCommand, HandleAnswer, ADMIN_COMMAND_VARIABLE, GOVERNANCE_SELF,
->>>>>>> 070a13fb
     },
 };
 use shade_protocol::utils::asset::Contract;
