--- conflicted
+++ resolved
@@ -11,11 +11,7 @@
             UpdateVoteProfile,
         },
     },
-<<<<<<< HEAD
-    utils::{ExecuteCallback},
-=======
     utils::ExecuteCallback,
->>>>>>> fb418dc7
 };
 
 #[test]
