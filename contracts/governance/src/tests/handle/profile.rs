--- conflicted
+++ resolved
@@ -1,27 +1,10 @@
 use crate::tests::{admin_only_governance, get_profiles};
-<<<<<<< HEAD
 use shade_protocol::c_std::Uint128;
 use shade_protocol::c_std::Addr;
 use shade_protocol::fadroma::ensemble::MockEnv;
 use shade_protocol::contract_interfaces::{
     governance,
     governance::profile::{Count, Profile, UpdateFundProfile, UpdateProfile, UpdateVoteProfile},
-=======
-use shade_protocol::{
-    c_std::HumanAddr,
-    contract_interfaces::{
-        governance,
-        governance::profile::{
-            Count,
-            Profile,
-            UpdateFundProfile,
-            UpdateProfile,
-            UpdateVoteProfile,
-        },
-    },
-    fadroma::ensemble::MockEnv,
-    math_compat::Uint128,
->>>>>>> 44222581
 };
 
 #[test]
@@ -57,8 +40,7 @@
 fn unauthorised_add_profile() {
     let (mut chain, gov) = admin_only_governance().unwrap();
 
-<<<<<<< HEAD
-    chain
+    assert!(chain
         .execute(
             &governance::ExecuteMsg::AddProfile {
                 profile: Profile {
@@ -77,31 +59,7 @@
                 gov.clone(),
             ),
         )
-        .is_err();
-=======
-    assert!(
-        chain
-            .execute(
-                &governance::HandleMsg::AddProfile {
-                    profile: Profile {
-                        name: "Other Profile".to_string(),
-                        enabled: false,
-                        assembly: None,
-                        funding: None,
-                        token: None,
-                        cancel_deadline: 0,
-                    },
-                    padding: None,
-                },
-                MockEnv::new(
-                    // Sender is self
-                    HumanAddr::from("random"),
-                    gov.clone(),
-                ),
-            )
-            .is_err()
-    );
->>>>>>> 44222581
+        .is_err());
 }
 
 #[test]
@@ -151,8 +109,7 @@
 fn unauthorised_set_profile() {
     let (mut chain, gov) = admin_only_governance().unwrap();
 
-<<<<<<< HEAD
-    chain
+    assert!(chain
         .execute(
             &governance::ExecuteMsg::SetProfile {
                 id: Uint128::new(1),
@@ -175,35 +132,7 @@
                 gov.clone(),
             ),
         )
-        .is_err();
-=======
-    assert!(
-        chain
-            .execute(
-                &governance::HandleMsg::SetProfile {
-                    id: Uint128::new(1),
-                    profile: UpdateProfile {
-                        name: Some("New Name".to_string()),
-                        enabled: None,
-                        disable_assembly: false,
-                        assembly: None,
-                        disable_funding: false,
-                        funding: None,
-                        disable_token: false,
-                        token: None,
-                        cancel_deadline: None,
-                    },
-                    padding: None,
-                },
-                MockEnv::new(
-                    // Sender is self
-                    HumanAddr::from("random"),
-                    gov.clone(),
-                ),
-            )
-            .is_err()
-    );
->>>>>>> 44222581
+        .is_err());
 }
 
 #[test]
@@ -289,8 +218,7 @@
 fn set_profile_set_incomplete_assembly() {
     let (mut chain, gov) = admin_only_governance().unwrap();
 
-<<<<<<< HEAD
-    chain
+    assert!(chain
         .execute(
             &governance::ExecuteMsg::SetProfile {
                 id: Uint128::new(1),
@@ -304,41 +232,23 @@
                         yes_threshold: None,
                         veto_threshold: Some(Count::LiteralCount {
                             count: Uint128::zero(),
-=======
-    assert!(
-        chain
-            .execute(
-                &governance::HandleMsg::SetProfile {
-                    id: Uint128::new(1),
-                    profile: UpdateProfile {
-                        name: None,
-                        enabled: None,
-                        disable_assembly: false,
-                        assembly: Some(UpdateVoteProfile {
-                            deadline: Some(0),
-                            threshold: None,
-                            yes_threshold: None,
-                            veto_threshold: Some(Count::LiteralCount {
-                                count: Uint128::zero(),
-                            }),
->>>>>>> 44222581
-                        }),
-                        disable_funding: false,
-                        funding: None,
-                        disable_token: false,
-                        token: None,
-                        cancel_deadline: None,
-                    },
-                    padding: None,
-                },
-                MockEnv::new(
-                    // Sender is self
-                    gov.address.clone(),
-                    gov.clone(),
-                ),
-            )
-            .is_err()
-    );
+                        }),
+                    }),
+                    disable_funding: false,
+                    funding: None,
+                    disable_token: false,
+                    token: None,
+                    cancel_deadline: None,
+                },
+                padding: None,
+            },
+            MockEnv::new(
+                // Sender is self
+                gov.address.clone(),
+                gov.clone(),
+            ),
+        )
+        .is_err());
 }
 
 #[test]
@@ -424,8 +334,7 @@
 fn set_profile_set_incomplete_token() {
     let (mut chain, gov) = admin_only_governance().unwrap();
 
-<<<<<<< HEAD
-    chain
+    assert!(chain
         .execute(
             &governance::ExecuteMsg::SetProfile {
                 id: Uint128::new(1),
@@ -443,41 +352,19 @@
                         yes_threshold: None,
                         veto_threshold: Some(Count::LiteralCount {
                             count: Uint128::zero(),
-=======
-    assert!(
-        chain
-            .execute(
-                &governance::HandleMsg::SetProfile {
-                    id: Uint128::new(1),
-                    profile: UpdateProfile {
-                        name: None,
-                        enabled: None,
-                        disable_assembly: false,
-                        assembly: None,
-                        disable_funding: false,
-                        funding: None,
-                        disable_token: false,
-                        token: Some(UpdateVoteProfile {
-                            deadline: Some(0),
-                            threshold: None,
-                            yes_threshold: None,
-                            veto_threshold: Some(Count::LiteralCount {
-                                count: Uint128::zero(),
-                            }),
->>>>>>> 44222581
-                        }),
-                        cancel_deadline: None,
-                    },
-                    padding: None,
-                },
-                MockEnv::new(
-                    // Sender is self
-                    gov.address.clone(),
-                    gov.clone(),
-                ),
-            )
-            .is_err()
-    );
+                        }),
+                    }),
+                    cancel_deadline: None,
+                },
+                padding: None,
+            },
+            MockEnv::new(
+                // Sender is self
+                gov.address.clone(),
+                gov.clone(),
+            ),
+        )
+        .is_err());
 }
 
 #[test]
@@ -557,8 +444,7 @@
 fn set_profile_set_incomplete_fuding() {
     let (mut chain, gov) = admin_only_governance().unwrap();
 
-<<<<<<< HEAD
-    chain
+    assert!(chain
         .execute(
             &governance::ExecuteMsg::SetProfile {
                 id: Uint128::new(1),
@@ -577,37 +463,14 @@
                     disable_token: false,
                     token: None,
                     cancel_deadline: None,
-=======
-    assert!(
-        chain
-            .execute(
-                &governance::HandleMsg::SetProfile {
-                    id: Uint128::new(1),
-                    profile: UpdateProfile {
-                        name: None,
-                        enabled: None,
-                        disable_assembly: false,
-                        assembly: None,
-                        disable_funding: false,
-                        funding: Some(UpdateFundProfile {
-                            deadline: Some(0),
-                            required: None,
-                            privacy: Some(true),
-                            veto_deposit_loss: None,
-                        }),
-                        disable_token: false,
-                        token: None,
-                        cancel_deadline: None,
-                    },
-                    padding: None,
->>>>>>> 44222581
-                },
-                MockEnv::new(
-                    // Sender is self
-                    gov.address.clone(),
-                    gov.clone(),
-                ),
-            )
-            .is_err()
-    );
+                },
+                padding: None,
+            },
+            MockEnv::new(
+                // Sender is self
+                gov.address.clone(),
+                gov.clone(),
+            ),
+        )
+        .is_err());
 }