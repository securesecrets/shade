<<<<<<< HEAD
use crate::tests::{get_proposals, init_chain};
=======
use crate::tests::{get_proposals, handle::proposal::init_funding_token, init_chain};
>>>>>>> fb418dc7
use shade_multi_test::multi::{governance::Governance, snip20::Snip20};
use shade_protocol::{
    c_std::{to_binary, Addr, ContractInfo, StdResult, Uint128},
    contract_interfaces::{
        governance,
        governance::{
            profile::{Count, Profile, VoteProfile},
            proposal::Status,
            vote::Vote,
            InstantiateMsg,
        },
        snip20,
    },
<<<<<<< HEAD
=======
    governance::AssemblyInit,
>>>>>>> fb418dc7
    multi_test::{App, AppResponse},
    query_auth,
    utils::{asset::Contract, ExecuteCallback, InstantiateCallback, MultiTestable},
    AnyResult,
};

pub fn init_voting_governance_with_proposal() -> StdResult<(App, ContractInfo, String, ContractInfo)>
{
    let (mut chain, auth) = init_chain();

    // Register snip20
<<<<<<< HEAD
    let _snip20 = snip20::InstantiateMsg {
        name: "token".to_string(),
        admin: None,
        symbol: "TKN".to_string(),
        decimals: 6,
        initial_balances: Some(vec![
=======
    let _snip20 = init_funding_token(
        &mut chain,
        Some(vec![
>>>>>>> fb418dc7
            snip20::InitialBalance {
                address: "alpha".into(),
                amount: Uint128::new(20_000_000),
            },
            snip20::InitialBalance {
                address: "beta".into(),
                amount: Uint128::new(20_000_000),
            },
            snip20::InitialBalance {
                address: "charlie".into(),
                amount: Uint128::new(20_000_000),
            },
        ]),
<<<<<<< HEAD
        prng_seed: to_binary("some seed").unwrap(),
        config: None,
        query_auth: None,
    }
    .test_init(
        Snip20::default(),
        &mut chain,
        Addr::unchecked("admin"),
        "token",
        &[],
    )
    .unwrap();

    let _stkd_tkn = "staked_token";
=======
        Some(&auth),
    )
    .unwrap();

>>>>>>> fb418dc7
    // Fake init token so it has a valid codehash
    let stkd_tkn = snip20::InstantiateMsg {
        name: "token".to_string(),
        admin: None,
        symbol: "TKN".to_string(),
        decimals: 6,
        initial_balances: None,
        prng_seed: to_binary("some seed").unwrap(),
        config: None,
        query_auth: None,
    }
    .test_init(
        Snip20::default(),
        &mut chain,
        Addr::unchecked("admin"),
        "staked_token",
        &[],
    )
    .unwrap();
    // Assume they got 20_000_000 total staked

    // Register governance
    query_auth::ExecuteMsg::SetViewingKey {
        key: "password".to_string(),
        padding: None,
    }
    .test_exec(&auth, &mut chain, Addr::unchecked("alpha"), &[])
    .unwrap();

    query_auth::ExecuteMsg::SetViewingKey {
        key: "password".to_string(),
        padding: None,
    }
    .test_exec(&auth, &mut chain, Addr::unchecked("beta"), &[])
    .unwrap();

    query_auth::ExecuteMsg::SetViewingKey {
        key: "password".to_string(),
        padding: None,
    }
    .test_exec(&auth, &mut chain, Addr::unchecked("charlie"), &[])
    .unwrap();

    let gov = InstantiateMsg {
        treasury: Addr::unchecked("treasury"),
        query_auth: Contract {
            address: auth.address.clone(),
            code_hash: auth.code_hash.clone(),
        },
        assemblies: Some(AssemblyInit {
            admin_members: vec![
                Addr::unchecked("alpha"),
                Addr::unchecked("beta"),
                Addr::unchecked("charlie"),
            ],
            admin_profile: Profile {
                name: "admin".to_string(),
                enabled: true,
                assembly: None,
                funding: None,
                token: Some(VoteProfile {
                    deadline: 10000,
                    threshold: Count::LiteralCount {
                        count: Uint128::new(10_000_000),
                    },
                    yes_threshold: Count::LiteralCount {
                        count: Uint128::new(15_000_000),
                    },
                    veto_threshold: Count::LiteralCount {
                        count: Uint128::new(15_000_000),
                    },
                }),
                cancel_deadline: 0,
            },
            public_profile: Profile {
                name: "public".to_string(),
                enabled: false,
                assembly: None,
                funding: None,
                token: None,
                cancel_deadline: 0,
            },
        }),
        funding_token: None,
        vote_token: Some(Contract {
            address: stkd_tkn.address.clone(),
            code_hash: stkd_tkn.code_hash.clone(),
        }),
        migrator: None,
    }
    .test_init(
        Governance::default(),
        &mut chain,
        Addr::unchecked("admin"),
        "governance",
        &[],
    )
    .unwrap();

    governance::ExecuteMsg::AssemblyProposal {
        assembly: 1,
        title: "Title".to_string(),
        metadata: "Text only proposal".to_string(),
        msgs: None,
        padding: None,
    }
    .test_exec(&gov, &mut chain, Addr::unchecked("alpha"), &[])
    .unwrap();

    Ok((chain, gov, stkd_tkn.address.to_string(), auth))
}

pub fn vote(
    gov: &ContractInfo,
    chain: &mut App,
    stkd: &str,
    voter: &str,
    vote: governance::vote::ReceiveBalanceMsg,
    balance: Uint128,
) -> AnyResult<AppResponse> {
    governance::ExecuteMsg::ReceiveBalance {
        sender: Addr::unchecked(voter),
        msg: Some(to_binary(&vote).unwrap()),
        balance,
        memo: None,
    }
    .test_exec(gov, chain, Addr::unchecked(stkd), &[])
}

#[test]
fn voting() {
    let (mut chain, gov, _, _auth) = init_voting_governance_with_proposal().unwrap();

    let prop = get_proposals(&mut chain, &gov, 0, 2).unwrap()[0].clone();

    assert_eq!(prop.title, "Title".to_string());
    assert_eq!(prop.metadata, "Text only proposal".to_string());
    assert_eq!(prop.proposer, Addr::unchecked("alpha"));
    assert_eq!(prop.assembly, 1);

    match prop.status {
        Status::Voting { .. } => assert!(true),
        _ => assert!(false),
    };
}

#[test]
fn update_before_deadline() {
    let (mut chain, _gov, _, auth) = init_voting_governance_with_proposal().unwrap();

    assert!(
        governance::ExecuteMsg::Update {
            proposal: 0,
            padding: None
        }
        .test_exec(&auth, &mut chain, Addr::unchecked("alpha"), &[])
        .is_err()
    );
}

//TODO
/*#[test]
fn update_after_deadline() {
    let (mut chain, gov, _, _auth) = init_voting_governance_with_proposal().unwrap();

    chain.update_block(|block| block.time = block.time.plus_seconds(30000));

    // TODO: will crash until i get staking back up
    assert!(
        governance::ExecuteMsg::Update {
            proposal: 0,
            padding: None
        }
        .test_exec(&gov, &mut chain, Addr::unchecked("alpha"), &[])
        .is_ok()
    );
}*/

#[test]
fn invalid_vote() {
    let (mut chain, gov, stkd_tkn, _auth) = init_voting_governance_with_proposal().unwrap();

<<<<<<< HEAD
    // TODO: should work
=======
>>>>>>> fb418dc7
    assert!(
        vote(
            &gov,
            &mut chain,
            stkd_tkn.as_str(),
            "alpha",
            governance::vote::ReceiveBalanceMsg {
                vote: Vote {
                    yes: Uint128::new(25_000_000),
                    no: Uint128::zero(),
                    no_with_veto: Uint128::zero(),
                    abstain: Uint128::zero()
                },
<<<<<<< HEAD
                proposal: Uint128::zero()
=======
                proposal: 0
>>>>>>> fb418dc7
            },
            Uint128::new(20_000_000)
        )
        .is_err()
    );
}

#[test]
fn vote_after_deadline() {
    let (mut chain, gov, stkd_tkn, _auth) = init_voting_governance_with_proposal().unwrap();

    chain.update_block(|block| block.time = block.time.plus_seconds(30000));

    assert!(
        vote(
            &gov,
            &mut chain,
            stkd_tkn.as_str(),
            "alpha",
            governance::vote::ReceiveBalanceMsg {
                vote: Vote {
                    yes: Uint128::new(10_000_000),
                    no: Uint128::zero(),
                    no_with_veto: Uint128::zero(),
                    abstain: Uint128::zero()
                },
<<<<<<< HEAD
                proposal: Uint128::zero()
=======
                proposal: 0
>>>>>>> fb418dc7
            },
            Uint128::new(20_000_000)
        )
        .is_err()
    );
}

#[test]
fn vote_yes() {
    let (mut chain, gov, stkd_tkn, _auth) = init_voting_governance_with_proposal().unwrap();

    assert!(
        vote(
            &gov,
            &mut chain,
            stkd_tkn.as_str(),
            "alpha",
            governance::vote::ReceiveBalanceMsg {
                vote: Vote {
                    yes: Uint128::new(1_000_000),
                    no: Uint128::zero(),
                    no_with_veto: Uint128::zero(),
                    abstain: Uint128::zero()
                },
<<<<<<< HEAD
                proposal: Uint128::zero()
=======
                proposal: 0
>>>>>>> fb418dc7
            },
            Uint128::new(20_000_000)
        )
        .is_ok()
    );

    let prop = get_proposals(&mut chain, &gov, 0, 2).unwrap()[0].clone();

    match prop.status {
        Status::Voting { .. } => assert!(true),
        _ => assert!(false),
    };

    assert_eq!(
        prop.public_vote_tally,
        Some(Vote {
            yes: Uint128::new(1_000_000),
            no: Uint128::zero(),
            no_with_veto: Uint128::zero(),
            abstain: Uint128::zero()
        })
    )
}

#[test]
fn vote_abstain() {
    let (mut chain, gov, stkd_tkn, _auth) = init_voting_governance_with_proposal().unwrap();

    assert!(
        vote(
            &gov,
            &mut chain,
            stkd_tkn.as_str(),
            "alpha",
            governance::vote::ReceiveBalanceMsg {
                vote: Vote {
                    yes: Uint128::zero(),
                    no: Uint128::zero(),
                    no_with_veto: Uint128::zero(),
                    abstain: Uint128::new(1_000_000)
                },
<<<<<<< HEAD
                proposal: Uint128::zero()
=======
                proposal: 0
>>>>>>> fb418dc7
            },
            Uint128::new(20_000_000)
        )
        .is_ok()
    );

    let prop = get_proposals(&mut chain, &gov, 0, 2).unwrap()[0].clone();

    match prop.status {
        Status::Voting { .. } => assert!(true),
        _ => assert!(false),
    };

    assert_eq!(
        prop.public_vote_tally,
        Some(Vote {
            yes: Uint128::zero(),
            no: Uint128::zero(),
            no_with_veto: Uint128::zero(),
            abstain: Uint128::new(1_000_000)
        })
    )
}

#[test]
fn vote_no() {
    let (mut chain, gov, stkd_tkn, _auth) = init_voting_governance_with_proposal().unwrap();

    assert!(
        vote(
            &gov,
            &mut chain,
            stkd_tkn.as_str(),
            "alpha",
            governance::vote::ReceiveBalanceMsg {
                vote: Vote {
                    yes: Uint128::zero(),
                    no: Uint128::new(1_000_000),
                    no_with_veto: Uint128::zero(),
                    abstain: Uint128::zero()
                },
<<<<<<< HEAD
                proposal: Uint128::zero()
=======
                proposal: 0
>>>>>>> fb418dc7
            },
            Uint128::new(20_000_000)
        )
        .is_ok()
    );

    let prop = get_proposals(&mut chain, &gov, 0, 2).unwrap()[0].clone();

    match prop.status {
        Status::Voting { .. } => assert!(true),
        _ => assert!(false),
    };

    assert_eq!(
        prop.public_vote_tally,
        Some(Vote {
            yes: Uint128::zero(),
            no: Uint128::new(1_000_000),
            no_with_veto: Uint128::zero(),
            abstain: Uint128::zero()
        })
    )
}

#[test]
fn vote_veto() {
    let (mut chain, gov, stkd_tkn, _auth) = init_voting_governance_with_proposal().unwrap();

    assert!(
        vote(
            &gov,
            &mut chain,
            stkd_tkn.as_str(),
            "alpha",
            governance::vote::ReceiveBalanceMsg {
                vote: Vote {
                    yes: Uint128::zero(),
                    no: Uint128::zero(),
                    no_with_veto: Uint128::new(1_000_000),
                    abstain: Uint128::zero()
                },
<<<<<<< HEAD
                proposal: Uint128::zero()
=======
                proposal: 0
>>>>>>> fb418dc7
            },
            Uint128::new(20_000_000)
        )
        .is_ok()
    );

    let prop = get_proposals(&mut chain, &gov, 0, 2).unwrap()[0].clone();

    match prop.status {
        Status::Voting { .. } => assert!(true),
        _ => assert!(false),
    };

    assert_eq!(
        prop.public_vote_tally,
        Some(Vote {
            yes: Uint128::zero(),
            no: Uint128::zero(),
            no_with_veto: Uint128::new(1_000_000),
            abstain: Uint128::zero()
        })
    )
}

//TODO
/*#[test]
fn vote_passed() {
    let (mut chain, gov, stkd_tkn, _auth) = init_voting_governance_with_proposal().unwrap();

    assert!(
        vote(
            &gov,
            &mut chain,
            stkd_tkn.as_str(),
            "alpha",
            governance::vote::ReceiveBalanceMsg {
                vote: Vote {
                    yes: Uint128::new(10_000_000),
                    no: Uint128::zero(),
                    no_with_veto: Uint128::zero(),
                    abstain: Uint128::zero()
                },
<<<<<<< HEAD
                proposal: Uint128::zero()
=======
                proposal: 0
>>>>>>> fb418dc7
            },
            Uint128::new(20_000_000)
        )
        .is_ok()
    );
    assert!(
        vote(
            &gov,
            &mut chain,
            stkd_tkn.as_str(),
            "beta",
            governance::vote::ReceiveBalanceMsg {
                vote: Vote {
                    yes: Uint128::new(10_000_000),
                    no: Uint128::zero(),
                    no_with_veto: Uint128::zero(),
                    abstain: Uint128::zero()
                },
<<<<<<< HEAD
                proposal: Uint128::zero()
=======
                proposal: 0
>>>>>>> fb418dc7
            },
            Uint128::new(20_000_000)
        )
        .is_ok()
    );

    chain.update_block(|block| block.time = block.time.plus_seconds(30000));

    governance::ExecuteMsg::Update {
        proposal: 0,
        padding: None,
    }
    .test_exec(&gov, &mut chain, Addr::unchecked("beta"), &[])
    .unwrap();

    let prop = get_proposals(&mut chain, &gov, 0, 2).unwrap()[0].clone();

    // Check that history works
    match prop.status_history[0] {
        Status::Voting { .. } => assert!(true),
        _ => assert!(false),
    }

    match prop.status {
        Status::Passed { .. } => assert!(true),
        _ => assert!(false),
    };
}

#[test]
fn vote_abstained() {
    let (mut chain, gov, stkd_tkn, _auth) = init_voting_governance_with_proposal().unwrap();

    assert!(
        vote(
            &gov,
            &mut chain,
            stkd_tkn.as_str(),
            "alpha",
            governance::vote::ReceiveBalanceMsg {
                vote: Vote {
                    yes: Uint128::zero(),
                    no: Uint128::zero(),
                    no_with_veto: Uint128::zero(),
                    abstain: Uint128::new(10_000_000)
                },
<<<<<<< HEAD
                proposal: Uint128::zero()
=======
                proposal: 0
>>>>>>> fb418dc7
            },
            Uint128::new(20_000_000)
        )
        .is_ok()
    );
    assert!(
        vote(
            &gov,
            &mut chain,
            stkd_tkn.as_str(),
            "beta",
            governance::vote::ReceiveBalanceMsg {
                vote: Vote {
                    yes: Uint128::zero(),
                    no: Uint128::zero(),
                    no_with_veto: Uint128::zero(),
                    abstain: Uint128::new(10_000_000)
                },
<<<<<<< HEAD
                proposal: Uint128::zero()
=======
                proposal: 0
>>>>>>> fb418dc7
            },
            Uint128::new(20_000_000)
        )
        .is_ok()
    );

    chain.update_block(|block| block.time = block.time.plus_seconds(30000));

    governance::ExecuteMsg::Update {
        proposal: 0,
        padding: None,
    }
    .test_exec(&gov, &mut chain, Addr::unchecked("beta"), &[])
    .unwrap();

    let prop = get_proposals(&mut chain, &gov, 0, 2).unwrap()[0].clone();

    match prop.status {
        Status::Rejected { .. } => assert!(true),
        _ => assert!(false),
    };
}

#[test]
fn vote_rejected() {
    let (mut chain, gov, stkd_tkn, _auth) = init_voting_governance_with_proposal().unwrap();

    assert!(
        vote(
            &gov,
            &mut chain,
            stkd_tkn.as_str(),
            "alpha",
            governance::vote::ReceiveBalanceMsg {
                vote: Vote {
                    yes: Uint128::zero(),
                    no: Uint128::new(10_000_000),
                    no_with_veto: Uint128::zero(),
                    abstain: Uint128::zero()
                },
<<<<<<< HEAD
                proposal: Uint128::zero()
=======
                proposal: 0
>>>>>>> fb418dc7
            },
            Uint128::new(20_000_000)
        )
        .is_ok()
    );
    assert!(
        vote(
            &gov,
            &mut chain,
            stkd_tkn.as_str(),
            "beta",
            governance::vote::ReceiveBalanceMsg {
                vote: Vote {
                    yes: Uint128::zero(),
                    no: Uint128::new(10_000_000),
                    no_with_veto: Uint128::zero(),
                    abstain: Uint128::zero()
                },
<<<<<<< HEAD
                proposal: Uint128::zero()
=======
                proposal: 0
>>>>>>> fb418dc7
            },
            Uint128::new(20_000_000)
        )
        .is_ok()
    );

    chain.update_block(|block| block.time = block.time.plus_seconds(30000));

    governance::ExecuteMsg::Update {
        proposal: 0,
        padding: None,
    }
    .test_exec(&gov, &mut chain, Addr::unchecked("beta"), &[])
    .unwrap();

    let prop = get_proposals(&mut chain, &gov, 0, 2).unwrap()[0].clone();

    match prop.status {
        Status::Rejected { .. } => assert!(true),
        _ => assert!(false),
    };
}

#[test]
fn vote_vetoed() {
    let (mut chain, gov, stkd_tkn, _auth) = init_voting_governance_with_proposal().unwrap();

    assert!(
        vote(
            &gov,
            &mut chain,
            stkd_tkn.as_str(),
            "alpha",
            governance::vote::ReceiveBalanceMsg {
                vote: Vote {
                    yes: Uint128::zero(),
                    no: Uint128::zero(),
                    no_with_veto: Uint128::new(10_000_000),
                    abstain: Uint128::zero()
                },
<<<<<<< HEAD
                proposal: Uint128::zero()
=======
                proposal: 0
>>>>>>> fb418dc7
            },
            Uint128::new(20_000_000)
        )
        .is_ok()
    );
    assert!(
        vote(
            &gov,
            &mut chain,
            stkd_tkn.as_str(),
            "beta",
            governance::vote::ReceiveBalanceMsg {
                vote: Vote {
                    yes: Uint128::zero(),
                    no: Uint128::zero(),
                    no_with_veto: Uint128::new(10_000_000),
                    abstain: Uint128::zero()
                },
<<<<<<< HEAD
                proposal: Uint128::zero()
=======
                proposal: 0
>>>>>>> fb418dc7
            },
            Uint128::new(20_000_000)
        )
        .is_ok()
    );

    chain.update_block(|block| block.time = block.time.plus_seconds(30000));

    governance::ExecuteMsg::Update {
        proposal: 0,
        padding: None,
    }
    .test_exec(&gov, &mut chain, Addr::unchecked("beta"), &[])
    .unwrap();

    let prop = get_proposals(&mut chain, &gov, 0, 2).unwrap()[0].clone();

    match prop.status {
        Status::Vetoed { .. } => assert!(true),
        _ => assert!(false),
    };
}

#[test]
fn vote_no_quorum() {
    let (mut chain, gov, stkd_tkn, _auth) = init_voting_governance_with_proposal().unwrap();

    assert!(
        vote(
            &gov,
            &mut chain,
            stkd_tkn.as_str(),
            "alpha",
            governance::vote::ReceiveBalanceMsg {
                vote: Vote {
                    yes: Uint128::new(10),
                    no: Uint128::zero(),
                    no_with_veto: Uint128::zero(),
                    abstain: Uint128::zero()
                },
<<<<<<< HEAD
                proposal: Uint128::zero()
=======
                proposal: 0
>>>>>>> fb418dc7
            },
            Uint128::new(20_000_000)
        )
        .is_ok()
    );
    assert!(
        vote(
            &gov,
            &mut chain,
            stkd_tkn.as_str(),
            "beta",
            governance::vote::ReceiveBalanceMsg {
                vote: Vote {
                    yes: Uint128::new(10),
                    no: Uint128::zero(),
                    no_with_veto: Uint128::zero(),
                    abstain: Uint128::zero()
                },
<<<<<<< HEAD
                proposal: Uint128::zero()
=======
                proposal: 0
>>>>>>> fb418dc7
            },
            Uint128::new(20_000_000)
        )
        .is_ok()
    );

    chain.update_block(|block| block.time = block.time.plus_seconds(30000));

    governance::ExecuteMsg::Update {
        proposal: 0,
        padding: None,
    }
    .test_exec(&gov, &mut chain, Addr::unchecked("beta"), &[])
    .unwrap();

    let prop = get_proposals(&mut chain, &gov, 0, 2).unwrap()[0].clone();

    match prop.status {
        Status::Expired { .. } => assert!(true),
        _ => assert!(false),
    };
}*/

#[test]
fn vote_total() {
    let (mut chain, gov, stkd_tkn, _auth) = init_voting_governance_with_proposal().unwrap();

    assert!(
        vote(
            &gov,
            &mut chain,
            stkd_tkn.as_str(),
            "alpha",
            governance::vote::ReceiveBalanceMsg {
                vote: Vote {
                    yes: Uint128::new(10),
                    no: Uint128::zero(),
                    no_with_veto: Uint128::zero(),
                    abstain: Uint128::zero()
                },
<<<<<<< HEAD
                proposal: Uint128::zero()
=======
                proposal: 0
>>>>>>> fb418dc7
            },
            Uint128::new(20_000_000)
        )
        .is_ok()
    );
    assert!(
        vote(
            &gov,
            &mut chain,
            stkd_tkn.as_str(),
            "beta",
            governance::vote::ReceiveBalanceMsg {
                vote: Vote {
                    yes: Uint128::new(10),
                    no: Uint128::zero(),
                    no_with_veto: Uint128::new(10_000),
                    abstain: Uint128::zero()
                },
<<<<<<< HEAD
                proposal: Uint128::zero()
=======
                proposal: 0
>>>>>>> fb418dc7
            },
            Uint128::new(20_000_000)
        )
        .is_ok()
    );
    assert!(
        vote(
            &gov,
            &mut chain,
            stkd_tkn.as_str(),
            "charlie",
            governance::vote::ReceiveBalanceMsg {
                vote: Vote {
                    yes: Uint128::zero(),
                    no: Uint128::new(23_000),
                    no_with_veto: Uint128::zero(),
                    abstain: Uint128::new(10_000),
                },
<<<<<<< HEAD
                proposal: Uint128::zero()
=======
                proposal: 0
>>>>>>> fb418dc7
            },
            Uint128::new(20_000_000)
        )
        .is_ok()
    );

    let prop = get_proposals(&mut chain, &gov, 0, 2).unwrap()[0].clone();

    match prop.status {
        Status::Voting { .. } => assert!(true),
        _ => assert!(false),
    };

    assert_eq!(
        prop.public_vote_tally,
        Some(Vote {
            yes: Uint128::new(20),
            no: Uint128::new(23_000),
            no_with_veto: Uint128::new(10_000),
            abstain: Uint128::new(10_000)
        })
    )
}

#[test]
fn update_vote() {
    let (mut chain, gov, stkd_tkn, _auth) = init_voting_governance_with_proposal().unwrap();

    assert!(
        vote(
            &gov,
            &mut chain,
            stkd_tkn.as_str(),
            "alpha",
            governance::vote::ReceiveBalanceMsg {
                vote: Vote {
                    yes: Uint128::zero(),
                    no: Uint128::zero(),
                    no_with_veto: Uint128::new(22_000),
                    abstain: Uint128::zero(),
                },
<<<<<<< HEAD
                proposal: Uint128::zero()
=======
                proposal: 0
>>>>>>> fb418dc7
            },
            Uint128::new(20_000_000)
        )
        .is_ok()
    );

    let prop = get_proposals(&mut chain, &gov, 0, 2).unwrap()[0].clone();

    assert_eq!(
        prop.public_vote_tally,
        Some(Vote {
            yes: Uint128::zero(),
            no: Uint128::zero(),
            no_with_veto: Uint128::new(22_000),
            abstain: Uint128::zero()
        })
    );

    assert!(
        vote(
            &gov,
            &mut chain,
            stkd_tkn.as_str(),
            "alpha",
            governance::vote::ReceiveBalanceMsg {
                vote: Vote {
                    yes: Uint128::new(10_000),
                    no: Uint128::zero(),
                    no_with_veto: Uint128::zero(),
                    abstain: Uint128::zero(),
                },
<<<<<<< HEAD
                proposal: Uint128::zero()
=======
                proposal: 0
>>>>>>> fb418dc7
            },
            Uint128::new(20_000_000)
        )
        .is_ok()
    );

    let prop = get_proposals(&mut chain, &gov, 0, 2).unwrap()[0].clone();

    assert_eq!(
        prop.public_vote_tally,
        Some(Vote {
            yes: Uint128::new(10_000),
            no: Uint128::zero(),
            no_with_veto: Uint128::zero(),
            abstain: Uint128::zero()
        })
    );
}

//TODO
/*#[test]
fn vote_count() {
    let (mut chain, gov, stkd_tkn, _auth) = init_voting_governance_with_proposal().unwrap();

    assert!(
        vote(
            &gov,
            &mut chain,
            stkd_tkn.as_str(),
            "alpha",
            governance::vote::ReceiveBalanceMsg {
                vote: Vote {
                    yes: Uint128::new(10_000_000),
                    no: Uint128::zero(),
                    no_with_veto: Uint128::zero(),
                    abstain: Uint128::zero(),
                },
<<<<<<< HEAD
                proposal: Uint128::zero()
=======
                proposal: 0
>>>>>>> fb418dc7
            },
            Uint128::new(20_000_000)
        )
        .is_ok()
    );

    assert!(
        vote(
            &gov,
            &mut chain,
            stkd_tkn.as_str(),
            "beta",
            governance::vote::ReceiveBalanceMsg {
                vote: Vote {
                    yes: Uint128::new(10_000_000),
                    no: Uint128::zero(),
                    no_with_veto: Uint128::zero(),
                    abstain: Uint128::zero(),
                },
<<<<<<< HEAD
                proposal: Uint128::zero()
=======
                proposal: 0
>>>>>>> fb418dc7
            },
            Uint128::new(20_000_000)
        )
        .is_ok()
    );

    chain.update_block(|block| block.time = block.time.plus_seconds(30000));

    governance::ExecuteMsg::Update {
        proposal: 0,
        padding: None,
    }
    .test_exec(&gov, &mut chain, Addr::unchecked("beta"), &[])
    .unwrap();

    let prop = get_proposals(&mut chain, &gov, 0, 2).unwrap()[0].clone();

    match prop.status {
        Status::Passed { .. } => assert!(true),
        _ => assert!(false),
    };
}

#[test]
fn vote_count_percentage() {
<<<<<<< HEAD
    let (mut chain, gov, stkd_tkn, auth) = init_voting_governance_with_proposal().unwrap();
=======
    let (mut chain, gov, stkd_tkn, _auth) = init_voting_governance_with_proposal().unwrap();
>>>>>>> fb418dc7

    assert!(
        vote(
            &gov,
            &mut chain,
            stkd_tkn.as_str(),
            "alpha",
            governance::vote::ReceiveBalanceMsg {
                vote: Vote {
                    yes: Uint128::new(10_000_000),
                    no: Uint128::zero(),
                    no_with_veto: Uint128::zero(),
                    abstain: Uint128::zero(),
                },
<<<<<<< HEAD
                proposal: Uint128::zero()
=======
                proposal: 0
>>>>>>> fb418dc7
            },
            Uint128::new(20_000_000)
        )
        .is_ok()
    );

    assert!(
        vote(
            &gov,
            &mut chain,
            stkd_tkn.as_str(),
            "beta",
            governance::vote::ReceiveBalanceMsg {
                vote: Vote {
                    yes: Uint128::new(10_000_000),
                    no: Uint128::zero(),
                    no_with_veto: Uint128::zero(),
                    abstain: Uint128::zero(),
                },
<<<<<<< HEAD
                proposal: Uint128::zero()
=======
                proposal: 0
>>>>>>> fb418dc7
            },
            Uint128::new(20_000_000)
        )
        .is_ok()
    );

    chain.update_block(|block| block.time = block.time.plus_seconds(30000));

    governance::ExecuteMsg::Update {
        proposal: 0,
        padding: None,
    }
    .test_exec(&gov, &mut chain, Addr::unchecked("beta"), &[])
    .unwrap();

    let prop = get_proposals(&mut chain, &gov, 0, 2).unwrap()[0].clone();

    match prop.status {
        Status::Passed { .. } => assert!(true),
        _ => assert!(false),
    };
}*/<|MERGE_RESOLUTION|>--- conflicted
+++ resolved
@@ -1,8 +1,4 @@
-<<<<<<< HEAD
-use crate::tests::{get_proposals, init_chain};
-=======
 use crate::tests::{get_proposals, handle::proposal::init_funding_token, init_chain};
->>>>>>> fb418dc7
 use shade_multi_test::multi::{governance::Governance, snip20::Snip20};
 use shade_protocol::{
     c_std::{to_binary, Addr, ContractInfo, StdResult, Uint128},
@@ -16,10 +12,7 @@
         },
         snip20,
     },
-<<<<<<< HEAD
-=======
     governance::AssemblyInit,
->>>>>>> fb418dc7
     multi_test::{App, AppResponse},
     query_auth,
     utils::{asset::Contract, ExecuteCallback, InstantiateCallback, MultiTestable},
@@ -31,18 +24,9 @@
     let (mut chain, auth) = init_chain();
 
     // Register snip20
-<<<<<<< HEAD
-    let _snip20 = snip20::InstantiateMsg {
-        name: "token".to_string(),
-        admin: None,
-        symbol: "TKN".to_string(),
-        decimals: 6,
-        initial_balances: Some(vec![
-=======
     let _snip20 = init_funding_token(
         &mut chain,
         Some(vec![
->>>>>>> fb418dc7
             snip20::InitialBalance {
                 address: "alpha".into(),
                 amount: Uint128::new(20_000_000),
@@ -56,27 +40,10 @@
                 amount: Uint128::new(20_000_000),
             },
         ]),
-<<<<<<< HEAD
-        prng_seed: to_binary("some seed").unwrap(),
-        config: None,
-        query_auth: None,
-    }
-    .test_init(
-        Snip20::default(),
-        &mut chain,
-        Addr::unchecked("admin"),
-        "token",
-        &[],
-    )
-    .unwrap();
-
-    let _stkd_tkn = "staked_token";
-=======
         Some(&auth),
     )
     .unwrap();
 
->>>>>>> fb418dc7
     // Fake init token so it has a valid codehash
     let stkd_tkn = snip20::InstantiateMsg {
         name: "token".to_string(),
@@ -237,8 +204,7 @@
     );
 }
 
-//TODO
-/*#[test]
+#[test]
 fn update_after_deadline() {
     let (mut chain, gov, _, _auth) = init_voting_governance_with_proposal().unwrap();
 
@@ -253,16 +219,12 @@
         .test_exec(&gov, &mut chain, Addr::unchecked("alpha"), &[])
         .is_ok()
     );
-}*/
+}
 
 #[test]
 fn invalid_vote() {
     let (mut chain, gov, stkd_tkn, _auth) = init_voting_governance_with_proposal().unwrap();
 
-<<<<<<< HEAD
-    // TODO: should work
-=======
->>>>>>> fb418dc7
     assert!(
         vote(
             &gov,
@@ -276,11 +238,7 @@
                     no_with_veto: Uint128::zero(),
                     abstain: Uint128::zero()
                 },
-<<<<<<< HEAD
-                proposal: Uint128::zero()
-=======
-                proposal: 0
->>>>>>> fb418dc7
+                proposal: 0
             },
             Uint128::new(20_000_000)
         )
@@ -307,11 +265,7 @@
                     no_with_veto: Uint128::zero(),
                     abstain: Uint128::zero()
                 },
-<<<<<<< HEAD
-                proposal: Uint128::zero()
-=======
-                proposal: 0
->>>>>>> fb418dc7
+                proposal: 0
             },
             Uint128::new(20_000_000)
         )
@@ -336,11 +290,7 @@
                     no_with_veto: Uint128::zero(),
                     abstain: Uint128::zero()
                 },
-<<<<<<< HEAD
-                proposal: Uint128::zero()
-=======
-                proposal: 0
->>>>>>> fb418dc7
+                proposal: 0
             },
             Uint128::new(20_000_000)
         )
@@ -382,11 +332,7 @@
                     no_with_veto: Uint128::zero(),
                     abstain: Uint128::new(1_000_000)
                 },
-<<<<<<< HEAD
-                proposal: Uint128::zero()
-=======
-                proposal: 0
->>>>>>> fb418dc7
+                proposal: 0
             },
             Uint128::new(20_000_000)
         )
@@ -428,11 +374,7 @@
                     no_with_veto: Uint128::zero(),
                     abstain: Uint128::zero()
                 },
-<<<<<<< HEAD
-                proposal: Uint128::zero()
-=======
-                proposal: 0
->>>>>>> fb418dc7
+                proposal: 0
             },
             Uint128::new(20_000_000)
         )
@@ -474,11 +416,7 @@
                     no_with_veto: Uint128::new(1_000_000),
                     abstain: Uint128::zero()
                 },
-<<<<<<< HEAD
-                proposal: Uint128::zero()
-=======
-                proposal: 0
->>>>>>> fb418dc7
+                proposal: 0
             },
             Uint128::new(20_000_000)
         )
@@ -503,8 +441,7 @@
     )
 }
 
-//TODO
-/*#[test]
+#[test]
 fn vote_passed() {
     let (mut chain, gov, stkd_tkn, _auth) = init_voting_governance_with_proposal().unwrap();
 
@@ -521,11 +458,7 @@
                     no_with_veto: Uint128::zero(),
                     abstain: Uint128::zero()
                 },
-<<<<<<< HEAD
-                proposal: Uint128::zero()
-=======
-                proposal: 0
->>>>>>> fb418dc7
+                proposal: 0
             },
             Uint128::new(20_000_000)
         )
@@ -544,11 +477,7 @@
                     no_with_veto: Uint128::zero(),
                     abstain: Uint128::zero()
                 },
-<<<<<<< HEAD
-                proposal: Uint128::zero()
-=======
-                proposal: 0
->>>>>>> fb418dc7
+                proposal: 0
             },
             Uint128::new(20_000_000)
         )
@@ -595,11 +524,7 @@
                     no_with_veto: Uint128::zero(),
                     abstain: Uint128::new(10_000_000)
                 },
-<<<<<<< HEAD
-                proposal: Uint128::zero()
-=======
-                proposal: 0
->>>>>>> fb418dc7
+                proposal: 0
             },
             Uint128::new(20_000_000)
         )
@@ -618,11 +543,7 @@
                     no_with_veto: Uint128::zero(),
                     abstain: Uint128::new(10_000_000)
                 },
-<<<<<<< HEAD
-                proposal: Uint128::zero()
-=======
-                proposal: 0
->>>>>>> fb418dc7
+                proposal: 0
             },
             Uint128::new(20_000_000)
         )
@@ -663,11 +584,7 @@
                     no_with_veto: Uint128::zero(),
                     abstain: Uint128::zero()
                 },
-<<<<<<< HEAD
-                proposal: Uint128::zero()
-=======
-                proposal: 0
->>>>>>> fb418dc7
+                proposal: 0
             },
             Uint128::new(20_000_000)
         )
@@ -686,11 +603,7 @@
                     no_with_veto: Uint128::zero(),
                     abstain: Uint128::zero()
                 },
-<<<<<<< HEAD
-                proposal: Uint128::zero()
-=======
-                proposal: 0
->>>>>>> fb418dc7
+                proposal: 0
             },
             Uint128::new(20_000_000)
         )
@@ -731,11 +644,7 @@
                     no_with_veto: Uint128::new(10_000_000),
                     abstain: Uint128::zero()
                 },
-<<<<<<< HEAD
-                proposal: Uint128::zero()
-=======
-                proposal: 0
->>>>>>> fb418dc7
+                proposal: 0
             },
             Uint128::new(20_000_000)
         )
@@ -754,11 +663,7 @@
                     no_with_veto: Uint128::new(10_000_000),
                     abstain: Uint128::zero()
                 },
-<<<<<<< HEAD
-                proposal: Uint128::zero()
-=======
-                proposal: 0
->>>>>>> fb418dc7
+                proposal: 0
             },
             Uint128::new(20_000_000)
         )
@@ -799,11 +704,7 @@
                     no_with_veto: Uint128::zero(),
                     abstain: Uint128::zero()
                 },
-<<<<<<< HEAD
-                proposal: Uint128::zero()
-=======
-                proposal: 0
->>>>>>> fb418dc7
+                proposal: 0
             },
             Uint128::new(20_000_000)
         )
@@ -822,11 +723,7 @@
                     no_with_veto: Uint128::zero(),
                     abstain: Uint128::zero()
                 },
-<<<<<<< HEAD
-                proposal: Uint128::zero()
-=======
-                proposal: 0
->>>>>>> fb418dc7
+                proposal: 0
             },
             Uint128::new(20_000_000)
         )
@@ -848,7 +745,7 @@
         Status::Expired { .. } => assert!(true),
         _ => assert!(false),
     };
-}*/
+}
 
 #[test]
 fn vote_total() {
@@ -867,11 +764,7 @@
                     no_with_veto: Uint128::zero(),
                     abstain: Uint128::zero()
                 },
-<<<<<<< HEAD
-                proposal: Uint128::zero()
-=======
-                proposal: 0
->>>>>>> fb418dc7
+                proposal: 0
             },
             Uint128::new(20_000_000)
         )
@@ -890,11 +783,7 @@
                     no_with_veto: Uint128::new(10_000),
                     abstain: Uint128::zero()
                 },
-<<<<<<< HEAD
-                proposal: Uint128::zero()
-=======
-                proposal: 0
->>>>>>> fb418dc7
+                proposal: 0
             },
             Uint128::new(20_000_000)
         )
@@ -913,11 +802,7 @@
                     no_with_veto: Uint128::zero(),
                     abstain: Uint128::new(10_000),
                 },
-<<<<<<< HEAD
-                proposal: Uint128::zero()
-=======
-                proposal: 0
->>>>>>> fb418dc7
+                proposal: 0
             },
             Uint128::new(20_000_000)
         )
@@ -959,11 +844,7 @@
                     no_with_veto: Uint128::new(22_000),
                     abstain: Uint128::zero(),
                 },
-<<<<<<< HEAD
-                proposal: Uint128::zero()
-=======
-                proposal: 0
->>>>>>> fb418dc7
+                proposal: 0
             },
             Uint128::new(20_000_000)
         )
@@ -995,11 +876,7 @@
                     no_with_veto: Uint128::zero(),
                     abstain: Uint128::zero(),
                 },
-<<<<<<< HEAD
-                proposal: Uint128::zero()
-=======
-                proposal: 0
->>>>>>> fb418dc7
+                proposal: 0
             },
             Uint128::new(20_000_000)
         )
@@ -1019,8 +896,7 @@
     );
 }
 
-//TODO
-/*#[test]
+#[test]
 fn vote_count() {
     let (mut chain, gov, stkd_tkn, _auth) = init_voting_governance_with_proposal().unwrap();
 
@@ -1037,11 +913,7 @@
                     no_with_veto: Uint128::zero(),
                     abstain: Uint128::zero(),
                 },
-<<<<<<< HEAD
-                proposal: Uint128::zero()
-=======
-                proposal: 0
->>>>>>> fb418dc7
+                proposal: 0
             },
             Uint128::new(20_000_000)
         )
@@ -1061,11 +933,7 @@
                     no_with_veto: Uint128::zero(),
                     abstain: Uint128::zero(),
                 },
-<<<<<<< HEAD
-                proposal: Uint128::zero()
-=======
-                proposal: 0
->>>>>>> fb418dc7
+                proposal: 0
             },
             Uint128::new(20_000_000)
         )
@@ -1091,11 +959,7 @@
 
 #[test]
 fn vote_count_percentage() {
-<<<<<<< HEAD
-    let (mut chain, gov, stkd_tkn, auth) = init_voting_governance_with_proposal().unwrap();
-=======
-    let (mut chain, gov, stkd_tkn, _auth) = init_voting_governance_with_proposal().unwrap();
->>>>>>> fb418dc7
+    let (mut chain, gov, stkd_tkn, _auth) = init_voting_governance_with_proposal().unwrap();
 
     assert!(
         vote(
@@ -1110,11 +974,7 @@
                     no_with_veto: Uint128::zero(),
                     abstain: Uint128::zero(),
                 },
-<<<<<<< HEAD
-                proposal: Uint128::zero()
-=======
-                proposal: 0
->>>>>>> fb418dc7
+                proposal: 0
             },
             Uint128::new(20_000_000)
         )
@@ -1134,11 +994,7 @@
                     no_with_veto: Uint128::zero(),
                     abstain: Uint128::zero(),
                 },
-<<<<<<< HEAD
-                proposal: Uint128::zero()
-=======
-                proposal: 0
->>>>>>> fb418dc7
+                proposal: 0
             },
             Uint128::new(20_000_000)
         )
@@ -1160,4 +1016,4 @@
         Status::Passed { .. } => assert!(true),
         _ => assert!(false),
     };
-}*/+}