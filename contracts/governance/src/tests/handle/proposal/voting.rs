--- conflicted
+++ resolved
@@ -1,4 +1,3 @@
-<<<<<<< HEAD
 use crate::tests::{get_proposals, init_governance};
 use contract_harness::harness::{
     governance::Governance,
@@ -9,29 +8,18 @@
 use shade_protocol::c_std::{to_binary, Addr, StdResult};
 use shade_protocol::fadroma::ensemble::{ContractEnsemble, MockEnv};
 use shade_protocol::fadroma::core::ContractLink;
-=======
-use crate::tests::{get_proposals, init_query_auth};
-use contract_harness::harness::{self, snip20::Snip20, snip20_staking::Snip20Staking};
->>>>>>> 44222581
 use shade_protocol::{
-    c_std::{to_binary, HumanAddr, StdResult},
     contract_interfaces::{
         governance,
+        snip20,
         governance::{
             profile::{Count, Profile, VoteProfile},
             proposal::Status,
             vote::Vote,
             InstantiateMsg,
         },
-        query_auth,
-        snip20,
         staking::snip20_staking,
     },
-    fadroma::{
-        core::ContractLink,
-        ensemble::{ContractEnsemble, MockEnv},
-    },
-    math_compat::Uint128,
     utils::asset::Contract,
 };
 
@@ -44,7 +32,6 @@
 
     // Register snip20
     let snip20 = chain.register(Box::new(Snip20));
-<<<<<<< HEAD
     let snip20 = chain.instantiate(
         snip20.id,
         &snip20::InstantiateMsg {
@@ -90,68 +77,17 @@
             staked_token: Contract {
                 address: snip20.address.clone(),
                 code_hash: snip20.code_hash.clone(),
-=======
-    let snip20 = chain
-        .instantiate(
-            snip20.id,
-            &snip20::InitMsg {
-                name: "token".to_string(),
-                admin: None,
-                symbol: "TKN".to_string(),
-                decimals: 6,
-                initial_balances: Some(vec![
-                    snip20::InitialBalance {
-                        address: HumanAddr::from("alpha"),
-                        amount: Uint128::new(20_000_000),
-                    },
-                    snip20::InitialBalance {
-                        address: HumanAddr::from("beta"),
-                        amount: Uint128::new(20_000_000),
-                    },
-                    snip20::InitialBalance {
-                        address: HumanAddr::from("charlie"),
-                        amount: Uint128::new(20_000_000),
-                    },
-                ]),
-                prng_seed: Default::default(),
-                config: None,
-            },
-            MockEnv::new("admin", ContractLink {
-                address: "token".into(),
-                code_hash: snip20.code_hash,
-            }),
-        )?
-        .instance;
-
-    let stkd_tkn = chain.register(Box::new(Snip20Staking));
-    let stkd_tkn = chain
-        .instantiate(
-            stkd_tkn.id,
-            &spip_stkd_0::msg::InitMsg {
-                name: "Staked TKN".to_string(),
-                admin: None,
-                symbol: "TKN".to_string(),
-                decimals: Some(6),
-                share_decimals: 18,
-                prng_seed: Default::default(),
-                config: None,
-                unbond_time: 0,
-                staked_token: Contract {
-                    address: snip20.address.clone(),
-                    code_hash: snip20.code_hash.clone(),
-                },
-                treasury: None,
-                treasury_code_hash: None,
-                limit_transfer: false,
-                distributors: None,
->>>>>>> 44222581
-            },
-            MockEnv::new("admin", ContractLink {
-                address: "staked_token".into(),
-                code_hash: stkd_tkn.code_hash,
-            }),
-        )?
-        .instance;
+            },
+            treasury: None,
+            treasury_code_hash: None,
+            limit_transfer: false,
+            distributors: None,
+        },
+        MockEnv::new("admin", ContractLink {
+            address: "staked_token".into(),
+            code_hash: stkd_tkn.code_hash,
+        }),
+    )?.instance;
 
     // Stake tokens
     chain.execute(
@@ -198,43 +134,12 @@
     )?;
 
     // Register governance
-<<<<<<< HEAD
-    let gov = chain.register(Box::new(Governance));
-    let gov = chain.instantiate(
-        gov.id,
-        &InstantiateMsg {
-            treasury: Addr::from("treasury"),
-            admin_members: vec![
-                Addr::from("alpha"),
-                Addr::from("beta"),
-                Addr::from("charlie"),
-            ],
-            admin_profile: Profile {
-                name: "admin".to_string(),
-                enabled: true,
-                assembly: None,
-                funding: None,
-                token: Some(VoteProfile {
-                    deadline: 10000,
-                    threshold: Count::LiteralCount {
-                        count: Uint128::new(10_000_000),
-                    },
-                    yes_threshold: Count::LiteralCount {
-                        count: Uint128::new(15_000_000),
-                    },
-                    veto_threshold: Count::LiteralCount {
-                        count: Uint128::new(15_000_000),
-                    },
-                }),
-                cancel_deadline: 0,
-=======
     let auth = init_query_auth(&mut chain)?;
     chain
         .execute(
             &query_auth::HandleMsg::SetViewingKey {
                 key: "password".to_string(),
                 padding: None,
->>>>>>> 44222581
             },
             MockEnv::new("alpha", auth.clone()),
         )
@@ -1458,49 +1363,6 @@
         .unwrap();
 
     // Register governance
-<<<<<<< HEAD
-    let gov = chain.register(Box::new(Governance));
-    let gov = chain
-        .instantiate(
-            gov.id,
-            &InstantiateMsg {
-                treasury: Addr::from("treasury"),
-                admin_members: vec![
-                    Addr::from("alpha"),
-                    Addr::from("beta"),
-                    Addr::from("charlie"),
-                ],
-                admin_profile: Profile {
-                    name: "admin".to_string(),
-                    enabled: true,
-                    assembly: None,
-                    funding: None,
-                    token: Some(VoteProfile {
-                        deadline: 10000,
-                        threshold: Count::Percentage { percent: 3300 },
-                        yes_threshold: Count::Percentage { percent: 6600 },
-                        veto_threshold: Count::Percentage { percent: 3300 },
-                    }),
-                    cancel_deadline: 0,
-                },
-                public_profile: Profile {
-                    name: "public".to_string(),
-                    enabled: false,
-                    assembly: None,
-                    funding: None,
-                    token: None,
-                    cancel_deadline: 0,
-                },
-                funding_token: None,
-                vote_token: Some(Contract {
-                    address: stkd_tkn.address.clone(),
-                    code_hash: stkd_tkn.code_hash.clone(),
-                }),
-            },
-            MockEnv::new("admin", ContractLink {
-                address: "gov".into(),
-                code_hash: gov.code_hash,
-=======
     let auth = init_query_auth(&mut chain).unwrap();
     let gov = harness::governance::init(&mut chain, &InitMsg {
         treasury: HumanAddr::from("treasury"),
@@ -1523,7 +1385,6 @@
                 threshold: Count::Percentage { percent: 3300 },
                 yes_threshold: Count::Percentage { percent: 6600 },
                 veto_threshold: Count::Percentage { percent: 3300 },
->>>>>>> 44222581
             }),
             cancel_deadline: 0,
         },
