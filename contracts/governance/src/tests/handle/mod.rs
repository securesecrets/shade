pub mod assembly;
pub mod assembly_msg;
pub mod contract;
pub mod profile;
pub mod proposal;

use crate::tests::{admin_only_governance, get_config};
use contract_harness::harness::snip20::Snip20;
<<<<<<< HEAD
use shade_protocol::c_std::Addr;
use shade_protocol::fadroma::ensemble::MockEnv;
use shade_protocol::fadroma::core::ContractLink;
use shade_protocol::{contract_interfaces::{governance, snip20}, utils::asset::Contract};
=======
use shade_protocol::{
    c_std::HumanAddr,
    contract_interfaces::{governance, snip20},
    fadroma::{core::ContractLink, ensemble::MockEnv},
    utils::asset::Contract,
};
>>>>>>> 44222581

#[test]
fn init_contract() {
    admin_only_governance().unwrap();
}

#[test]
fn set_config_msg() {
    let (mut chain, gov) = admin_only_governance().unwrap();

    let old_config = get_config(&mut chain, &gov).unwrap();

    let snip20 = chain.register(Box::new(Snip20));
    let snip20 = chain
        .instantiate(
            snip20.id,
            &snip20::InstantiateMsg {
                name: "funding_token".to_string(),
                admin: None,
                symbol: "FND".to_string(),
                decimals: 6,
                initial_balances: None,
                prng_seed: Default::default(),
                config: None,
            },
            MockEnv::new("admin", ContractLink {
                address: "funding_token".into(),
                code_hash: snip20.code_hash,
            }),
        )
        .unwrap()
        .instance;

    chain
        .execute(
<<<<<<< HEAD
            &governance::ExecuteMsg::SetConfig {
                treasury: Some(Addr::from("random")),
=======
            &governance::HandleMsg::SetConfig {
                query_auth: None,
                treasury: Some(HumanAddr::from("random")),
>>>>>>> 44222581
                funding_token: Some(Contract {
                    address: snip20.address.clone(),
                    code_hash: snip20.code_hash.clone(),
                }),
                vote_token: Some(Contract {
                    address: snip20.address,
                    code_hash: snip20.code_hash,
                }),
                padding: None,
            },
            MockEnv::new(
                // Sender is self
                gov.address.clone(),
                gov.clone(),
            ),
        )
        .unwrap();

    let new_config = get_config(&mut chain, &gov).unwrap();

    assert_ne!(old_config.treasury, new_config.treasury);
    assert_ne!(old_config.funding_token, new_config.funding_token);
    assert_ne!(old_config.vote_token, new_config.vote_token);
}

#[test]
fn unauthorised_set_config_msg() {
    let (mut chain, gov) = admin_only_governance().unwrap();

<<<<<<< HEAD
    chain
        .execute(
            &governance::ExecuteMsg::SetConfig {
                treasury: None,
                funding_token: None,
                vote_token: None,
                padding: None,
            },
            MockEnv::new(
                // Sender is self
                "random",
                gov.clone(),
            ),
        )
        .is_err();
=======
    assert!(
        chain
            .execute(
                &governance::HandleMsg::SetConfig {
                    query_auth: None,
                    treasury: None,
                    funding_token: None,
                    vote_token: None,
                    padding: None,
                },
                MockEnv::new(
                    // Sender is self
                    "random",
                    gov.clone(),
                ),
            )
            .is_err()
    );
>>>>>>> 44222581
}

#[test]
fn reject_disable_config_tokens() {
    let (mut chain, gov) = admin_only_governance().unwrap();

    let snip20 = chain.register(Box::new(Snip20));
    let snip20 = chain
        .instantiate(
            snip20.id,
            &snip20::InstantiateMsg {
                name: "funding_token".to_string(),
                admin: None,
                symbol: "FND".to_string(),
                decimals: 6,
                initial_balances: None,
                prng_seed: Default::default(),
                config: None,
            },
            MockEnv::new("admin", ContractLink {
                address: "funding_token".into(),
                code_hash: snip20.code_hash,
            }),
        )
        .unwrap()
        .instance;

    chain
        .execute(
<<<<<<< HEAD
            &governance::ExecuteMsg::SetConfig {
                treasury: Some(Addr::from("random")),
=======
            &governance::HandleMsg::SetConfig {
                query_auth: None,
                treasury: Some(HumanAddr::from("random")),
>>>>>>> 44222581
                funding_token: Some(Contract {
                    address: snip20.address.clone(),
                    code_hash: snip20.code_hash.clone(),
                }),
                vote_token: Some(Contract {
                    address: snip20.address,
                    code_hash: snip20.code_hash,
                }),
                padding: None,
            },
            MockEnv::new(
                // Sender is self
                gov.address.clone(),
                gov.clone(),
            ),
        )
        .unwrap();

    let old_config = get_config(&mut chain, &gov).unwrap();

    chain
        .execute(
<<<<<<< HEAD
            &governance::ExecuteMsg::SetConfig {
=======
            &governance::HandleMsg::SetConfig {
                query_auth: None,
>>>>>>> 44222581
                treasury: None,
                funding_token: None,
                vote_token: None,
                padding: None,
            },
            MockEnv::new(
                // Sender is self
                gov.address.clone(),
                gov.clone(),
            ),
        )
        .unwrap();

    let new_config = get_config(&mut chain, &gov).unwrap();

    assert_eq!(old_config.treasury, new_config.treasury);
    assert_eq!(old_config.funding_token, new_config.funding_token);
    assert_eq!(old_config.vote_token, new_config.vote_token);
}<|MERGE_RESOLUTION|>--- conflicted
+++ resolved
@@ -6,19 +6,10 @@
 
 use crate::tests::{admin_only_governance, get_config};
 use contract_harness::harness::snip20::Snip20;
-<<<<<<< HEAD
 use shade_protocol::c_std::Addr;
 use shade_protocol::fadroma::ensemble::MockEnv;
 use shade_protocol::fadroma::core::ContractLink;
 use shade_protocol::{contract_interfaces::{governance, snip20}, utils::asset::Contract};
-=======
-use shade_protocol::{
-    c_std::HumanAddr,
-    contract_interfaces::{governance, snip20},
-    fadroma::{core::ContractLink, ensemble::MockEnv},
-    utils::asset::Contract,
-};
->>>>>>> 44222581
 
 #[test]
 fn init_contract() {
@@ -54,14 +45,8 @@
 
     chain
         .execute(
-<<<<<<< HEAD
             &governance::ExecuteMsg::SetConfig {
                 treasury: Some(Addr::from("random")),
-=======
-            &governance::HandleMsg::SetConfig {
-                query_auth: None,
-                treasury: Some(HumanAddr::from("random")),
->>>>>>> 44222581
                 funding_token: Some(Contract {
                     address: snip20.address.clone(),
                     code_hash: snip20.code_hash.clone(),
@@ -91,8 +76,7 @@
 fn unauthorised_set_config_msg() {
     let (mut chain, gov) = admin_only_governance().unwrap();
 
-<<<<<<< HEAD
-    chain
+    assert!(chain
         .execute(
             &governance::ExecuteMsg::SetConfig {
                 treasury: None,
@@ -106,27 +90,7 @@
                 gov.clone(),
             ),
         )
-        .is_err();
-=======
-    assert!(
-        chain
-            .execute(
-                &governance::HandleMsg::SetConfig {
-                    query_auth: None,
-                    treasury: None,
-                    funding_token: None,
-                    vote_token: None,
-                    padding: None,
-                },
-                MockEnv::new(
-                    // Sender is self
-                    "random",
-                    gov.clone(),
-                ),
-            )
-            .is_err()
-    );
->>>>>>> 44222581
+        .is_err());
 }
 
 #[test]
@@ -156,14 +120,8 @@
 
     chain
         .execute(
-<<<<<<< HEAD
             &governance::ExecuteMsg::SetConfig {
                 treasury: Some(Addr::from("random")),
-=======
-            &governance::HandleMsg::SetConfig {
-                query_auth: None,
-                treasury: Some(HumanAddr::from("random")),
->>>>>>> 44222581
                 funding_token: Some(Contract {
                     address: snip20.address.clone(),
                     code_hash: snip20.code_hash.clone(),
@@ -186,12 +144,7 @@
 
     chain
         .execute(
-<<<<<<< HEAD
             &governance::ExecuteMsg::SetConfig {
-=======
-            &governance::HandleMsg::SetConfig {
-                query_auth: None,
->>>>>>> 44222581
                 treasury: None,
                 funding_token: None,
                 vote_token: None,
