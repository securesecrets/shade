use crate::tests::{admin_only_governance, get_contract};
<<<<<<< HEAD
use shade_protocol::c_std::Uint128;
use shade_protocol::c_std::Addr;
use shade_protocol::fadroma::ensemble::MockEnv;
use shade_protocol::{contract_interfaces::governance, utils::asset::Contract};
=======
use shade_protocol::{
    c_std::HumanAddr,
    contract_interfaces::governance,
    fadroma::ensemble::MockEnv,
    math_compat::Uint128,
    utils::asset::Contract,
};
>>>>>>> 44222581

#[test]
fn add_contract() {
    let (mut chain, gov) = admin_only_governance().unwrap();

    chain
        .execute(
            &governance::ExecuteMsg::AddContract {
                name: "Contract".to_string(),
                metadata: "some description".to_string(),
                contract: Contract {
                    address: Addr::from("contract"),
                    code_hash: "hash".to_string(),
                },
                assemblies: None,
                padding: None,
            },
            MockEnv::new(
                // Sender is self
                gov.address.clone(),
                gov.clone(),
            ),
        )
        .unwrap();

    let contracts = get_contract(&mut chain, &gov, Uint128::zero(), Uint128::new(1)).unwrap();

    assert_eq!(contracts.len(), 2);
}
#[test]
fn unauthorised_add_contract() {
    let (mut chain, gov) = admin_only_governance().unwrap();

<<<<<<< HEAD
    chain
        .execute(
            &governance::ExecuteMsg::AddContract {
                name: "Contract".to_string(),
                metadata: "some description".to_string(),
                contract: Contract {
                    address: Addr::from("contract"),
                    code_hash: "hash".to_string(),
                },
                assemblies: None,
                padding: None,
            },
            MockEnv::new(
                // Sender is self
                Addr::from("random"),
                gov.clone(),
            ),
        )
        .is_err();
=======
    assert!(
        chain
            .execute(
                &governance::HandleMsg::AddContract {
                    name: "Contract".to_string(),
                    metadata: "some description".to_string(),
                    contract: Contract {
                        address: HumanAddr::from("contract"),
                        code_hash: "hash".to_string(),
                    },
                    assemblies: None,
                    padding: None,
                },
                MockEnv::new(
                    // Sender is self
                    HumanAddr::from("random"),
                    gov.clone(),
                ),
            )
            .is_err()
    );
>>>>>>> 44222581
}
#[test]
fn set_contract() {
    let (mut chain, gov) = admin_only_governance().unwrap();

    chain
        .execute(
            &governance::ExecuteMsg::AddContract {
                name: "Contract".to_string(),
                metadata: "some description".to_string(),
                contract: Contract {
                    address: Addr::from("contract"),
                    code_hash: "hash".to_string(),
                },
                assemblies: None,
                padding: None,
            },
            MockEnv::new(
                // Sender is self
                gov.address.clone(),
                gov.clone(),
            ),
        )
        .unwrap();

    let old_contract =
        get_contract(&mut chain, &gov, Uint128::new(1), Uint128::new(1)).unwrap()[0].clone();

    chain
        .execute(
            &governance::ExecuteMsg::SetContract {
                id: Uint128::new(1),
                name: Some("New name".to_string()),
                metadata: Some("New desc".to_string()),
                contract: Some(Contract {
                    address: Addr::from("new contract"),
                    code_hash: "other hash".to_string(),
                }),
                disable_assemblies: false,
                assemblies: None,
                padding: None,
            },
            MockEnv::new(
                // Sender is self
                gov.address.clone(),
                gov.clone(),
            ),
        )
        .unwrap();

    let new_contract =
        get_contract(&mut chain, &gov, Uint128::new(1), Uint128::new(1)).unwrap()[0].clone();

    assert_ne!(old_contract.name, new_contract.name);
    assert_ne!(old_contract.metadata, new_contract.metadata);
    assert_ne!(old_contract.contract.address, new_contract.contract.address);
    assert_ne!(
        old_contract.contract.code_hash,
        new_contract.contract.code_hash
    );
}

#[test]
fn disable_contract_assemblies() {
    let (mut chain, gov) = admin_only_governance().unwrap();

    chain
        .execute(
            &governance::ExecuteMsg::AddContract {
                name: "Contract".to_string(),
                metadata: "some description".to_string(),
                contract: Contract {
                    address: Addr::from("contract"),
                    code_hash: "hash".to_string(),
                },
                assemblies: Some(vec![Uint128::zero()]),
                padding: None,
            },
            MockEnv::new(
                // Sender is self
                gov.address.clone(),
                gov.clone(),
            ),
        )
        .unwrap();

    let old_contract =
        get_contract(&mut chain, &gov, Uint128::new(1), Uint128::new(1)).unwrap()[0].clone();

    chain
        .execute(
            &governance::ExecuteMsg::SetContract {
                id: Uint128::new(1),
                name: Some("New name".to_string()),
                metadata: Some("New desc".to_string()),
                contract: Some(Contract {
                    address: Addr::from("new contract"),
                    code_hash: "other hash".to_string(),
                }),
                disable_assemblies: true,
                assemblies: None,
                padding: None,
            },
            MockEnv::new(
                // Sender is self
                gov.address.clone(),
                gov.clone(),
            ),
        )
        .unwrap();

    let new_contract =
        get_contract(&mut chain, &gov, Uint128::new(1), Uint128::new(1)).unwrap()[0].clone();

    assert_ne!(old_contract.name, new_contract.name);
    assert_ne!(old_contract.metadata, new_contract.metadata);
    assert_ne!(old_contract.contract.address, new_contract.contract.address);
    assert_ne!(
        old_contract.contract.code_hash,
        new_contract.contract.code_hash
    );
    assert_ne!(old_contract.assemblies, new_contract.assemblies);
}

#[test]
fn enable_contract_assemblies() {
    let (mut chain, gov) = admin_only_governance().unwrap();

    chain
        .execute(
            &governance::ExecuteMsg::AddContract {
                name: "Contract".to_string(),
                metadata: "some description".to_string(),
                contract: Contract {
                    address: Addr::from("contract"),
                    code_hash: "hash".to_string(),
                },
                assemblies: None,
                padding: None,
            },
            MockEnv::new(
                // Sender is self
                gov.address.clone(),
                gov.clone(),
            ),
        )
        .unwrap();

    let old_contract =
        get_contract(&mut chain, &gov, Uint128::new(1), Uint128::new(1)).unwrap()[0].clone();

    chain
        .execute(
            &governance::ExecuteMsg::SetContract {
                id: Uint128::new(1),
                name: Some("New name".to_string()),
                metadata: Some("New desc".to_string()),
                contract: Some(Contract {
                    address: Addr::from("new contract"),
                    code_hash: "other hash".to_string(),
                }),
                disable_assemblies: false,
                assemblies: Some(vec![Uint128::zero()]),
                padding: None,
            },
            MockEnv::new(
                // Sender is self
                gov.address.clone(),
                gov.clone(),
            ),
        )
        .unwrap();

    let new_contract =
        get_contract(&mut chain, &gov, Uint128::new(1), Uint128::new(1)).unwrap()[0].clone();

    assert_ne!(old_contract.name, new_contract.name);
    assert_ne!(old_contract.metadata, new_contract.metadata);
    assert_ne!(old_contract.contract.address, new_contract.contract.address);
    assert_ne!(
        old_contract.contract.code_hash,
        new_contract.contract.code_hash
    );
    assert_ne!(old_contract.assemblies, new_contract.assemblies);
}

#[test]
fn unauthorised_set_contract() {
    let (mut chain, gov) = admin_only_governance().unwrap();

<<<<<<< HEAD
    chain
        .execute(
            &governance::ExecuteMsg::SetContract {
                id: Uint128::new(1),
                name: Some("New name".to_string()),
                metadata: Some("New desc".to_string()),
                contract: Some(Contract {
                    address: Addr::from("new contract"),
                    code_hash: "other hash".to_string(),
                }),
                disable_assemblies: false,
                assemblies: None,
                padding: None,
            },
            MockEnv::new(
                // Sender is self
                Addr::from("random"),
                gov.clone(),
            ),
        )
        .is_err();
=======
    assert!(
        chain
            .execute(
                &governance::HandleMsg::SetContract {
                    id: Uint128::new(1),
                    name: Some("New name".to_string()),
                    metadata: Some("New desc".to_string()),
                    contract: Some(Contract {
                        address: HumanAddr::from("new contract"),
                        code_hash: "other hash".to_string(),
                    }),
                    disable_assemblies: false,
                    assemblies: None,
                    padding: None,
                },
                MockEnv::new(
                    // Sender is self
                    HumanAddr::from("random"),
                    gov.clone(),
                ),
            )
            .is_err()
    );
>>>>>>> 44222581
}
#[test]
fn add_contract_assemblies() {
    let (mut chain, gov) = admin_only_governance().unwrap();

    chain
        .execute(
            &governance::ExecuteMsg::AddContract {
                name: "Contract".to_string(),
                metadata: "some description".to_string(),
                contract: Contract {
                    address: Addr::from("contract"),
                    code_hash: "hash".to_string(),
                },
                assemblies: Some(vec![Uint128::zero()]),
                padding: None,
            },
            MockEnv::new(
                // Sender is self
                gov.address.clone(),
                gov.clone(),
            ),
        )
        .unwrap();

    let old_contract =
        get_contract(&mut chain, &gov, Uint128::new(1), Uint128::new(1)).unwrap()[0].clone();

    chain
        .execute(
            &governance::ExecuteMsg::AddContractAssemblies {
                id: Uint128::new(1),
                assemblies: vec![Uint128::new(1)],
            },
            MockEnv::new(
                // Sender is self
                gov.address.clone(),
                gov.clone(),
            ),
        )
        .unwrap();

    let new_contract =
        get_contract(&mut chain, &gov, Uint128::new(1), Uint128::new(1)).unwrap()[0].clone();

    assert_ne!(old_contract.assemblies, new_contract.assemblies);
}<|MERGE_RESOLUTION|>--- conflicted
+++ resolved
@@ -1,18 +1,8 @@
 use crate::tests::{admin_only_governance, get_contract};
-<<<<<<< HEAD
 use shade_protocol::c_std::Uint128;
 use shade_protocol::c_std::Addr;
 use shade_protocol::fadroma::ensemble::MockEnv;
 use shade_protocol::{contract_interfaces::governance, utils::asset::Contract};
-=======
-use shade_protocol::{
-    c_std::HumanAddr,
-    contract_interfaces::governance,
-    fadroma::ensemble::MockEnv,
-    math_compat::Uint128,
-    utils::asset::Contract,
-};
->>>>>>> 44222581
 
 #[test]
 fn add_contract() {
@@ -46,8 +36,7 @@
 fn unauthorised_add_contract() {
     let (mut chain, gov) = admin_only_governance().unwrap();
 
-<<<<<<< HEAD
-    chain
+    assert!(chain
         .execute(
             &governance::ExecuteMsg::AddContract {
                 name: "Contract".to_string(),
@@ -65,30 +54,7 @@
                 gov.clone(),
             ),
         )
-        .is_err();
-=======
-    assert!(
-        chain
-            .execute(
-                &governance::HandleMsg::AddContract {
-                    name: "Contract".to_string(),
-                    metadata: "some description".to_string(),
-                    contract: Contract {
-                        address: HumanAddr::from("contract"),
-                        code_hash: "hash".to_string(),
-                    },
-                    assemblies: None,
-                    padding: None,
-                },
-                MockEnv::new(
-                    // Sender is self
-                    HumanAddr::from("random"),
-                    gov.clone(),
-                ),
-            )
-            .is_err()
-    );
->>>>>>> 44222581
+        .is_err());
 }
 #[test]
 fn set_contract() {
@@ -279,8 +245,7 @@
 fn unauthorised_set_contract() {
     let (mut chain, gov) = admin_only_governance().unwrap();
 
-<<<<<<< HEAD
-    chain
+    assert!(chain
         .execute(
             &governance::ExecuteMsg::SetContract {
                 id: Uint128::new(1),
@@ -300,32 +265,7 @@
                 gov.clone(),
             ),
         )
-        .is_err();
-=======
-    assert!(
-        chain
-            .execute(
-                &governance::HandleMsg::SetContract {
-                    id: Uint128::new(1),
-                    name: Some("New name".to_string()),
-                    metadata: Some("New desc".to_string()),
-                    contract: Some(Contract {
-                        address: HumanAddr::from("new contract"),
-                        code_hash: "other hash".to_string(),
-                    }),
-                    disable_assemblies: false,
-                    assemblies: None,
-                    padding: None,
-                },
-                MockEnv::new(
-                    // Sender is self
-                    HumanAddr::from("random"),
-                    gov.clone(),
-                ),
-            )
-            .is_err()
-    );
->>>>>>> 44222581
+        .is_err());
 }
 #[test]
 fn add_contract_assemblies() {
