--- conflicted
+++ resolved
@@ -6,15 +6,7 @@
     get_contract,
     get_profiles,
 };
-<<<<<<< HEAD
-use shade_protocol::{
-    c_std::{Uint128},
-    contract_interfaces::governance,
-};
-use shade_protocol::utils::Query;
-=======
 use shade_protocol::{contract_interfaces::governance, utils::Query};
->>>>>>> fb418dc7
 
 #[test]
 fn query_total_assembly_msg() {
