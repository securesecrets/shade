use crate::tests::{
    handle::proposal::{
        assembly_voting::init_assembly_governance_with_proposal,
        funding::init_funding_governance_with_proposal,
        voting::{init_voting_governance_with_proposal, vote},
    },
    init_chain,
};
<<<<<<< HEAD
use shade_multi_test::multi::{governance::Governance};
=======
use shade_multi_test::multi::governance::Governance;
>>>>>>> fb418dc7
use shade_protocol::{
    c_std::{to_binary, Addr, StdResult, Uint128},
    contract_interfaces::{
        governance::{self, profile::Profile, vote::Vote, AuthQuery, Pagination, QueryAnswer},
        query_auth,
        snip20,
    },
    governance::AssemblyInit,
    utils::{asset::Contract, ExecuteCallback, InstantiateCallback, MultiTestable, Query},
};

#[test]
fn proposals() {
    let (mut chain, auth) = init_chain();

    query_auth::ExecuteMsg::SetViewingKey {
        key: "password".to_string(),
        padding: None,
    }
    .test_exec(&auth, &mut chain, Addr::unchecked("admin"), &[])
    .unwrap();

    let msg = governance::InstantiateMsg {
        treasury: Addr::unchecked("treasury".to_string()),
        query_auth: Contract {
            address: auth.address,
            code_hash: auth.code_hash,
        },
        assemblies: Some(AssemblyInit {
            admin_members: vec![Addr::unchecked("admin".to_string())],
            admin_profile: Profile {
                name: "admin".to_string(),
                enabled: true,
                assembly: None,
                funding: None,
                token: None,
                cancel_deadline: 0,
            },
            public_profile: Profile {
                name: "public".to_string(),
                enabled: false,
                assembly: None,
                funding: None,
                token: None,
                cancel_deadline: 0,
            },
        }),
        funding_token: None,
        vote_token: None,
        migrator: None,
    };

    let gov = msg
        .test_init(
            Governance::default(),
            &mut chain,
            Addr::unchecked("admin"),
            "governance",
            &[],
        )
        .unwrap();

    governance::ExecuteMsg::AssemblyProposal {
        assembly: 1,
        title: "Title".to_string(),
        metadata: "Text".to_string(),
        msgs: None,
        padding: None,
    }
    .test_exec(&gov, &mut chain, Addr::unchecked("admin"), &[])
    .unwrap();

    let query: governance::QueryAnswer = governance::QueryMsg::WithVK {
        user: Addr::unchecked("admin"),
        key: "password".to_string(),
        query: AuthQuery::Proposals {
            pagination: Pagination {
                page: 0,
                amount: 10,
            },
        },
    }
    .test_query(&gov, &chain)
    .unwrap();

    match query {
        QueryAnswer::UserProposals { props, total } => {
            assert_eq!(total, 0);
            assert_eq!(props.len(), 1);
        }
        _ => assert!(false),
    }

    governance::ExecuteMsg::AssemblyProposal {
        assembly: 1,
        title: "Title".to_string(),
        metadata: "Text".to_string(),
        msgs: None,
        padding: None,
    }
    .test_exec(&gov, &mut chain, Addr::unchecked("admin"), &[])
    .unwrap();

    let query: governance::QueryAnswer = governance::QueryMsg::WithVK {
        user: Addr::unchecked("admin"),
        key: "password".to_string(),
        query: AuthQuery::Proposals {
            pagination: Pagination {
                page: 0,
                amount: 10,
            },
        },
    }
    .test_query(&gov, &chain)
    .unwrap();

    match query {
        QueryAnswer::UserProposals { props, total } => {
            assert_eq!(total, 1);
            assert_eq!(props.len(), 2);
        }
        _ => assert!(false),
    }

    let query: StdResult<governance::QueryAnswer> = governance::QueryMsg::WithVK {
        user: Addr::unchecked("admin"),
        key: "not_password".to_string(),
        query: AuthQuery::Proposals {
            pagination: Pagination {
                page: 0,
                amount: 10,
            },
        },
    }
    .test_query(&gov, &chain);
    assert!(query.is_err())
}

#[test]
fn assembly_votes() {
    let (mut chain, gov) = init_assembly_governance_with_proposal().unwrap();

    governance::ExecuteMsg::AssemblyVote {
        proposal: 0,
        vote: Vote {
            yes: Uint128::new(1),
            no: Uint128::zero(),
            no_with_veto: Uint128::zero(),
            abstain: Uint128::zero(),
        },
        padding: None,
    }
    .test_exec(&gov, &mut chain, Addr::unchecked("alpha"), &[])
    .unwrap();

    let query: governance::QueryAnswer = governance::QueryMsg::WithVK {
        user: Addr::unchecked("alpha"),
        key: "password".to_string(),
        query: AuthQuery::AssemblyVotes {
            pagination: Pagination {
                page: 0,
                amount: 10,
            },
        },
    }
    .test_query(&gov, &chain)
    .unwrap();

    match query {
        QueryAnswer::UserAssemblyVotes { votes, total } => {
            assert_eq!(total, 0);
            assert_eq!(votes.len(), 1);
        }
        _ => assert!(false),
    }
}

#[test]
fn funding() {
    let (mut chain, gov, snip20, _) = init_funding_governance_with_proposal().unwrap();

    snip20::ExecuteMsg::Send {
        recipient: gov.address.clone().into(),
        recipient_code_hash: None,
        amount: Uint128::new(100),
        msg: Some(to_binary(&0).unwrap()),
        memo: None,
        padding: None,
    }
    .test_exec(&snip20, &mut chain, Addr::unchecked("alpha"), &[])
    .unwrap();

    let query: governance::QueryAnswer = governance::QueryMsg::WithVK {
        user: Addr::unchecked("alpha"),
        key: "password".to_string(),
        query: AuthQuery::Funding {
            pagination: Pagination {
                page: 0,
                amount: 10,
            },
        },
    }
    .test_query(&gov, &chain)
    .unwrap();

    match query {
        QueryAnswer::UserFunding { funds, total } => {
            assert_eq!(total, 0);
            assert_eq!(funds.len(), 1);
        }
        _ => assert!(false),
    }
}

#[test]
fn votes() {
    let (mut chain, gov, stkd_tkn, _) = init_voting_governance_with_proposal().unwrap();

    assert!(
        vote(
            &gov,
            &mut chain,
            stkd_tkn.as_str(),
            "alpha",
            governance::vote::ReceiveBalanceMsg {
                vote: Vote {
                    yes: Uint128::new(1_000_000),
                    no: Default::default(),
                    no_with_veto: Default::default(),
                    abstain: Default::default(),
                },
                proposal: 0
            },
            Uint128::new(20_000_000)
        )
        .is_ok()
    );

    let query: governance::QueryAnswer = governance::QueryMsg::WithVK {
        user: Addr::unchecked("alpha"),
        key: "password".to_string(),
        query: AuthQuery::Votes {
            pagination: Pagination {
                page: 0,
                amount: 10,
            },
        },
    }
    .test_query(&gov, &chain)
    .unwrap();

    match query {
        QueryAnswer::UserVotes { votes, total } => {
            assert_eq!(total, 0);
            assert_eq!(votes.len(), 1);
        }
        _ => assert!(false),
    }
}<|MERGE_RESOLUTION|>--- conflicted
+++ resolved
@@ -6,11 +6,7 @@
     },
     init_chain,
 };
-<<<<<<< HEAD
-use shade_multi_test::multi::{governance::Governance};
-=======
 use shade_multi_test::multi::governance::Governance;
->>>>>>> fb418dc7
 use shade_protocol::{
     c_std::{to_binary, Addr, StdResult, Uint128},
     contract_interfaces::{
