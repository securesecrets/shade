--- conflicted
+++ resolved
@@ -1,7 +1,6 @@
 pub mod handle;
 pub mod query;
 
-<<<<<<< HEAD
 use crate::contract::{execute, instantiate, query};
 use contract_harness::harness::governance::Governance;
 use shade_protocol::c_std::Uint128;
@@ -27,39 +26,13 @@
         profile::Profile,
         proposal::{Proposal, ProposalMsg},
         Config,
-=======
-use contract_harness::harness;
-use shade_protocol::{
-    c_std::{to_binary, Binary, HumanAddr, StdError, StdResult},
-    contract_interfaces::{
-        governance,
-        governance::{
-            assembly::{Assembly, AssemblyMsg},
-            contract::AllowedContract,
-            profile::Profile,
-            proposal::{Proposal, ProposalMsg},
-            Config,
-        },
-        query_auth,
->>>>>>> 44222581
     },
-    fadroma::{
-        core::ContractLink,
-        ensemble::{ContractEnsemble, MockEnv},
-    },
-    math_compat::Uint128,
-    utils::asset::Contract,
 };
 
-<<<<<<< HEAD
 pub fn init_governance(
     msg: governance::InstantiateMsg,
 ) -> StdResult<(ContractEnsemble, ContractLink<Addr>)> {
     let mut chain = ContractEnsemble::new(50);
-=======
-pub fn init_query_auth(chain: &mut ContractEnsemble) -> StdResult<ContractLink<HumanAddr>> {
-    let admin = harness::admin::init(chain, &shade_admin::admin::InitMsg {})?;
->>>>>>> 44222581
 
     let msg = &query_auth::InitMsg {
         admin_auth: Contract {
@@ -72,13 +45,7 @@
     harness::query_auth::init(chain, &msg)
 }
 
-<<<<<<< HEAD
 pub fn admin_only_governance() -> StdResult<(ContractEnsemble, ContractLink<Addr>)> {
-    init_governance(governance::InstantiateMsg {
-        treasury: Addr::unchecked("treasury".to_string()),
-        admin_members: vec![Addr::unchecked("admin".to_string())],
-=======
-pub fn admin_only_governance() -> StdResult<(ContractEnsemble, ContractLink<HumanAddr>)> {
     let mut chain = ContractEnsemble::new(50);
     let auth = init_query_auth(&mut chain)?;
 
@@ -89,7 +56,6 @@
             code_hash: auth.code_hash,
         },
         admin_members: vec![HumanAddr("admin".to_string())],
->>>>>>> 44222581
         admin_profile: Profile {
             name: "admin".to_string(),
             enabled: true,
