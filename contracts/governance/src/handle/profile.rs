<<<<<<< HEAD
use shade_protocol::c_std::{MessageInfo, Uint128};
use shade_protocol::c_std::{
    to_binary,
    Api,
    Env,
    DepsMut,
    Response,
    Addr,
    Querier,
    StdError,
    StdResult,
    Storage,
};
=======
>>>>>>> 44222581
use shade_protocol::{
    c_std::{to_binary, Api, Env, Extern, HandleResponse, Querier, StdError, StdResult, Storage},
    contract_interfaces::governance::{
        profile::{Profile, UpdateProfile},
        stored_id::ID,
        HandleAnswer,
    },
    math_compat::Uint128,
    utils::generic_response::ResponseStatus,
};

pub fn try_add_profile(
    deps: DepsMut,
    env: Env,
    info: MessageInfo,
    profile: Profile,
) -> StdResult<Response> {
    if info.sender != env.contract.address {
        return Err(StdError::generic_err("unauthorized"));
    }

    let id = ID::add_profile(deps.storage)?;
    profile.save(deps.storage, &id)?;

    Ok(Response::new().set_data(to_binary(&HandleAnswer::AddProfile {
            status: ResponseStatus::Success,
        })?))
}

pub fn try_set_profile(
    deps: DepsMut,
    env: Env,
    info: MessageInfo,
    id: Uint128,
    new_profile: UpdateProfile,
) -> StdResult<Response> {
    if info.sender != env.contract.address {
        return Err(StdError::generic_err("unauthorized"));
    }

    let mut profile = match Profile::may_load(deps.storage, &id)? {
        None => return Err(StdError::generic_err("Profile not found")),
        Some(p) => p,
    };

    if let Some(name) = new_profile.name {
        profile.name = name;
    }

    if let Some(enabled) = new_profile.enabled {
        profile.enabled = enabled;
    }

    if new_profile.disable_assembly {
        profile.assembly = None;
    } else if let Some(assembly) = new_profile.assembly {
        profile.assembly = Some(assembly.update_profile(&profile.assembly)?)
    }

    if new_profile.disable_funding {
        profile.funding = None;
    } else if let Some(funding) = new_profile.funding {
        profile.funding = Some(funding.update_profile(&profile.funding)?)
    }

    if new_profile.disable_token {
        profile.token = None;
    } else if let Some(token) = new_profile.token {
        profile.token = Some(token.update_profile(&profile.token)?)
    }

    if let Some(cancel_deadline) = new_profile.cancel_deadline {
        profile.cancel_deadline = cancel_deadline;
    }

    profile.save(deps.storage, &id)?;

    Ok(Response::new().set_data(to_binary(&HandleAnswer::SetProfile {
            status: ResponseStatus::Success,
        })?))
}<|MERGE_RESOLUTION|>--- conflicted
+++ resolved
@@ -1,4 +1,3 @@
-<<<<<<< HEAD
 use shade_protocol::c_std::{MessageInfo, Uint128};
 use shade_protocol::c_std::{
     to_binary,
@@ -12,10 +11,7 @@
     StdResult,
     Storage,
 };
-=======
->>>>>>> 44222581
 use shade_protocol::{
-    c_std::{to_binary, Api, Env, Extern, HandleResponse, Querier, StdError, StdResult, Storage},
     contract_interfaces::governance::{
         profile::{Profile, UpdateProfile},
         stored_id::ID,
