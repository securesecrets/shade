--- conflicted
+++ resolved
@@ -1,5 +1,4 @@
 use crate::handle::assembly::try_assembly_proposal;
-<<<<<<< HEAD
 use shade_protocol::c_std::{MessageInfo, SubMsg, Uint128};
 use shade_protocol::c_std::{
     from_binary,
@@ -18,25 +17,7 @@
     WasmMsg,
 };
 use shade_protocol::snip20::helpers::send_msg;
-=======
->>>>>>> 44222581
 use shade_protocol::{
-    c_std::{
-        from_binary,
-        to_binary,
-        Api,
-        Binary,
-        Coin,
-        Env,
-        Extern,
-        HandleResponse,
-        HumanAddr,
-        Querier,
-        StdError,
-        StdResult,
-        Storage,
-        WasmMsg,
-    },
     contract_interfaces::{
         governance::{
             assembly::Assembly,
@@ -47,15 +28,10 @@
             vote::{ReceiveBalanceMsg, TalliedVotes, Vote},
             Config,
             HandleAnswer,
-<<<<<<< HEAD
             ExecuteMsg::Receive,
-=======
->>>>>>> 44222581
         },
         staking::snip20_staking,
     },
-    math_compat::Uint128,
-    secret_toolkit::{snip20::send_msg, utils::Query},
     utils::{
         asset::Contract,
         generic_response::ResponseStatus,
@@ -98,16 +74,10 @@
         })?))
 }
 
-<<<<<<< HEAD
 pub fn try_trigger(
     deps: DepsMut,
     env: Env,
     info: MessageInfo,
-=======
-pub fn try_trigger<S: Storage, A: Api, Q: Querier>(
-    deps: &mut Extern<S, A, Q>,
-    _env: Env,
->>>>>>> 44222581
     proposal: Uint128,
 ) -> StdResult<Response> {
     let mut messages = vec![];
@@ -150,17 +120,10 @@
     proposal: Uint128,
 ) -> StdResult<Response> {
     // Check if passed, and check if current time > cancel time
-<<<<<<< HEAD
     let status = Proposal::status(deps.storage, &proposal)?;
     if let Status::Passed { start, end } = status {
         if env.block.time.seconds() < end {
             return Err(StdError::generic_err("unauthorized"));
-=======
-    let status = Proposal::status(&deps.storage, &proposal)?;
-    if let Status::Passed { end, .. } = status {
-        if env.block.time < end {
-            return Err(StdError::unauthorized());
->>>>>>> 44222581
         }
         let mut history = Proposal::status_history(deps.storage, &proposal)?;
         history.push(status);
@@ -230,15 +193,9 @@
     let mut messages = vec![];
 
     match status.clone() {
-<<<<<<< HEAD
         Status::AssemblyVote { start, end } => {
             if end > env.block.time.seconds() {
                 return Err(StdError::generic_err("unauthorized"));
-=======
-        Status::AssemblyVote { end, .. } => {
-            if end > env.block.time {
-                return Err(StdError::unauthorized());
->>>>>>> 44222581
             }
 
             let votes = Proposal::assembly_votes(deps.storage, &proposal)?;
@@ -316,15 +273,9 @@
                 }
             }
         }
-<<<<<<< HEAD
         Status::Voting { start, end } => {
             if end > env.block.time.seconds() {
                 return Err(StdError::generic_err("unauthorized"));
-=======
-        Status::Voting { end, .. } => {
-            if end > env.block.time {
-                return Err(StdError::unauthorized());
->>>>>>> 44222581
             }
 
             let config = Config::load(deps.storage)?;
@@ -402,8 +353,7 @@
         })?))
 }
 
-<<<<<<< HEAD
-pub fn try_receive(
+pub fn try_receive_funding(
     deps: DepsMut,
     env: Env,
     info: MessageInfo,
@@ -413,17 +363,6 @@
     msg: Option<Binary>,
     memo: Option<String>,
 ) -> StdResult<Response> {
-=======
-pub fn try_receive_funding<S: Storage, A: Api, Q: Querier>(
-    deps: &mut Extern<S, A, Q>,
-    env: Env,
-    _sender: HumanAddr,
-    from: HumanAddr,
-    amount: Uint128,
-    msg: Option<Binary>,
-    _memo: Option<String>,
-) -> StdResult<HandleResponse> {
->>>>>>> 44222581
     // Check if sent token is the funding token
     let funding_token: Contract;
     if let Some(token) = Config::load(deps.storage)?.funding_token {
@@ -568,29 +507,17 @@
         })?))
 }
 
-<<<<<<< HEAD
-pub fn try_receive_balance(
-    deps: DepsMut,
-=======
-pub fn try_receive_vote<S: Storage, A: Api, Q: Querier>(
-    deps: &mut Extern<S, A, Q>,
->>>>>>> 44222581
+pub fn try_receive_vote(
+    deps: DepsMut,
     env: Env,
     info: MessageInfo,
     sender: Addr,
     msg: Option<Binary>,
     balance: Uint128,
-<<<<<<< HEAD
     memo: Option<String>,
 ) -> StdResult<Response> {
     if let Some(token) = Config::load(deps.storage)?.vote_token {
         if info.sender != token.address {
-=======
-    _memo: Option<String>,
-) -> StdResult<HandleResponse> {
-    if let Some(token) = Config::load(&deps.storage)?.vote_token {
-        if env.message.sender != token.address {
->>>>>>> 44222581
             return Err(StdError::generic_err("Must be the set voting token"));
         }
     } else {
@@ -635,14 +562,9 @@
         tally = tally.checked_sub(&old_vote)?;
     }
 
-<<<<<<< HEAD
     Proposal::save_public_vote(deps.storage, &proposal, &sender, &vote)?;
     Proposal::save_public_votes(deps.storage, &proposal, &tally.checked_add(&vote)?)?;
-=======
-    Proposal::save_public_vote(&mut deps.storage, &proposal, &sender, &vote)?;
-    Proposal::save_public_votes(&mut deps.storage, &proposal, &tally.checked_add(&vote)?)?;
-    UserID::add_vote(&mut deps.storage, sender.clone(), proposal.clone())?;
->>>>>>> 44222581
+    UserID::add_vote(deps.storage, sender.clone(), proposal.clone())?;
 
     Ok(Response::new().set_data(to_binary(&HandleAnswer::ReceiveBalance {
             status: ResponseStatus::Success,
