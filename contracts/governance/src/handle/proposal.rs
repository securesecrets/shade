use crate::handle::assembly_state_valid;
use shade_protocol::{
    c_std::{
        from_binary,
        to_binary,
        Addr,
        Binary,
        DepsMut,
        Env,
        MessageInfo,
        Response,
        StdError,
        StdResult,
        SubMsg,
        Uint128,
        WasmMsg,
    },
    contract_interfaces::{
        governance::{
            assembly::Assembly,
            contract::AllowedContract,
            profile::{Count, Profile, VoteProfile},
            proposal::{Funding, Proposal, Status},
            stored_id::UserID,
            vote::{ReceiveBalanceMsg, TalliedVotes, Vote},
            Config,
            HandleAnswer,
        },
        staking::snip20_staking,
    },
    snip20::helpers::send_msg,
    utils::{asset::Contract, generic_response::ResponseStatus, storage::plus::ItemStorage, Query},
};

pub fn try_trigger(
    deps: DepsMut,
    _env: Env,
    _info: MessageInfo,
<<<<<<< HEAD
    proposal: Uint128,
=======
    proposal: u32,
>>>>>>> fb418dc7
) -> StdResult<Response> {
    let mut messages = vec![];

    let status = Proposal::status(deps.storage, proposal)?;
    if let Status::Passed { .. } = status {
        let mut history = Proposal::status_history(deps.storage, proposal)?;
        history.push(status);
        Proposal::save_status_history(deps.storage, proposal, history)?;
        Proposal::save_status(deps.storage, proposal, Status::Success)?;

        // Trigger the msg
        let proposal_msg = Proposal::msg(deps.storage, proposal)?;
        if let Some(prop_msgs) = proposal_msg {
            for (_i, prop_msg) in prop_msgs.iter().enumerate() {
<<<<<<< HEAD
                let contract = AllowedContract::data(deps.storage, &prop_msg.target)?.contract;
                // TODO: we can use this to setup a non fire and forget setup
=======
                let contract = AllowedContract::data(deps.storage, prop_msg.target)?.contract;
>>>>>>> fb418dc7
                let msg = WasmMsg::Execute {
                    contract_addr: contract.address.into(),
                    code_hash: contract.code_hash,
                    msg: prop_msg.msg.clone(),
                    funds: prop_msg.send.clone(),
                };
                // TODO: set to reply on error where ID is propID + 1
                // TODO: set proposal status to success
                messages.push(SubMsg::new(msg));
            }
        }
    } else {
        return Err(StdError::generic_err("unauthorized"));
    }

    Ok(Response::new()
        .add_submessages(messages)
        .set_data(to_binary(&HandleAnswer::Trigger {
            status: ResponseStatus::Success,
        })?))
}

pub fn try_cancel(
    deps: DepsMut,
    env: Env,
    _info: MessageInfo,
<<<<<<< HEAD
    proposal: Uint128,
) -> StdResult<Response> {
    // Check if passed, and check if current time > cancel time
    let status = Proposal::status(deps.storage, &proposal)?;
=======
    proposal: u32,
) -> StdResult<Response> {
    // Check if passed, and check if current time > cancel time
    let status = Proposal::status(deps.storage, proposal)?;
>>>>>>> fb418dc7
    if let Status::Passed { start: _, end } = status {
        if env.block.time.seconds() < end {
            return Err(StdError::generic_err("unauthorized"));
        }
        let mut history = Proposal::status_history(deps.storage, proposal)?;
        history.push(status);
        Proposal::save_status_history(deps.storage, proposal, history)?;
        Proposal::save_status(deps.storage, proposal, Status::Canceled)?;
    } else {
        return Err(StdError::generic_err("unauthorized"));
    }

    Ok(Response::new().set_data(to_binary(&HandleAnswer::Cancel {
        status: ResponseStatus::Success,
    })?))
}

fn validate_votes(votes: Vote, total_power: Uint128, settings: VoteProfile) -> Status {
    let tally = TalliedVotes::tally(votes);

    let threshold = match settings.threshold {
        Count::Percentage { percent } => total_power.multiply_ratio(percent, Uint128::new(10000)),
        Count::LiteralCount { count } => count,
    };

    let yes_threshold = match settings.yes_threshold {
        Count::Percentage { percent } => {
            (tally.yes + tally.no).multiply_ratio(percent, Uint128::new(10000))
        }
        Count::LiteralCount { count } => count,
    };

    let veto_threshold = match settings.veto_threshold {
        Count::Percentage { percent } => {
            (tally.yes + tally.no).multiply_ratio(percent, Uint128::new(10000))
        }
        Count::LiteralCount { count } => count,
    };

    let new_status: Status;

    if tally.total < threshold {
        new_status = Status::Expired;
    } else if tally.veto >= veto_threshold {
        new_status = Status::Vetoed {
            slash_percent: Uint128::zero(),
        };
    } else if tally.yes < yes_threshold {
        new_status = Status::Rejected;
    } else {
        new_status = Status::Success;
    }

    return new_status;
}

pub fn try_update(
    deps: DepsMut,
    env: Env,
    _info: MessageInfo,
<<<<<<< HEAD
    proposal: Uint128,
=======
    proposal: u32,
>>>>>>> fb418dc7
) -> StdResult<Response> {
    // TODO: see if this can get cleaned up

    let mut history = Proposal::status_history(deps.storage, proposal)?;
    let status = Proposal::status(deps.storage, proposal)?;
    let mut new_status: Status;

    let assembly = Proposal::assembly(deps.storage, proposal)?;
    let profile = Assembly::data(deps.storage, assembly)?.profile;

    // Halt all proposal updates
    assembly_state_valid(deps.storage, assembly)?;

    let mut messages = vec![];

    match status.clone() {
        Status::AssemblyVote { start: _, end } => {
            if end > env.block.time.seconds() {
                return Err(StdError::generic_err("unauthorized"));
            }

            let votes = Proposal::assembly_votes(deps.storage, proposal)?;

            // Total power is equal to the total amount of assembly members
            let total_power =
                Uint128::new(Assembly::data(deps.storage, assembly)?.members.len() as u128);

            // Try to load, if not then assume it was updated after proposal creation but before section end
            let mut vote_conclusion: Status;
            if let Some(settings) = Profile::assembly_voting(deps.storage, profile)? {
                vote_conclusion = validate_votes(votes, total_power, settings);
            } else {
                vote_conclusion = Status::Success
            }

            if let Status::Vetoed { .. } = vote_conclusion {
                // Cant veto an assembly vote
                vote_conclusion = Status::Rejected;
            }

            // Try to load the next steps, if all are none then pass
            if let Status::Success = vote_conclusion {
                if let Some(setting) = Profile::funding(deps.storage, profile)? {
                    vote_conclusion = Status::Funding {
                        amount: Uint128::zero(),
                        start: env.block.time.seconds(),
                        end: env.block.time.seconds() + setting.deadline,
                    }
                } else if let Some(setting) = Profile::public_voting(deps.storage, profile)? {
                    vote_conclusion = Status::Voting {
                        start: env.block.time.seconds(),
                        end: env.block.time.seconds() + setting.deadline,
                    }
                } else {
                    vote_conclusion = Status::Passed {
                        start: env.block.time.seconds(),
                        end: env.block.time.seconds()
                            + Profile::data(deps.storage, profile)?.cancel_deadline,
                    }
                }
            }

            new_status = vote_conclusion;
        }
        Status::Funding { amount, end, .. } => {
            // This helps combat the possibility of the profile changing
            // before another proposal is finished
            if let Some(setting) = Profile::funding(deps.storage, profile)? {
                // Check if deadline or funding limit reached
                if amount >= setting.required {
                    new_status = Status::Passed {
                        start: env.block.time.seconds(),
                        end: env.block.time.seconds()
                            + Profile::data(deps.storage, profile)?.cancel_deadline,
                    }
                } else if end > env.block.time.seconds() {
                    return Err(StdError::generic_err("unauthorized"));
                } else {
                    new_status = Status::Expired;
                }
            } else {
                new_status = Status::Passed {
                    start: env.block.time.seconds(),
                    end: env.block.time.seconds()
                        + Profile::data(deps.storage, profile)?.cancel_deadline,
                }
            }

            if let Status::Passed { .. } = new_status {
                if let Some(setting) = Profile::public_voting(deps.storage, profile)? {
                    new_status = Status::Voting {
                        start: env.block.time.seconds(),
                        end: env.block.time.seconds() + setting.deadline,
                    }
                }
            }
        }
        Status::Voting { start: _, end } => {
            if end > env.block.time.seconds() {
                return Err(StdError::generic_err("unauthorized"));
            }

            let config = Config::load(deps.storage)?;
            let votes = Proposal::public_votes(deps.storage, proposal)?;

            let query: snip20_staking::QueryAnswer = snip20_staking::QueryMsg::TotalStaked {}
                .query(&deps.querier, &config.vote_token.unwrap())?;

            // Get total staking power
            let total_power = match query {
                snip20_staking::QueryAnswer::TotalStaked { tokens, .. } => tokens.into(),
                _ => return Err(StdError::generic_err("Wrong query returned")),
            };

            let mut vote_conclusion: Status;

            if let Some(settings) = Profile::public_voting(deps.storage, profile)? {
                vote_conclusion = validate_votes(votes, total_power, settings);
            } else {
                vote_conclusion = Status::Success
            }

            if let Status::Vetoed { .. } = vote_conclusion {
                // Send the funding amount to the treasury
                if let Some(profile) = Profile::funding(deps.storage, profile)? {
                    // Look for the history and find funding
                    for s in history.iter() {
                        // Check if it has funding history
                        if let Status::Funding { amount, .. } = s {
                            let loss = profile.veto_deposit_loss.clone();
                            vote_conclusion = Status::Vetoed {
                                slash_percent: loss,
                            };

                            let send_amount = amount.multiply_ratio(100000u128, loss);
                            if send_amount != Uint128::zero() {
                                let config = Config::load(deps.storage)?;
                                // Update slash amount
                                messages.push(send_msg(
                                    config.treasury.into(),
                                    Uint128::new(send_amount.u128()),
                                    None,
                                    None,
                                    None,
                                    &config.funding_token.unwrap(),
                                )?);
                            }
                            break;
                        }
                    }
                }
            } else if let Status::Success = vote_conclusion {
                vote_conclusion = Status::Passed {
                    start: env.block.time.seconds(),
                    end: env.block.time.seconds()
                        + Profile::data(deps.storage, profile)?.cancel_deadline,
                }
            }

            new_status = vote_conclusion;
        }
        _ => return Err(StdError::generic_err("Cant update")),
    }

    // Add old status to history
    history.push(status);
    Proposal::save_status_history(deps.storage, proposal, history)?;
    // Save new status
    Proposal::save_status(deps.storage, proposal, new_status.clone())?;

    Ok(Response::new().set_data(to_binary(&HandleAnswer::Update {
        status: ResponseStatus::Success,
    })?))
}

pub fn try_receive_funding(
    deps: DepsMut,
    env: Env,
    info: MessageInfo,
    _sender: Addr,
    from: Addr,
    amount: Uint128,
    msg: Option<Binary>,
    _memo: Option<String>,
) -> StdResult<Response> {
    // Check if sent token is the funding token
    let funding_token: Contract;
    if let Some(token) = Config::load(deps.storage)?.funding_token {
        funding_token = token.clone();
        if info.sender != token.address {
            return Err(StdError::generic_err("Must be the set funding token"));
        }
    } else {
        return Err(StdError::generic_err("Funding token not set"));
    }

    // Check if msg contains the proposal information
    let proposal: u32;
    if let Some(msg) = msg {
        proposal = from_binary(&msg)?;
    } else {
        return Err(StdError::generic_err("Msg must be set"));
    }

    // Check if proposal is in funding stage
    let mut return_amount = Uint128::zero();

    let status = Proposal::status(deps.storage, proposal)?;
    if let Status::Funding {
        amount: funded,
        start,
        end,
    } = status
    {
        // Check if proposal funding stage is set or funding limit already set
        if env.block.time.seconds() >= end {
            return Err(StdError::generic_err("Funding time limit reached"));
        }

        let mut new_fund = amount + funded;

        let assembly = Proposal::assembly(deps.storage, proposal)?;

        // Validate that this action is possible
        assembly_state_valid(deps.storage, assembly)?;

        let profile = Assembly::data(deps.storage, assembly)?.profile;
        if let Some(funding_profile) = Profile::funding(deps.storage, profile)? {
            if funding_profile.required == funded {
                return Err(StdError::generic_err("Already funded"));
            }

            if funding_profile.required < new_fund {
                return_amount = new_fund.checked_sub(funding_profile.required)?;
                new_fund = funding_profile.required;
            }
        } else {
            return Err(StdError::generic_err("Funding profile setting was removed"));
        }

        // Store the funder information and update the current funding data
        Proposal::save_status(deps.storage, proposal, Status::Funding {
            amount: new_fund,
            start,
            end,
        })?;

        // Either add or update funder
        let mut funder_amount = amount.checked_sub(return_amount)?;
        let mut funders = Proposal::funders(deps.storage, proposal)?;
        if funders.contains(&from) {
            funder_amount += Proposal::funding(deps.storage, proposal, &from)?.amount;
        } else {
            funders.push(from.clone());
            Proposal::save_funders(deps.storage, proposal, funders)?;
        }
        Proposal::save_funding(deps.storage, proposal, &from, Funding {
            amount: funder_amount,
            claimed: false,
        })?;

        // Add funding info to cross search
        UserID::add_funding(deps.storage, from.clone(), proposal.clone())?;
    } else {
        return Err(StdError::generic_err("Not in funding status"));
    }

    let mut messages = vec![];
    if return_amount != Uint128::zero() {
        messages.push(send_msg(
            from.into(),
            return_amount.into(),
            None,
            None,
            None,
            &funding_token,
        )?);
    }

    Ok(Response::new().set_data(to_binary(&HandleAnswer::Receive {
        status: ResponseStatus::Success,
    })?))
}

pub fn try_claim_funding(
    deps: DepsMut,
    _env: Env,
    info: MessageInfo,
    id: u32,
) -> StdResult<Response> {
    let reduction = match Proposal::status(deps.storage, id)? {
        Status::AssemblyVote { .. } | Status::Funding { .. } | Status::Voting { .. } => {
            return Err(StdError::generic_err("Cannot claim funding"));
        }
        Status::Vetoed { slash_percent } => slash_percent,
        _ => Uint128::zero(),
    };

    let funding = Proposal::funding(deps.storage, id, &info.sender)?;

    if funding.claimed {
        return Err(StdError::generic_err("Funding already claimed"));
    }

    let return_amount = funding.amount.checked_sub(
        funding
            .amount
            .multiply_ratio(reduction, Uint128::new(10000)),
    )?;

    if return_amount == Uint128::zero() {
        return Err(StdError::generic_err("Nothing to claim"));
    }

    let funding_token = match Config::load(deps.storage)?.funding_token {
        None => return Err(StdError::generic_err("No funding token set")),
        Some(token) => token,
    };

    Ok(Response::new()
        .add_message(send_msg(
            info.sender.into(),
            return_amount.into(),
            None,
            None,
            None,
            &funding_token,
        )?)
        .set_data(to_binary(&HandleAnswer::ClaimFunding {
            status: ResponseStatus::Success,
        })?))
}

pub fn try_receive_vote(
    deps: DepsMut,
    env: Env,
    info: MessageInfo,
    sender: Addr,
    msg: Option<Binary>,
    balance: Uint128,
    _memo: Option<String>,
) -> StdResult<Response> {
    if let Some(token) = Config::load(deps.storage)?.vote_token {
        if info.sender != token.address {
            return Err(StdError::generic_err("Must be the set voting token"));
        }
    } else {
        return Err(StdError::generic_err("Voting token not set"));
    }

    let vote: Vote;
    let proposal: u32;
    if let Some(msg) = msg {
        let decoded_msg: ReceiveBalanceMsg = from_binary(&msg)?;
        vote = decoded_msg.vote;
        proposal = decoded_msg.proposal;

        // Verify that total does not exceed balance
        let total_votes = vote.yes.checked_add(
            vote.no
                .checked_add(vote.abstain.checked_add(vote.no_with_veto)?)?,
        )?;

        if total_votes > balance {
            return Err(StdError::generic_err(
                "Total voting is greater than available balance",
            ));
        }
    } else {
        return Err(StdError::generic_err("Msg not set"));
    }

    // Check if proposal in assembly voting
    if let Status::Voting { end, .. } = Proposal::status(deps.storage, proposal)? {
        if end <= env.block.time.seconds() {
            return Err(StdError::generic_err("Voting time has been reached"));
        }
    } else {
        return Err(StdError::generic_err("Not in public vote phase"));
    }

    let mut tally = Proposal::public_votes(deps.storage, proposal)?;

    // Check if user voted
    if let Some(old_vote) = Proposal::public_vote(deps.storage, proposal, &sender)? {
        tally = tally.checked_sub(&old_vote)?;
    }

    Proposal::save_public_vote(deps.storage, proposal, &sender, &vote)?;
    Proposal::save_public_votes(deps.storage, proposal, &tally.checked_add(&vote)?)?;
    UserID::add_vote(deps.storage, sender.clone(), proposal)?;

    Ok(
        Response::new().set_data(to_binary(&HandleAnswer::ReceiveBalance {
            status: ResponseStatus::Success,
        })?),
    )
}<|MERGE_RESOLUTION|>--- conflicted
+++ resolved
@@ -36,11 +36,7 @@
     deps: DepsMut,
     _env: Env,
     _info: MessageInfo,
-<<<<<<< HEAD
-    proposal: Uint128,
-=======
     proposal: u32,
->>>>>>> fb418dc7
 ) -> StdResult<Response> {
     let mut messages = vec![];
 
@@ -55,12 +51,7 @@
         let proposal_msg = Proposal::msg(deps.storage, proposal)?;
         if let Some(prop_msgs) = proposal_msg {
             for (_i, prop_msg) in prop_msgs.iter().enumerate() {
-<<<<<<< HEAD
-                let contract = AllowedContract::data(deps.storage, &prop_msg.target)?.contract;
-                // TODO: we can use this to setup a non fire and forget setup
-=======
                 let contract = AllowedContract::data(deps.storage, prop_msg.target)?.contract;
->>>>>>> fb418dc7
                 let msg = WasmMsg::Execute {
                     contract_addr: contract.address.into(),
                     code_hash: contract.code_hash,
@@ -87,17 +78,10 @@
     deps: DepsMut,
     env: Env,
     _info: MessageInfo,
-<<<<<<< HEAD
-    proposal: Uint128,
-) -> StdResult<Response> {
-    // Check if passed, and check if current time > cancel time
-    let status = Proposal::status(deps.storage, &proposal)?;
-=======
     proposal: u32,
 ) -> StdResult<Response> {
     // Check if passed, and check if current time > cancel time
     let status = Proposal::status(deps.storage, proposal)?;
->>>>>>> fb418dc7
     if let Status::Passed { start: _, end } = status {
         if env.block.time.seconds() < end {
             return Err(StdError::generic_err("unauthorized"));
@@ -158,11 +142,7 @@
     deps: DepsMut,
     env: Env,
     _info: MessageInfo,
-<<<<<<< HEAD
-    proposal: Uint128,
-=======
     proposal: u32,
->>>>>>> fb418dc7
 ) -> StdResult<Response> {
     // TODO: see if this can get cleaned up
 
