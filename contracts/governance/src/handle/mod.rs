use shade_protocol::{
<<<<<<< HEAD
    c_std::{to_binary, Addr, DepsMut, Env, MessageInfo, Response, StdError, StdResult, SubMsg},
=======
    c_std::{
        to_binary,
        Addr,
        DepsMut,
        Env,
        MessageInfo,
        Response,
        StdError,
        StdResult,
        Storage,
        SubMsg,
    },
>>>>>>> fb418dc7
    contract_interfaces::governance::{Config, HandleAnswer, RuntimeState},
    governance::{
        assembly::{Assembly, AssemblyData},
        profile::Profile,
    },
    snip20::helpers::register_receive,
    utils::{asset::Contract, generic_response::ResponseStatus, storage::plus::ItemStorage},
};

pub mod assembly;
pub mod assembly_msg;
pub mod contract;
pub mod migration;
pub mod profile;
pub mod proposal;

/// Checks that state can be updated
pub fn assembly_state_valid(storage: &dyn Storage, assembly: u16) -> StdResult<()> {
    match RuntimeState::load(storage)? {
        RuntimeState::Normal => {}
        RuntimeState::SpecificAssemblies {
            assemblies: committees,
        } => {
            if !committees.contains(&assembly) {
                return Err(StdError::generic_err("unauthorized"));
            }
        }
        RuntimeState::Migrated { .. } => return Err(StdError::generic_err("unauthorized")),
    };

    Ok(())
}

/// Authorizes the assembly, returns assembly data to avoid redundant loading
pub fn authorize_assembly(
    storage: &dyn Storage,
    info: &MessageInfo,
    assembly: u16,
) -> StdResult<AssemblyData> {
    assembly_state_valid(storage, assembly)?;

    let data = Assembly::data(storage, assembly)?;

    // Check that the user is in the non-public assembly
    if data.profile != 0 && !data.members.contains(&info.sender) {
        return Err(StdError::generic_err("unauthorized"));
    };

    // Check if enabled
    if !Profile::data(storage, data.profile)?.enabled {
        return Err(StdError::generic_err("profile disabled"));
    }

    Ok(data)
}

/// Checks that the message sender is self and also not migrated
pub fn authorized(storage: &dyn Storage, env: &Env, info: &MessageInfo) -> StdResult<()> {
    if info.sender != env.contract.address {
        return Err(StdError::generic_err("unauthorized"));
    } else if let RuntimeState::Migrated { .. } = RuntimeState::load(storage)? {
        return Err(StdError::generic_err("unauthorized"));
    }

    Ok(())
}

pub fn try_set_config(
    deps: DepsMut,
    env: Env,
    _info: MessageInfo,
    query_auth: Option<Contract>,
    treasury: Option<Addr>,
    vote_token: Option<Contract>,
    funding_token: Option<Contract>,
) -> StdResult<Response> {
    let mut messages = vec![];
    let mut config = Config::load(deps.storage)?;

    // Vote and funding tokens cannot be set to none after being set
    if let Some(vote_token) = vote_token {
        config.vote_token = Some(vote_token.clone());
        messages.push(SubMsg::new(register_receive(
            env.contract.code_hash.clone(),
            None,
            &vote_token,
        )?));
    }

    if let Some(funding_token) = funding_token {
        config.funding_token = Some(funding_token.clone());
        messages.push(SubMsg::new(register_receive(
            env.contract.code_hash.clone(),
            None,
            &funding_token,
        )?));
    }

    if let Some(treasury) = treasury {
        config.treasury = treasury;
    }

    if let Some(query_auth) = query_auth {
        config.query = query_auth;
    }

    config.save(deps.storage)?;
    Ok(Response::new()
        .set_data(to_binary(&HandleAnswer::SetConfig {
            status: ResponseStatus::Success,
        })?)
        .add_submessages(messages))
}

pub fn try_set_runtime_state(
<<<<<<< HEAD
    _deps: DepsMut,
    _env: Env,
    _info: MessageInfo,
    _state: RuntimeState,
) -> StdResult<Response> {
    todo!();
    /*Ok(
=======
    deps: DepsMut,
    _env: Env,
    _info: MessageInfo,
    state: RuntimeState,
) -> StdResult<Response> {
    if let RuntimeState::Migrated { .. } = state {
        return Err(StdError::generic_err(
            "Cannot explicitly define the state as ",
        ));
    }

    state.save(deps.storage)?;
    Ok(
>>>>>>> fb418dc7
        Response::new().set_data(to_binary(&HandleAnswer::SetRuntimeState {
            status: ResponseStatus::Success,
        })?),
    )*/
}<|MERGE_RESOLUTION|>--- conflicted
+++ resolved
@@ -1,7 +1,4 @@
 use shade_protocol::{
-<<<<<<< HEAD
-    c_std::{to_binary, Addr, DepsMut, Env, MessageInfo, Response, StdError, StdResult, SubMsg},
-=======
     c_std::{
         to_binary,
         Addr,
@@ -14,7 +11,6 @@
         Storage,
         SubMsg,
     },
->>>>>>> fb418dc7
     contract_interfaces::governance::{Config, HandleAnswer, RuntimeState},
     governance::{
         assembly::{Assembly, AssemblyData},
@@ -130,15 +126,6 @@
 }
 
 pub fn try_set_runtime_state(
-<<<<<<< HEAD
-    _deps: DepsMut,
-    _env: Env,
-    _info: MessageInfo,
-    _state: RuntimeState,
-) -> StdResult<Response> {
-    todo!();
-    /*Ok(
-=======
     deps: DepsMut,
     _env: Env,
     _info: MessageInfo,
@@ -152,9 +139,8 @@
 
     state.save(deps.storage)?;
     Ok(
->>>>>>> fb418dc7
         Response::new().set_data(to_binary(&HandleAnswer::SetRuntimeState {
             status: ResponseStatus::Success,
         })?),
-    )*/
+    )
 }