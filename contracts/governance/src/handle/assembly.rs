<<<<<<< HEAD
use shade_protocol::c_std::{MessageInfo, Uint128};
use shade_protocol::c_std::{
    from_binary,
    to_binary,
    Api,
    Binary,
    Coin,
    Env,
    DepsMut,
    Response,
    Addr,
    Querier,
    StdError,
    StdResult,
    Storage,
};
=======
>>>>>>> 44222581
use shade_protocol::{
    c_std::{
        from_binary,
        to_binary,
        Api,
        Binary,
        Env,
        Extern,
        HandleResponse,
        HumanAddr,
        Querier,
        StdError,
        StdResult,
        Storage,
    },
    contract_interfaces::governance::{
        assembly::{Assembly, AssemblyMsg},
        contract::AllowedContract,
        profile::Profile,
        proposal::{Proposal, ProposalMsg, Status},
        stored_id::{UserID, ID},
        vote::Vote,
        HandleAnswer,
        MSG_VARIABLE,
    },
    math_compat::Uint128,
    utils::generic_response::ResponseStatus,
};

pub fn try_assembly_vote(
    deps: DepsMut,
    env: Env,
    info: MessageInfo,
    proposal: Uint128,
    vote: Vote,
) -> StdResult<Response> {
    let sender = info.sender;

    // Check if proposal in assembly voting
    if let Status::AssemblyVote { end, .. } = Proposal::status(deps.storage, &proposal)? {
        if end <= env.block.time.seconds() {
            return Err(StdError::generic_err("Voting time has been reached"));
        }
    } else {
        return Err(StdError::generic_err("Not in assembly vote phase"));
    }
    // Check if user in assembly
    if !Assembly::data(
        deps.storage,
        &Proposal::assembly(deps.storage, &proposal)?,
    )?
    .members
    .contains(&sender)
    {
        return Err(StdError::generic_err("unauthorized"))
    }

    let mut tally = Proposal::assembly_votes(deps.storage, &proposal)?;

    // Assembly votes can only be = 1 uint
    if vote.total_count()? != Uint128::new(1) {
        return Err(StdError::generic_err("Assembly vote can only be one"));
    }

    // Check if user voted
    if let Some(old_vote) = Proposal::assembly_vote(deps.storage, &proposal, &sender)? {
        tally = tally.checked_sub(&old_vote)?;
    }

    Proposal::save_assembly_vote(deps.storage, &proposal, &sender, &vote)?;
    Proposal::save_assembly_votes(deps.storage, &proposal, &tally.checked_add(&vote)?)?;

<<<<<<< HEAD
    Ok(Response::new().set_data(to_binary(&HandleAnswer::AssemblyVote {
=======
    // Save data for user queries
    UserID::add_assembly_vote(&mut deps.storage, sender.clone(), proposal.clone())?;

    Ok(HandleResponse {
        messages: vec![],
        log: vec![],
        data: Some(to_binary(&HandleAnswer::AssemblyVote {
>>>>>>> 44222581
            status: ResponseStatus::Success,
        })?))
}

pub fn try_assembly_proposal(
    deps: DepsMut,
    env: Env,
    info: MessageInfo,
    assembly_id: Uint128,
    title: String,
    metadata: String,
    msgs: Option<Vec<ProposalMsg>>,
) -> StdResult<Response> {
    // Get assembly
    let assembly_data = Assembly::data(deps.storage, &assembly_id)?;

    // Check if public; everyone is allowed
    if assembly_data.profile != Uint128::zero() {
        if !assembly_data.members.contains(&info.sender) {
            return Err(StdError::generic_err("unauthorized"));
        }
    }

    // Get profile
    // Check if assembly is enabled
    let profile = Profile::data(deps.storage, &assembly_data.profile)?;
    if !profile.enabled {
        return Err(StdError::generic_err("Assembly is disabled"));
    }

    let status: Status;

    // Check if assembly voting
    if let Some(vote_settings) = Profile::assembly_voting(deps.storage, &assembly_data.profile)? {
        status = Status::AssemblyVote {
            start: env.block.time.seconds(),
            end: env.block.time.seconds() + vote_settings.deadline,
        }
    }
    // Check if funding
    else if let Some(fund_settings) = Profile::funding(deps.storage, &assembly_data.profile)? {
        status = Status::Funding {
            amount: Uint128::zero(),
            start: env.block.time.seconds(),
            end: env.block.time.seconds() + fund_settings.deadline,
        }
    }
    // Check if token voting
    else if let Some(vote_settings) =
        Profile::public_voting(deps.storage, &assembly_data.profile)?
    {
        status = Status::Voting {
            start: env.block.time.seconds(),
            end: env.block.time.seconds() + vote_settings.deadline,
        }
    }
    // Else push directly to passed
    else {
        status = Status::Passed {
            start: env.block.time.seconds(),
            end: env.block.time.seconds() + profile.cancel_deadline,
        }
    }

    let processed_msgs: Option<Vec<ProposalMsg>>;
    if let Some(msgs) = msgs.clone() {
        let mut new_msgs = vec![];
        for msg in msgs.iter() {
            // Check if msg is allowed in assembly
            let assembly_msg = AssemblyMsg::data(deps.storage, &msg.assembly_msg)?;
            if !assembly_msg.assemblies.contains(&assembly_id) {
                return Err(StdError::generic_err("unauthorized"));
            }

            // Check if msg is allowed in contract
            let contract = AllowedContract::data(deps.storage, &msg.target)?;
            if let Some(assemblies) = contract.assemblies {
                if !assemblies.contains(&msg.target) {
                    return Err(StdError::generic_err("unauthorized"));
                }
            }

            let vars: Vec<String> = from_binary(&msg.msg)?;
            let binary_msg =
                Binary::from(assembly_msg.msg.create_msg(vars, MSG_VARIABLE)?.as_bytes());

            new_msgs.push(ProposalMsg {
                target: msg.target,
                assembly_msg: msg.assembly_msg,
                msg: binary_msg,
                send: msg.send.clone(),
            });
        }
        processed_msgs = Some(new_msgs);
    } else {
        processed_msgs = None;
    }

    let prop = Proposal {
        proposer: info.sender,
        title,
        metadata,
        msgs: processed_msgs,
        assembly: assembly_id,
        assembly_vote_tally: None,
        public_vote_tally: None,
        status,
        status_history: vec![],
        funders: None,
    };

<<<<<<< HEAD
    let prop_id = ID::add_proposal(deps.storage)?;
    prop.save(deps.storage, &prop_id)?;
=======
    prop.save(&mut deps.storage)?;
>>>>>>> 44222581

    Ok(Response::new().set_data(to_binary(&HandleAnswer::AssemblyProposal {
            status: ResponseStatus::Success,
        })?))
}

pub fn try_add_assembly(
    deps: DepsMut,
    env: Env,
    info: MessageInfo,
    name: String,
    metadata: String,
    members: Vec<Addr>,
    profile: Uint128,
) -> StdResult<Response> {
    if info.sender != env.contract.address {
        return Err(StdError::generic_err("unauthorized"));
    }

    let id = ID::add_assembly(deps.storage)?;

    // Check that profile exists
    if profile > ID::profile(deps.storage)? {
        return Err(StdError::generic_err("Profile not found"));
    }

    Assembly {
        name,
        metadata,
        members,
        profile,
    }
    .save(deps.storage, &id)?;

    Ok(Response::new().set_data(to_binary(&HandleAnswer::AddAssembly {
            status: ResponseStatus::Success,
        })?))
}

pub fn try_set_assembly(
    deps: DepsMut,
    env: Env,
    info: MessageInfo,
    id: Uint128,
    name: Option<String>,
    metadata: Option<String>,
    members: Option<Vec<Addr>>,
    profile: Option<Uint128>,
) -> StdResult<Response> {
    if info.sender != env.contract.address {
        return Err(StdError::generic_err("unauthorized"));
    }

    let mut assembly = match Assembly::may_load(deps.storage, &id)? {
        None => return Err(StdError::generic_err("Assembly not found")),
        Some(c) => c,
    };

    if let Some(name) = name {
        assembly.name = name;
    }

    if let Some(metadata) = metadata {
        assembly.metadata = metadata
    }

    if let Some(members) = members {
        assembly.members = members
    }

    if let Some(profile) = profile {
        // Check that profile exists
        if profile > ID::profile(deps.storage)? {
            return Err(StdError::generic_err("Profile not found"));
        }
        assembly.profile = profile
    }

    assembly.save(deps.storage, &id)?;

    Ok(Response::new().set_data(to_binary(&HandleAnswer::SetAssembly {
            status: ResponseStatus::Success,
        })?))
}<|MERGE_RESOLUTION|>--- conflicted
+++ resolved
@@ -1,4 +1,3 @@
-<<<<<<< HEAD
 use shade_protocol::c_std::{MessageInfo, Uint128};
 use shade_protocol::c_std::{
     from_binary,
@@ -15,23 +14,7 @@
     StdResult,
     Storage,
 };
-=======
->>>>>>> 44222581
 use shade_protocol::{
-    c_std::{
-        from_binary,
-        to_binary,
-        Api,
-        Binary,
-        Env,
-        Extern,
-        HandleResponse,
-        HumanAddr,
-        Querier,
-        StdError,
-        StdResult,
-        Storage,
-    },
     contract_interfaces::governance::{
         assembly::{Assembly, AssemblyMsg},
         contract::AllowedContract,
@@ -42,8 +25,7 @@
         HandleAnswer,
         MSG_VARIABLE,
     },
-    math_compat::Uint128,
-    utils::generic_response::ResponseStatus,
+    utils::{generic_response::ResponseStatus, storage::default::BucketStorage},
 };
 
 pub fn try_assembly_vote(
@@ -89,17 +71,10 @@
     Proposal::save_assembly_vote(deps.storage, &proposal, &sender, &vote)?;
     Proposal::save_assembly_votes(deps.storage, &proposal, &tally.checked_add(&vote)?)?;
 
-<<<<<<< HEAD
-    Ok(Response::new().set_data(to_binary(&HandleAnswer::AssemblyVote {
-=======
     // Save data for user queries
     UserID::add_assembly_vote(&mut deps.storage, sender.clone(), proposal.clone())?;
 
-    Ok(HandleResponse {
-        messages: vec![],
-        log: vec![],
-        data: Some(to_binary(&HandleAnswer::AssemblyVote {
->>>>>>> 44222581
+    Ok(Response::new().set_data(to_binary(&HandleAnswer::AssemblyVote {
             status: ResponseStatus::Success,
         })?))
 }
@@ -211,12 +186,7 @@
         funders: None,
     };
 
-<<<<<<< HEAD
-    let prop_id = ID::add_proposal(deps.storage)?;
-    prop.save(deps.storage, &prop_id)?;
-=======
     prop.save(&mut deps.storage)?;
->>>>>>> 44222581
 
     Ok(Response::new().set_data(to_binary(&HandleAnswer::AssemblyProposal {
             status: ResponseStatus::Success,
