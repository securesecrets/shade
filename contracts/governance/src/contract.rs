use crate::{
    handle::{
        assembly::{try_add_assembly, try_assembly_proposal, try_assembly_vote, try_set_assembly},
        assembly_msg::{
            try_add_assembly_msg,
            try_add_assembly_msg_assemblies,
            try_set_assembly_msg,
        },
        authorized,
        contract::{try_add_contract, try_add_contract_assemblies, try_set_contract},
        migration::{try_migrate, try_migrate_data, try_receive_migration_data},
        profile::{try_add_profile, try_set_profile},
        proposal::{
            try_cancel,
            try_claim_funding,
            try_receive_funding,
            try_receive_vote,
            try_trigger,
            try_update,
        },
        try_set_config,
        try_set_runtime_state,
    },
    query,
};
use shade_protocol::{
    c_std::{
        shd_entry_point,
        to_binary,
        Addr,
        Binary,
        Deps,
        DepsMut,
        Env,
        MessageInfo,
<<<<<<< HEAD
=======
        Reply,
>>>>>>> fb418dc7
        Response,
        StdError,
        StdResult,
        SubMsg,
    },
    contract_interfaces::governance::{
        assembly::{Assembly, AssemblyMsg},
        contract::AllowedContract,
        stored_id::ID,
        Config,
        ExecuteMsg,
        InstantiateMsg,
        QueryMsg,
        MSG_VARIABLE,
    },
<<<<<<< HEAD
    governance::{AuthQuery, QueryData},
=======
    governance::{AuthQuery, QueryData, RuntimeState},
>>>>>>> fb418dc7
    query_auth::helpers::{authenticate_permit, authenticate_vk, PermitAuthentication},
    snip20::helpers::register_receive,
    utils::{
        asset::Contract,
        flexible_msg::FlexibleMsg,
        pad_handle_result,
        pad_query_result,
<<<<<<< HEAD
        storage::default::SingletonStorage,
=======
        storage::plus::ItemStorage,
>>>>>>> fb418dc7
    },
};

// Used to pad up responses for better privacy.
pub const RESPONSE_BLOCK_SIZE: usize = 256;

#[shd_entry_point]
pub fn instantiate(
    deps: DepsMut,
    env: Env,
    _info: MessageInfo,
    msg: InstantiateMsg,
) -> StdResult<Response> {
    let self_contract = Contract {
        address: env.contract.address,
        code_hash: env.contract.code_hash.clone(),
    };

    let migrated_from: Option<Contract>;

    if let Some(migrator) = msg.migrator {
        ID::set_assembly(deps.storage, migrator.assembly)?;
        ID::set_profile(deps.storage, migrator.profile)?;
        ID::set_assembly_msg(deps.storage, migrator.assembly_msg)?;
        ID::set_contract(deps.storage, migrator.contract)?;
        migrated_from = Some(migrator.source);
    } else {
        // Setups IDs
        ID::set_assembly(deps.storage, 1)?;
        ID::set_profile(deps.storage, 1)?;
        ID::set_assembly_msg(deps.storage, 0)?;
        ID::set_contract(deps.storage, 0)?;
        migrated_from = None;
    }

    // Setup config
    Config {
        query: msg.query_auth,
        treasury: msg.treasury,
        vote_token: msg.vote_token.clone(),
        funding_token: msg.funding_token.clone(),
        migrated_from,
        migrated_to: None,
    }
    .save(deps.storage)?;

    let mut messages = vec![];
    if let Some(vote_token) = msg.vote_token.clone() {
        messages.push(SubMsg::new(register_receive(
            env.contract.code_hash.clone(),
            None,
            &vote_token,
        )?));
    }
    if let Some(funding_token) = msg.funding_token.clone() {
        messages.push(SubMsg::new(register_receive(
            env.contract.code_hash.clone(),
            None,
            &funding_token,
        )?));
    }

    // Only initialize the data if not migrating
    if let Some(assemblies) = msg.assemblies {
        // Setup public profile
        assemblies.public_profile.save(deps.storage, 0)?;

        if assemblies.public_profile.funding.is_some() {
            if msg.funding_token.is_none() {
                return Err(StdError::generic_err("Funding token must be set"));
            }
        }

        if assemblies.public_profile.token.is_some() {
            if msg.vote_token.is_none() {
                return Err(StdError::generic_err("Voting token must be set"));
            }
        }

        // Setup public assembly
        Assembly {
            name: "public".to_string(),
            metadata: "All inclusive assembly, acts like traditional governance".to_string(),
            members: vec![],
            profile: 0,
        }
        .save(deps.storage, 0)?;

        // Setup admin profile
        assemblies.admin_profile.save(deps.storage, 1)?;

        if assemblies.admin_profile.funding.is_some() {
            if msg.funding_token.is_none() {
                return Err(StdError::generic_err("Funding token must be set"));
            }
        }

        if assemblies.admin_profile.token.is_some() {
            if msg.vote_token.is_none() {
                return Err(StdError::generic_err("Voting token must be set"));
            }
        }

        // Setup admin assembly
        Assembly {
            name: "admin".to_string(),
            metadata: "Assembly of DAO admins.".to_string(),
            members: assemblies.admin_members,
            profile: 1,
        }
        .save(deps.storage, 1)?;

        // Setup generic command
        AssemblyMsg {
            name: "blank message".to_string(),
            assemblies: vec![0, 1],
            msg: FlexibleMsg {
                msg: MSG_VARIABLE.to_string(),
                arguments: 1,
            },
        }
        .save(deps.storage, 0)?;

        // Setup self contract
        AllowedContract {
            name: "Governance".to_string(),
            metadata: "Current governance contract, this one".to_string(),
            assemblies: None,
            contract: self_contract.clone(),
        }
        .save(deps.storage, 0)?;
    }

    // Set runtime
    RuntimeState::Normal.save(deps.storage)?;

    Ok(Response::new()
        .add_submessages(messages)
        .add_attributes(vec![
            (ADDRESS_ATTRIBUTE, self_contract.address.to_string()),
            (CODE_HASH_ATTRIBUTE, self_contract.code_hash),
        ]))
}

#[shd_entry_point]
pub fn execute(deps: DepsMut, env: Env, info: MessageInfo, msg: ExecuteMsg) -> StdResult<Response> {
    match msg {
        ExecuteMsg::Trigger { .. } // Will be deprecated
        | ExecuteMsg::Cancel { .. } // Will also be deprecated
        | ExecuteMsg::Update { .. } // Gets halted 
        | ExecuteMsg::Receive { .. } // Gets halted
        | ExecuteMsg::ClaimFunding { .. } // Gets halted
        | ExecuteMsg::AssemblyVote { .. } // Gets halted
        | ExecuteMsg::ReceiveBalance { .. } // Gets halted
        | ExecuteMsg::AssemblyProposal { .. } // Gets halted with special permissions
        | ExecuteMsg::MigrateData { .. }
        | ExecuteMsg::ReceiveMigrationData { .. } => {}
        // Only callable by itself
        _ => authorized(deps.storage, &env, &info)?,
    }

    pad_handle_result(
        match msg {
            // State setups
            ExecuteMsg::SetConfig {
                query_auth,
                treasury,
                vote_token,
                funding_token,
                ..
            } => try_set_config(
                deps,
                env,
                info,
                query_auth,
                treasury,
                vote_token,
                funding_token,
            ),

            ExecuteMsg::SetRuntimeState { state, .. } => {
                try_set_runtime_state(deps, env, info, state)
            }

            // Proposals
            ExecuteMsg::Trigger { proposal, .. } => try_trigger(deps, env, info, proposal),
            ExecuteMsg::Cancel { proposal, .. } => try_cancel(deps, env, info, proposal),
            ExecuteMsg::Update { proposal, .. } => try_update(deps, env, info, proposal),
            ExecuteMsg::Receive {
                sender,
                from,
                amount,
                msg,
                memo,
                ..
            } => try_receive_funding(deps, env, info, sender, from, amount, msg, memo),
            ExecuteMsg::ClaimFunding { id } => try_claim_funding(deps, env, info, id),

            ExecuteMsg::ReceiveBalance {
                sender,
                msg,
                balance,
                memo,
            } => try_receive_vote(deps, env, info, sender, msg, balance, memo),

            // Assemblies
            ExecuteMsg::AssemblyVote { proposal, vote, .. } => {
                try_assembly_vote(deps, env, info, proposal, vote)
            }

            ExecuteMsg::AssemblyProposal {
                assembly,
                title,
                metadata,
                msgs,
                ..
            } => try_assembly_proposal(deps, env, info, assembly, title, metadata, msgs),

            ExecuteMsg::AddAssembly {
                name,
                metadata,
                members,
                profile,
                ..
            } => try_add_assembly(deps, env, info, name, metadata, members, profile),

            ExecuteMsg::SetAssembly {
                id,
                name,
                metadata,
                members,
                profile,
                ..
            } => try_set_assembly(deps, env, info, id, name, metadata, members, profile),

            // Assembly Msgs
            ExecuteMsg::AddAssemblyMsg {
                name,
                msg,
                assemblies,
                ..
            } => try_add_assembly_msg(deps, env, info, name, msg, assemblies),

            ExecuteMsg::SetAssemblyMsg {
                id,
                name,
                msg,
                assemblies,
                ..
            } => try_set_assembly_msg(deps, env, info, id, name, msg, assemblies),

            ExecuteMsg::AddAssemblyMsgAssemblies { id, assemblies } => {
                try_add_assembly_msg_assemblies(deps, env, info, id, assemblies)
            }

            // Profiles
            ExecuteMsg::AddProfile { profile, .. } => try_add_profile(deps, env, info, profile),

            ExecuteMsg::SetProfile { id, profile, .. } => {
                try_set_profile(deps, env, info, id, profile)
            }

            // Contracts
            ExecuteMsg::AddContract {
                name,
                metadata,
                contract,
                assemblies,
                ..
            } => try_add_contract(deps, env, info, name, metadata, contract, assemblies),

            ExecuteMsg::SetContract {
                id,
                name,
                metadata,
                contract,
                disable_assemblies,
                assemblies,
                ..
            } => try_set_contract(
                deps,
                env,
                info,
                id,
                name,
                metadata,
                contract,
                disable_assemblies,
                assemblies,
            ),

            ExecuteMsg::AddContractAssemblies { id, assemblies } => {
                try_add_contract_assemblies(deps, env, info, id, assemblies)
            }

            // Migration
            ExecuteMsg::Migrate {
                id,
                label,
                code_hash,
            } => try_migrate(deps, env, info, id, label, code_hash),

            ExecuteMsg::MigrateData { data, total } => {
                try_migrate_data(deps, env, info, data, total)
            }

            ExecuteMsg::ReceiveMigrationData { data } => {
                try_receive_migration_data(deps, env, info, data)
            }
        },
        RESPONSE_BLOCK_SIZE,
    )
}

#[shd_entry_point]
pub fn query(deps: Deps, _env: Env, msg: QueryMsg) -> StdResult<Binary> {
    pad_query_result(
        match msg {
            QueryMsg::TotalProposals {} => to_binary(&query::total_proposals(deps)?),

            QueryMsg::Proposals { start, end } => to_binary(&query::proposals(deps, start, end)?),

            QueryMsg::TotalAssemblies {} => to_binary(&query::total_assemblies(deps)?),

            QueryMsg::Assemblies { start, end } => to_binary(&query::assemblies(deps, start, end)?),

            QueryMsg::TotalAssemblyMsgs {} => to_binary(&query::total_assembly_msgs(deps)?),

            QueryMsg::AssemblyMsgs { start, end } => {
                to_binary(&query::assembly_msgs(deps, start, end)?)
            }

            QueryMsg::TotalProfiles {} => to_binary(&query::total_profiles(deps)?),

            QueryMsg::Profiles { start, end } => to_binary(&query::profiles(deps, start, end)?),

            QueryMsg::TotalContracts {} => to_binary(&query::total_contracts(deps)?),

            QueryMsg::Contracts { start, end } => to_binary(&query::contracts(deps, start, end)?),

            QueryMsg::Config {} => to_binary(&query::config(deps)?),

            QueryMsg::WithVK { user, key, query } => {
                // Query VK info
                let authenticator = Config::load(deps.storage)?.query;
                if !authenticate_vk(user.clone(), key, &deps.querier, &authenticator)? {
                    return Err(StdError::generic_err("Unauthorized"));
                }

                auth_queries(deps, query, user)
            }

            QueryMsg::WithPermit { permit, query } => {
                // Query Permit info
                let authenticator = Config::load(deps.storage)?.query;
                let res: PermitAuthentication<QueryData> =
                    authenticate_permit(permit, &deps.querier, authenticator)?;

                if res.revoked {
                    return Err(StdError::generic_err("Unauthorized"));
                }

                auth_queries(deps, query, res.sender)
            }
        },
        RESPONSE_BLOCK_SIZE,
    )
}

pub fn auth_queries(deps: Deps, msg: AuthQuery, user: Addr) -> StdResult<Binary> {
    to_binary(&match msg {
        AuthQuery::Proposals { pagination } => query::user_proposals(deps, user, pagination)?,
        AuthQuery::AssemblyVotes { pagination } => {
            query::user_assembly_votes(deps, user, pagination)?
        }
        AuthQuery::Funding { pagination } => query::user_funding(deps, user, pagination)?,
        AuthQuery::Votes { pagination } => query::user_votes(deps, user, pagination)?,
    })
}

const MIGRATION_REPLY: u64 = 0;
// const PROPOSAL_REPLY: u64 = 1;
const ADDRESS_ATTRIBUTE: &str = "instantiated-address";
const CODE_HASH_ATTRIBUTE: &str = "instantiated-code-hash";
#[shd_entry_point]
pub fn reply(deps: DepsMut, _env: Env, msg: Reply) -> StdResult<Response> {
    match msg.id {
        MIGRATION_REPLY => {
            // Get the returned address and code_hash
            let res = msg.result.unwrap();
            let wasm = res
                .events
                .iter()
                .find(|event| event.ty == "wasm")
                .ok_or_else(|| StdError::generic_err("No wasm event found"))?;
            let address = deps.api.addr_validate(
                &wasm
                    .attributes
                    .iter()
                    .find(|attribute| attribute.key == ADDRESS_ATTRIBUTE)
                    .ok_or_else(|| StdError::generic_err("No address found for instantiation"))?
                    .value,
            )?;
            let code_hash = &wasm
                .attributes
                .iter()
                .find(|attribute| attribute.key == CODE_HASH_ATTRIBUTE)
                .ok_or_else(|| StdError::generic_err("No code-hash found for instantiation"))?
                .value;

            let mut config = Config::load(deps.storage)?;
            config.migrated_to = Some(Contract {
                address,
                code_hash: code_hash.to_string(),
            });
            config.save(deps.storage)?;
        }
        // TODO: on receiving a response, subtract 1 and update that proposals status to failed
        _ => return Err(StdError::generic_err("Reply ID not recognized")),
    }

    Ok(Response::new())
}<|MERGE_RESOLUTION|>--- conflicted
+++ resolved
@@ -33,10 +33,7 @@
         DepsMut,
         Env,
         MessageInfo,
-<<<<<<< HEAD
-=======
         Reply,
->>>>>>> fb418dc7
         Response,
         StdError,
         StdResult,
@@ -52,11 +49,7 @@
         QueryMsg,
         MSG_VARIABLE,
     },
-<<<<<<< HEAD
-    governance::{AuthQuery, QueryData},
-=======
     governance::{AuthQuery, QueryData, RuntimeState},
->>>>>>> fb418dc7
     query_auth::helpers::{authenticate_permit, authenticate_vk, PermitAuthentication},
     snip20::helpers::register_receive,
     utils::{
@@ -64,11 +57,7 @@
         flexible_msg::FlexibleMsg,
         pad_handle_result,
         pad_query_result,
-<<<<<<< HEAD
-        storage::default::SingletonStorage,
-=======
         storage::plus::ItemStorage,
->>>>>>> fb418dc7
     },
 };
 
