--- conflicted
+++ resolved
@@ -1,10 +1,5 @@
-<<<<<<< HEAD
-use cosmwasm_math_compat::Uint128;
-use cosmwasm_std::{Api, Extern, HumanAddr, Querier, StdError, StdResult, Storage};
-=======
 use shade_protocol::math_compat::Uint128;
-use shade_protocol::c_std::{Api, Extern, Querier, StdError, StdResult, Storage};
->>>>>>> 26a87e61
+use shade_protocol::c_std::{Api, Extern, HumanAddr, Querier, StdError, StdResult, Storage};
 use shade_protocol::{
     contract_interfaces::governance::{
         assembly::{Assembly, AssemblyMsg},
