--- conflicted
+++ resolved
@@ -1,9 +1,5 @@
 use shade_protocol::{
-<<<<<<< HEAD
-    c_std::{Addr, Deps, StdError, StdResult, Uint128},
-=======
     c_std::{Addr, Deps, StdError, StdResult},
->>>>>>> fb418dc7
     contract_interfaces::governance::{
         assembly::{Assembly, AssemblyMsg},
         contract::AllowedContract,
