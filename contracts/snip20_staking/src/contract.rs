--- conflicted
+++ resolved
@@ -1,90 +1,6 @@
-use crate::{
-    batch,
-    distributors,
-    distributors::{
-        get_distributor,
-        try_add_distributors,
-        try_set_distributors,
-        try_set_distributors_status,
-    },
-    expose_balance::{try_expose_balance, try_expose_balance_with_cooldown},
-    msg::{
-        space_pad,
-        status_level_to_u8,
-        ContractStatusLevel,
-        HandleAnswer,
-        HandleMsg,
-        InitMsg,
-        QueryAnswer,
-        QueryMsg,
-        QueryWithPermit,
-        ResponseStatus::Success,
-    },
-    rand::sha_256,
-    receiver::Snip20ReceiveMsg,
-    stake::{
-        claim_rewards,
-        remove_from_cooldown,
-        shares_per_token,
-        try_claim_rewards,
-        try_claim_unbond,
-        try_receive,
-        try_stake_rewards,
-        try_unbond,
-        try_update_stake_config,
-    },
-    stake_queries,
-    state::{
-        get_receiver_hash,
-        read_allowance,
-        read_viewing_key,
-        set_receiver_hash,
-        write_allowance,
-        write_viewing_key,
-        Balances,
-        Config,
-        Constants,
-        ReadonlyBalances,
-        ReadonlyConfig,
-    },
-    state_staking::{
-        DailyUnbondingQueue,
-        Distributors,
-        DistributorsEnabled,
-        TotalShares,
-        TotalTokens,
-        TotalUnbonding,
-        UnsentStakedTokens,
-        UserCooldown,
-        UserShares,
-    },
-    transaction_history::{get_transfers, get_txs, store_claim_reward, store_mint, store_transfer},
-    viewing_key::{ViewingKey, VIEWING_KEY_SIZE},
-};
 /// This contract implements SNIP-20 standard:
 /// https://github.com/SecretFoundation/SNIPs/blob/master/SNIP-20.md
 use cosmwasm_std::{
-<<<<<<< HEAD
-    from_binary,
-    log,
-    to_binary,
-    Api,
-    Binary,
-    CanonicalAddr,
-    CosmosMsg,
-    Env,
-    Extern,
-    HandleResponse,
-    HumanAddr,
-    InitResponse,
-    Querier,
-    QueryResult,
-    ReadonlyStorage,
-    StdError,
-    StdResult,
-    Storage,
-    Uint128,
-=======
     from_binary, log, to_binary, Api, Binary, CanonicalAddr, CosmosMsg, Env, Extern,
     HandleResponse, HumanAddr, InitResponse, Querier, QueryResult, ReadonlyStorage, StdError,
     StdResult, Storage,
@@ -107,21 +23,14 @@
 use crate::state::{
     get_receiver_hash, read_allowance, read_viewing_key, set_receiver_hash, write_allowance,
     write_viewing_key, Balances, Config, Constants, ReadonlyBalances, ReadonlyConfig,
->>>>>>> 4a131c7f
 };
-use secret_toolkit::{
-    permit::{validate, Permission, Permit, RevokedPermits},
-    snip20::{register_receive_msg, send_msg, token_info_query},
+use crate::state_staking::{
+    DailyUnbondingQueue, Distributors, DistributorsEnabled, TotalShares, TotalTokens,
+    TotalUnbonding, UnsentStakedTokens, UserCooldown, UserShares,
 };
-use shade_protocol::{
-    contract_interfaces::staking::snip20_staking::{
-        stake::{Cooldown, StakeConfig, VecQueue},
-        ReceiveType,
-    },
-    utils::storage::default::{BucketStorage, SingletonStorage},
+use crate::transaction_history::{
+    get_transfers, get_txs, store_claim_reward, store_mint, store_transfer,
 };
-<<<<<<< HEAD
-=======
 use crate::viewing_key::{ViewingKey, VIEWING_KEY_SIZE};
 use crate::{batch, distributors, stake_queries};
 use secret_toolkit::permit::{validate, Permission, Permit, RevokedPermits};
@@ -130,7 +39,6 @@
 use shade_protocol::snip20_staking::stake::{Cooldown, StakeConfig, VecQueue};
 use shade_protocol::snip20_staking::ReceiveType;
 use shade_protocol::utils::storage::default::{BucketStorage, SingletonStorage};
->>>>>>> 4a131c7f
 
 /// We make sure that responses from `handle` are padded to a multiple of this size.
 pub const RESPONSE_BLOCK_SIZE: usize = 256;
@@ -529,9 +437,7 @@
             if account != owner && account != spender {
                 return Err(StdError::generic_err(format!(
                     "Cannot query allowance. Requires permit for either owner {:?} or spender {:?}, got permit for {:?}",
-                    owner.as_str(),
-                    spender.as_str(),
-                    account.as_str()
+                    owner.as_str(), spender.as_str(), account.as_str()
                 )));
             }
 
@@ -1628,22 +1534,6 @@
 #[cfg(test)]
 mod staking_tests {
     use super::*;
-<<<<<<< HEAD
-    use crate::msg::{InitConfig, ResponseStatus};
-    use cosmwasm_std::{
-        from_binary,
-        testing::*,
-        BlockInfo,
-        ContractInfo,
-        MessageInfo,
-        QueryResponse,
-        WasmMsg,
-    };
-    use shade_protocol::{
-        contract_interfaces::staking::snip20_staking::ReceiveType,
-        utils::asset::Contract,
-    };
-=======
     use crate::msg::InitConfig;
     use crate::msg::ResponseStatus;
     use cosmwasm_std::testing::*;
@@ -1651,7 +1541,6 @@
     use shade_protocol::snip20_staking::ReceiveType;
     use shade_protocol::utils::asset::Contract;
     use cosmwasm_math_compat::Uint256;
->>>>>>> 4a131c7f
     use std::any::Any;
 
     fn init_helper_staking() -> (
@@ -3079,22 +2968,14 @@
 #[cfg(test)]
 mod snip20_tests {
     use super::*;
-    use crate::msg::{InitConfig, ResponseStatus};
-    use cosmwasm_std::{
-        from_binary,
-        testing::*,
-        BlockInfo,
-        Coin,
-        ContractInfo,
-        MessageInfo,
-        QueryResponse,
-        WasmMsg,
-    };
-    use shade_protocol::{
-        contract_interfaces::staking::snip20_staking::ReceiveType,
-        utils::asset::Contract,
-    };
+    use crate::msg::InitConfig;
+    use crate::msg::ResponseStatus;
+    use cosmwasm_std::testing::*;
+    use cosmwasm_std::{from_binary, BlockInfo, ContractInfo, MessageInfo, QueryResponse, WasmMsg};
+    use shade_protocol::snip20_staking::ReceiveType;
+    use shade_protocol::utils::asset::Contract;
     use std::any::Any;
+    use cosmwasm_std::Coin;
 
     // Helper functions
     #[derive(Clone)]
@@ -3177,12 +3058,6 @@
         StdResult<InitResponse>,
         Extern<MockStorage, MockApi, MockQuerier>,
     ) {
-<<<<<<< HEAD
-        let mut deps = mock_dependencies(20, &[Coin {
-            denom: "uscrt".to_string(),
-            amount: Uint128(contract_bal),
-        }]);
-=======
         let mut deps = mock_dependencies(
             20,
             &[Coin {
@@ -3190,7 +3065,6 @@
                 amount: Uint128::new(contract_bal).into(),
             }],
         );
->>>>>>> 4a131c7f
 
         let env = mock_env("instantiator", &[]);
         let init_config: InitConfig = from_binary(&Binary::from(
@@ -3541,24 +3415,6 @@
         let handle_result = handle(&mut deps, mock_env("bob", &[]), handle_msg);
         let result = handle_result.unwrap();
         assert!(ensure_success(result.clone()));
-<<<<<<< HEAD
-        assert!(
-            result.messages.contains(&CosmosMsg::Wasm(WasmMsg::Execute {
-                contract_addr: HumanAddr("contract".to_string()),
-                callback_code_hash: "this_is_a_hash_of_a_code".to_string(),
-                msg: Snip20ReceiveMsg::new(
-                    HumanAddr("bob".to_string()),
-                    HumanAddr("bob".to_string()),
-                    Uint128(100),
-                    Some("my memo".to_string()),
-                    Some(to_binary("hey hey you you").unwrap())
-                )
-                .into_binary()
-                .unwrap(),
-                send: vec![]
-            }))
-        );
-=======
         assert!(result.messages.contains(&CosmosMsg::Wasm(WasmMsg::Execute {
             contract_addr: HumanAddr("contract".to_string()),
             callback_code_hash: "this_is_a_hash_of_a_code".to_string(),
@@ -3573,7 +3429,6 @@
             .unwrap(),
             send: vec![]
         })));
->>>>>>> 4a131c7f
     }
 
     #[test]
@@ -3901,13 +3756,11 @@
             "handle() failed: {}",
             handle_result.err().unwrap()
         );
-        assert!(
-            handle_result.unwrap().messages.contains(
-                &snip20_msg
-                    .into_cosmos_msg("lolz".to_string(), HumanAddr("contract".to_string()))
-                    .unwrap()
-            )
-        );
+        assert!(handle_result.unwrap().messages.contains(
+            &snip20_msg
+                .into_cosmos_msg("lolz".to_string(), HumanAddr("contract".to_string()))
+                .unwrap()
+        ));
         let bob_canonical = deps
             .api
             .canonical_address(&HumanAddr("bob".to_string()))
@@ -3976,10 +3829,13 @@
             .unwrap();
 
         let allowance = read_allowance(&deps.storage, &bob_canonical, &alice_canonical).unwrap();
-        assert_eq!(allowance, crate::state::Allowance {
-            amount: 0,
-            expiration: None
-        });
+        assert_eq!(
+            allowance,
+            crate::state::Allowance {
+                amount: 0,
+                expiration: None
+            }
+        );
 
         let handle_msg = HandleMsg::IncreaseAllowance {
             spender: HumanAddr("alice".to_string()),
@@ -4008,10 +3864,13 @@
         );
 
         let allowance = read_allowance(&deps.storage, &bob_canonical, &alice_canonical).unwrap();
-        assert_eq!(allowance, crate::state::Allowance {
-            amount: 1950,
-            expiration: None
-        });
+        assert_eq!(
+            allowance,
+            crate::state::Allowance {
+                amount: 1950,
+                expiration: None
+            }
+        );
     }
 
     #[test]
@@ -4050,10 +3909,13 @@
             .unwrap();
 
         let allowance = read_allowance(&deps.storage, &bob_canonical, &alice_canonical).unwrap();
-        assert_eq!(allowance, crate::state::Allowance {
-            amount: 2000,
-            expiration: None
-        });
+        assert_eq!(
+            allowance,
+            crate::state::Allowance {
+                amount: 2000,
+                expiration: None
+            }
+        );
 
         let handle_msg = HandleMsg::IncreaseAllowance {
             spender: HumanAddr("alice".to_string()),
@@ -4069,10 +3931,13 @@
         );
 
         let allowance = read_allowance(&deps.storage, &bob_canonical, &alice_canonical).unwrap();
-        assert_eq!(allowance, crate::state::Allowance {
-            amount: 4000,
-            expiration: None
-        });
+        assert_eq!(
+            allowance,
+            crate::state::Allowance {
+                amount: 4000,
+                expiration: None
+            }
+        );
     }
 
     #[test]
