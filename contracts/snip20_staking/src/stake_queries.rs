use crate::{
    msg::QueryAnswer,
    stake::{calculate_rewards, shares_per_token},
    state::ReadonlyBalances,
    state_staking::{
        DailyUnbondingQueue,
        TotalShares,
        TotalTokens,
        TotalUnbonding,
        UnbondingQueue,
        UserCooldown,
        UserShares,
    },
};
use cosmwasm_std::{
<<<<<<< HEAD
    to_binary,
    Api,
    Binary,
    Extern,
    HumanAddr,
    Querier,
    StdResult,
    Storage,
    Uint128,
};
use shade_protocol::{
    contract_interfaces::staking::snip20_staking::stake::{StakeConfig, VecQueue},
    utils::storage::default::{BucketStorage, SingletonStorage},
};
=======
    to_binary, Api, Binary, Extern, HumanAddr, Querier, StdResult, Storage,
};
use cosmwasm_math_compat::Uint128;
use shade_protocol::snip20_staking::stake::{StakeConfig, VecQueue};
use shade_protocol::utils::storage::default::{BucketStorage, SingletonStorage};
>>>>>>> 4a131c7f

pub fn stake_config<S: Storage, A: Api, Q: Querier>(deps: &Extern<S, A, Q>) -> StdResult<Binary> {
    to_binary(&QueryAnswer::StakedConfig {
        config: StakeConfig::load(&deps.storage)?,
    })
}

pub fn total_staked<S: Storage, A: Api, Q: Querier>(deps: &Extern<S, A, Q>) -> StdResult<Binary> {
    to_binary(&QueryAnswer::TotalStaked {
        tokens: TotalTokens::load(&deps.storage)?.0,
        shares: TotalShares::load(&deps.storage)?.0,
    })
}

pub fn stake_rate<S: Storage, A: Api, Q: Querier>(deps: &Extern<S, A, Q>) -> StdResult<Binary> {
    to_binary(&QueryAnswer::StakeRate {
        shares: shares_per_token(
            &StakeConfig::load(&deps.storage)?,
            &Uint128::new(1),
            &TotalTokens::load(&deps.storage)?.0,
            &TotalShares::load(&deps.storage)?.0,
        )?,
    })
}

pub fn unfunded<S: Storage, A: Api, Q: Querier>(
    deps: &Extern<S, A, Q>,
    start: u64,
    total: u64,
) -> StdResult<Binary> {
    let mut total_bonded = Uint128::zero();

    let queue = DailyUnbondingQueue::load(&deps.storage)?.0;

    let mut count = 0;
    for item in queue.0.iter() {
        if item.release >= start {
            if count >= total {
                break;
            }
            total_bonded += item.unbonding.checked_sub(item.funded)?;
            count += 1;
        }
    }

    to_binary(&QueryAnswer::Unfunded {
        total: total_bonded,
    })
}

pub fn unbonding<S: Storage, A: Api, Q: Querier>(deps: &Extern<S, A, Q>) -> StdResult<Binary> {
    to_binary(&QueryAnswer::Unbonding {
        total: TotalUnbonding::load(&deps.storage)?.0,
    })
}

pub fn staked<S: Storage, A: Api, Q: Querier>(
    deps: &Extern<S, A, Q>,
    account: HumanAddr,
    time: Option<u64>,
) -> StdResult<Binary> {
    let tokens = ReadonlyBalances::from_storage(&deps.storage)
        .account_amount(&deps.api.canonical_address(&account)?);

    let shares = UserShares::load(&deps.storage, account.as_str().as_bytes())?.0;

    let (rewards, _) = calculate_rewards(
        &StakeConfig::load(&deps.storage)?,
        Uint128::new(tokens),
        shares,
        TotalTokens::load(&deps.storage)?.0,
        TotalShares::load(&deps.storage)?.0,
    )?;

    let queue = UnbondingQueue::may_load(&deps.storage, account.as_str().as_bytes())?
        .unwrap_or_else(|| UnbondingQueue(VecQueue::new(vec![])));

    let mut unbonding = Uint128::zero();
    let mut unbonded = Uint128::zero();

    for item in queue.0.0.iter() {
        if let Some(time) = time {
            if item.release <= time {
                unbonded += item.amount;
            } else {
                unbonding += item.amount;
            }
        } else {
            unbonding += item.amount;
        }
    }

    to_binary(&QueryAnswer::Staked {
        tokens: Uint128::new(tokens),
        shares,
        pending_rewards: rewards,
        unbonding,
        unbonded: time.map(|_| unbonded),
        cooldown: UserCooldown::may_load(&deps.storage, account.as_str().as_bytes())?
            .unwrap_or(UserCooldown {
                total: Default::default(),
                queue: VecQueue(vec![]),
            })
            .queue,
    })
}<|MERGE_RESOLUTION|>--- conflicted
+++ resolved
@@ -1,40 +1,16 @@
-use crate::{
-    msg::QueryAnswer,
-    stake::{calculate_rewards, shares_per_token},
-    state::ReadonlyBalances,
-    state_staking::{
-        DailyUnbondingQueue,
-        TotalShares,
-        TotalTokens,
-        TotalUnbonding,
-        UnbondingQueue,
-        UserCooldown,
-        UserShares,
-    },
+use crate::msg::QueryAnswer;
+use crate::stake::{calculate_rewards, shares_per_token};
+use crate::state::ReadonlyBalances;
+use crate::state_staking::{
+    DailyUnbondingQueue, TotalShares, TotalTokens, TotalUnbonding, UnbondingQueue, UserCooldown,
+    UserShares,
 };
 use cosmwasm_std::{
-<<<<<<< HEAD
-    to_binary,
-    Api,
-    Binary,
-    Extern,
-    HumanAddr,
-    Querier,
-    StdResult,
-    Storage,
-    Uint128,
-};
-use shade_protocol::{
-    contract_interfaces::staking::snip20_staking::stake::{StakeConfig, VecQueue},
-    utils::storage::default::{BucketStorage, SingletonStorage},
-};
-=======
     to_binary, Api, Binary, Extern, HumanAddr, Querier, StdResult, Storage,
 };
 use cosmwasm_math_compat::Uint128;
 use shade_protocol::snip20_staking::stake::{StakeConfig, VecQueue};
 use shade_protocol::utils::storage::default::{BucketStorage, SingletonStorage};
->>>>>>> 4a131c7f
 
 pub fn stake_config<S: Storage, A: Api, Q: Querier>(deps: &Extern<S, A, Q>) -> StdResult<Binary> {
     to_binary(&QueryAnswer::StakedConfig {
@@ -115,7 +91,7 @@
     let mut unbonding = Uint128::zero();
     let mut unbonded = Uint128::zero();
 
-    for item in queue.0.0.iter() {
+    for item in queue.0 .0.iter() {
         if let Some(time) = time {
             if item.release <= time {
                 unbonded += item.amount;
