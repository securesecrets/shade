use schemars::JsonSchema;
use serde::{Deserialize, Serialize};

use crate::{
    msg::{HandleAnswer, ResponseStatus::Success},
    state::{get_receiver_hash, Balances},
    state_staking::UserCooldown,
};
use cosmwasm_std::{
<<<<<<< HEAD
    to_binary,
    Api,
    Binary,
    CosmosMsg,
    Env,
    Extern,
    HandleResponse,
    HumanAddr,
    Querier,
    StdError,
    StdResult,
    Storage,
    Uint128,
};
use secret_toolkit::utils::HandleCallback;
use shade_protocol::{
    contract_interfaces::staking::snip20_staking::stake::VecQueue,
    utils::storage::default::BucketStorage,
};
=======
    to_binary, Api, Binary, CosmosMsg, Env, Extern, HandleResponse, HumanAddr, Querier, StdError,
    StdResult, Storage,
};
use secret_toolkit::utils::HandleCallback;
use cosmwasm_math_compat::Uint128;
use shade_protocol::snip20_staking::stake::VecQueue;
use shade_protocol::utils::storage::default::BucketStorage;
>>>>>>> 4a131c7f

pub fn try_expose_balance<S: Storage, A: Api, Q: Querier>(
    deps: &mut Extern<S, A, Q>,
    env: Env,
    recipient: HumanAddr,
    code_hash: Option<String>,
    msg: Option<Binary>,
    memo: Option<String>,
) -> StdResult<HandleResponse> {
    // Get balance to expose
    let balance = Balances::from_storage(&mut deps.storage)
        .balance(&deps.api.canonical_address(&env.message.sender)?);

    let receiver_hash: String;
    if let Some(code_hash) = code_hash {
        receiver_hash = code_hash;
    } else if let Some(code_hash) = get_receiver_hash(&deps.storage, &recipient) {
        receiver_hash = code_hash?;
    } else {
        return Err(StdError::generic_err("No code hash received"));
    }

<<<<<<< HEAD
    let messages = vec![
        Snip20BalanceReceiverMsg::new(env.message.sender, Uint128(balance), memo, msg)
            .to_cosmos_msg(receiver_hash, recipient)?,
    ];
=======
    let messages =
        vec![
            Snip20BalanceReceiverMsg::new(env.message.sender, Uint128::new(balance), memo, msg)
                .to_cosmos_msg(receiver_hash, recipient)?,
        ];
>>>>>>> 4a131c7f

    Ok(HandleResponse {
        messages,
        log: vec![],
        data: Some(to_binary(&HandleAnswer::ExposeBalance { status: Success })?),
    })
}

pub fn try_expose_balance_with_cooldown<S: Storage, A: Api, Q: Querier>(
    deps: &mut Extern<S, A, Q>,
    env: Env,
    recipient: HumanAddr,
    code_hash: Option<String>,
    msg: Option<Binary>,
    memo: Option<String>,
) -> StdResult<HandleResponse> {
    // Get balance to expose
    let balance = Balances::from_storage(&mut deps.storage)
        .balance(&deps.api.canonical_address(&env.message.sender)?);

    let receiver_hash: String;
    if let Some(code_hash) = code_hash {
        receiver_hash = code_hash;
    } else if let Some(code_hash) = get_receiver_hash(&deps.storage, &recipient) {
        receiver_hash = code_hash?;
    } else {
        return Err(StdError::generic_err("No code hash received"));
    }

    let mut cooldown =
        UserCooldown::may_load(&deps.storage, env.message.sender.to_string().as_bytes())?
            .unwrap_or(UserCooldown {
                total: Uint128::zero(),
                queue: VecQueue(vec![]),
            });
    cooldown.update(env.block.time);
    cooldown.save(&mut deps.storage, env.message.sender.to_string().as_bytes())?;

<<<<<<< HEAD
    let messages = vec![
        Snip20BalanceReceiverMsg::new(
            env.message.sender,
            (Uint128(balance) - cooldown.total)?,
            memo,
            msg,
        )
        .to_cosmos_msg_cooldown(receiver_hash, recipient)?,
    ];
=======
    let messages = vec![Snip20BalanceReceiverMsg::new(
        env.message.sender,
        Uint128::new(balance).checked_sub(cooldown.total)?,
        memo,
        msg,
    )
    .to_cosmos_msg_cooldown(receiver_hash, recipient)?];
>>>>>>> 4a131c7f

    Ok(HandleResponse {
        messages,
        log: vec![],
        data: Some(to_binary(&HandleAnswer::ExposeBalance { status: Success })?),
    })
}

#[derive(Serialize, Deserialize, Clone, Debug, PartialEq, JsonSchema)]
#[serde(rename_all = "snake_case")]
pub struct Snip20BalanceReceiverMsg {
    pub sender: HumanAddr,
    pub balance: Uint128,
    pub memo: Option<String>,
    pub msg: Option<Binary>,
}

impl Snip20BalanceReceiverMsg {
    pub fn new(
        sender: HumanAddr,
        balance: Uint128,
        memo: Option<String>,
        msg: Option<Binary>,
    ) -> Self {
        Self {
            sender,
            balance,
            memo,
            msg,
        }
    }

    pub fn to_cosmos_msg(self, code_hash: String, address: HumanAddr) -> StdResult<CosmosMsg> {
        BalanceReceiverHandleMsg::ReceiveBalance(self).to_cosmos_msg(code_hash, address, None)
    }

    pub fn to_cosmos_msg_cooldown(
        self,
        code_hash: String,
        address: HumanAddr,
    ) -> StdResult<CosmosMsg> {
        BalanceReceiverHandleMsg::ReceiveBalanceWithCooldown(self)
            .to_cosmos_msg(code_hash, address, None)
    }
}

#[derive(Serialize, Deserialize, Clone, Debug, PartialEq, JsonSchema)]
#[serde(rename_all = "snake_case")]
pub enum BalanceReceiverHandleMsg {
    ReceiveBalance(Snip20BalanceReceiverMsg),
    ReceiveBalanceWithCooldown(Snip20BalanceReceiverMsg),
}

impl HandleCallback for BalanceReceiverHandleMsg {
    const BLOCK_SIZE: usize = 256;
}<|MERGE_RESOLUTION|>--- conflicted
+++ resolved
@@ -1,33 +1,11 @@
 use schemars::JsonSchema;
 use serde::{Deserialize, Serialize};
 
-use crate::{
-    msg::{HandleAnswer, ResponseStatus::Success},
-    state::{get_receiver_hash, Balances},
-    state_staking::UserCooldown,
-};
+use crate::msg::HandleAnswer;
+use crate::msg::ResponseStatus::Success;
+use crate::state::{get_receiver_hash, Balances};
+use crate::state_staking::UserCooldown;
 use cosmwasm_std::{
-<<<<<<< HEAD
-    to_binary,
-    Api,
-    Binary,
-    CosmosMsg,
-    Env,
-    Extern,
-    HandleResponse,
-    HumanAddr,
-    Querier,
-    StdError,
-    StdResult,
-    Storage,
-    Uint128,
-};
-use secret_toolkit::utils::HandleCallback;
-use shade_protocol::{
-    contract_interfaces::staking::snip20_staking::stake::VecQueue,
-    utils::storage::default::BucketStorage,
-};
-=======
     to_binary, Api, Binary, CosmosMsg, Env, Extern, HandleResponse, HumanAddr, Querier, StdError,
     StdResult, Storage,
 };
@@ -35,7 +13,6 @@
 use cosmwasm_math_compat::Uint128;
 use shade_protocol::snip20_staking::stake::VecQueue;
 use shade_protocol::utils::storage::default::BucketStorage;
->>>>>>> 4a131c7f
 
 pub fn try_expose_balance<S: Storage, A: Api, Q: Querier>(
     deps: &mut Extern<S, A, Q>,
@@ -58,18 +35,11 @@
         return Err(StdError::generic_err("No code hash received"));
     }
 
-<<<<<<< HEAD
-    let messages = vec![
-        Snip20BalanceReceiverMsg::new(env.message.sender, Uint128(balance), memo, msg)
-            .to_cosmos_msg(receiver_hash, recipient)?,
-    ];
-=======
     let messages =
         vec![
             Snip20BalanceReceiverMsg::new(env.message.sender, Uint128::new(balance), memo, msg)
                 .to_cosmos_msg(receiver_hash, recipient)?,
         ];
->>>>>>> 4a131c7f
 
     Ok(HandleResponse {
         messages,
@@ -108,17 +78,6 @@
     cooldown.update(env.block.time);
     cooldown.save(&mut deps.storage, env.message.sender.to_string().as_bytes())?;
 
-<<<<<<< HEAD
-    let messages = vec![
-        Snip20BalanceReceiverMsg::new(
-            env.message.sender,
-            (Uint128(balance) - cooldown.total)?,
-            memo,
-            msg,
-        )
-        .to_cosmos_msg_cooldown(receiver_hash, recipient)?,
-    ];
-=======
     let messages = vec![Snip20BalanceReceiverMsg::new(
         env.message.sender,
         Uint128::new(balance).checked_sub(cooldown.total)?,
@@ -126,7 +85,6 @@
         msg,
     )
     .to_cosmos_msg_cooldown(receiver_hash, recipient)?];
->>>>>>> 4a131c7f
 
     Ok(HandleResponse {
         messages,
