<<<<<<< HEAD
use crate::{
    contract::check_if_admin,
    msg::{HandleAnswer, ResponseStatus::Success},
    state::{Balances, Config, ReadonlyConfig},
    state_staking::{
        DailyUnbondingQueue,
        TotalShares,
        TotalTokens,
        TotalUnbonding,
        UnbondingQueue,
        UnsentStakedTokens,
        UserCooldown,
        UserShares,
    },
    transaction_history::{
        store_add_reward,
        store_claim_reward,
        store_claim_unbond,
        store_fund_unbond,
        store_stake,
        store_unbond,
    },
};
use cosmwasm_std::{
    from_binary,
    to_binary,
    Api,
    Binary,
    CanonicalAddr,
    Decimal,
    Env,
    Extern,
    HandleResponse,
    HumanAddr,
    Querier,
    StdError,
    StdResult,
    Storage,
    Uint128,
=======
use std::convert::TryInto;
use crate::contract::check_if_admin;
use crate::msg::HandleAnswer;
use crate::msg::ResponseStatus::Success;
use crate::state::{Balances, Config, ReadonlyConfig};
use crate::state_staking::{
    DailyUnbondingQueue, TotalShares, TotalTokens, TotalUnbonding, UnbondingQueue,
    UnsentStakedTokens, UserCooldown, UserShares,
};
use crate::transaction_history::{
    store_add_reward, store_claim_reward, store_claim_unbond, store_fund_unbond, store_stake,
    store_unbond,
};
use cosmwasm_std::{
    from_binary, to_binary, Api, Binary, CanonicalAddr, Decimal, Env, Extern,
    HandleResponse, HumanAddr, Querier, StdError, StdResult, Storage,
>>>>>>> 4a131c7f
};
use cosmwasm_math_compat::{Uint128, Uint256};
use secret_toolkit::snip20::send_msg;
use shade_protocol::{
    contract_interfaces::staking::snip20_staking::{
        stake::{DailyUnbonding, StakeConfig, Unbonding, VecQueue},
        ReceiveType,
    },
    utils::storage::default::{BucketStorage, SingletonStorage},
};

//TODO: set errors

pub fn try_update_stake_config<S: Storage, A: Api, Q: Querier>(
    deps: &mut Extern<S, A, Q>,
    env: Env,
    unbond_time: Option<u64>,
    disable_treasury: bool,
    treasury: Option<HumanAddr>,
) -> StdResult<HandleResponse> {
    let config = Config::from_storage(&mut deps.storage);

    check_if_admin(&config, &env.message.sender)?;

    let mut stake_config = StakeConfig::load(&deps.storage)?;

    if let Some(unbond_time) = unbond_time {
        stake_config.unbond_time = unbond_time;
    }

    let mut messages = vec![];

    if disable_treasury {
        stake_config.treasury = None;
    } else if let Some(treasury) = treasury {
        stake_config.treasury = Some(treasury.clone());

        let unsent_tokens = UnsentStakedTokens::load(&deps.storage)?.0;
        if unsent_tokens != Uint128::zero() {
            messages.push(send_msg(
                treasury,
                unsent_tokens.into(),
                None,
                None,
                None,
                258,
                stake_config.staked_token.code_hash.clone(),
                stake_config.staked_token.address.clone(),
            )?);
            UnsentStakedTokens(Uint128::zero()).save(&mut deps.storage)?;
        }
    }

    stake_config.save(&mut deps.storage)?;

    Ok(HandleResponse {
        messages,
        log: vec![],
        data: Some(to_binary(&HandleAnswer::UpdateStakeConfig {
            status: Success,
        })?),
    })
}

const DAY: u64 = 86400; //60 * 60 * 24

///
/// Rounds down a date to the nearest day
///
fn round_date(date: u64) -> u64 {
    date - (date % DAY)
}

///
/// Updates total states to reflect balance changes
///
fn add_balance<S: Storage>(
    storage: &mut S,
    stake_config: &StakeConfig,
    sender: &HumanAddr,
    sender_canon: &CanonicalAddr,
    amount: Uint128,
) -> StdResult<()> {
    // Check if user account exists
    let mut user_shares = UserShares::may_load(storage, sender.as_str().as_bytes())?
        .unwrap_or(UserShares(Uint256::zero()));

    // Update user staked tokens
    let mut balances = Balances::from_storage(storage);
    let mut account_balance = balances.balance(sender_canon);
    if let Some(new_balance) = account_balance.checked_add(amount.u128()) {
        account_balance = new_balance;
    } else {
        return Err(StdError::generic_err(
            "This mint attempt would increase the account's balance above the supported maximum",
        ));
    }
    balances.set_account_balance(sender_canon, account_balance);

    // Get total supplied tokens
    let mut total_shares = TotalShares::load(storage)?;
    let total_tokens = TotalTokens::load(storage)?;

    // Update total staked
    // We do this before reaching shares to get overflows out of the way
    match total_tokens.0.checked_add(amount) {
        Ok(total_staked) => TotalTokens(total_staked).save(storage)?,
        Err(_) => return Err(StdError::generic_err("Total staked tokens overflow"))
    };

    let supply = ReadonlyConfig::from_storage(storage).total_supply();
    Config::from_storage(storage).set_total_supply(supply + amount.u128());

    // Calculate shares per token supplied
    let shares = shares_per_token(
        stake_config,
        &amount,
        &total_tokens.0,
        &total_shares.0,
    )?;

    // Update total shares
    match total_shares.0.checked_add(shares) {
        Ok(total_added_shares) => total_shares = TotalShares(total_added_shares),
        Err(_) => return Err(StdError::generic_err("Shares overflow"))
    };

    total_shares.save(storage)?;

    // Update user's shares - this will not break as total_shares >= user_shares
    user_shares.0 += shares;
    user_shares.save(storage, sender.as_str().as_bytes())?;

    Ok(())
}

///
/// Removed items from internal supply
///
fn subtract_internal_supply<S: Storage>(
    storage: &mut S,
    total_shares: &mut TotalShares,
    shares: Uint256,
    total_tokens: &mut TotalTokens,
    tokens: Uint128,
    remove_supply: bool,
) -> StdResult<()> {
    // Update total shares
    match total_shares.0.checked_sub(shares) {
        Ok(total) => TotalShares(total).save(storage)?,
        Err(_) => return Err(StdError::generic_err("Insufficient shares"))
    };

    // Update total staked
    match total_tokens.0.checked_sub(tokens) {
        Ok(total) => TotalTokens(total).save(storage)?,
        Err(_) => return Err(StdError::generic_err("Insufficient tokens"))
    };

    if remove_supply {
        let supply = ReadonlyConfig::from_storage(storage).total_supply();
        if let Some(total) = supply.checked_sub(tokens.u128()) {
            Config::from_storage(storage).set_total_supply(total);
        } else {
            return Err(StdError::generic_err("Insufficient shares"));
        }
    }

    Ok(())
}

///
/// Updates total states to reflect balance changes
///
fn remove_balance<S: Storage>(
    storage: &mut S,
    stake_config: &StakeConfig,
    account: &HumanAddr,
    account_cannon: &CanonicalAddr,
    amount: Uint128,
    time: u64,
) -> StdResult<()> {
    // Return insufficient funds
    let user_shares =
        UserShares::may_load(storage, account.as_str().as_bytes())?.expect("No funds");

    // Get total supplied tokens
    let mut total_shares = TotalShares::load(storage)?;
    let mut total_tokens = TotalTokens::load(storage)?;

    // Calculate shares per token supplied
    let shares = shares_per_token(
        stake_config,
        &amount,
        &total_tokens.0,
        &total_shares.0,
    )?;

    // Update user's shares
    match user_shares.0.checked_sub(shares) {
        Ok(user_shares) => UserShares(user_shares).save(storage, account.as_str().as_bytes())?,
        Err(_) => return Err(StdError::generic_err("Insufficient shares"))
    }

    subtract_internal_supply(
        storage,
        &mut total_shares,
        shares,
        &mut total_tokens,
        amount,
        true,
    )?;

    // Load balance
    let mut balances = Balances::from_storage(storage);
    let mut account_balance = balances.balance(account_cannon);
    let account_tokens = account_balance;

    if let Some(new_balance) = account_balance.checked_sub(amount.u128()) {
        account_balance = new_balance;
    } else {
        return Err(StdError::generic_err(
            "This burn attempt would decrease the account's balance to a negative",
        ));
    }
    balances.set_account_balance(account_cannon, account_balance);
    remove_from_cooldown(
        storage,
        account,
        Uint128::new(account_tokens),
        amount,
        time,
    )?;
    Ok(())
}

pub fn claim_rewards<S: Storage>(
    storage: &mut S,
    stake_config: &StakeConfig,
    sender: &HumanAddr,
    sender_canon: &CanonicalAddr,
<<<<<<< HEAD
) -> StdResult<u128> {
    let user_shares = UserShares::may_load(storage, sender.as_str().as_bytes())?.expect("No funds");
=======
) -> StdResult<Uint128> {
    let user_shares =
        UserShares::may_load(storage, sender.as_str().as_bytes())?.expect("No funds");
>>>>>>> 4a131c7f

    let user_balance = Balances::from_storage(storage).balance(sender_canon);

    // Get total supplied tokens
    let mut total_shares = TotalShares::load(storage)?;
    let mut total_tokens = TotalTokens::load(storage)?;

    let (reward_token, reward_shares) = calculate_rewards(
        stake_config,
        Uint128::new(user_balance),
        user_shares.0,
        total_tokens.0,
        total_shares.0,
    )?;

    // Do nothing if no rewards are gonna be claimed
    if reward_token.is_zero() {
        return Ok(reward_token);
    }

    match user_shares.0.checked_sub(reward_shares) {
        Ok(user_shares) => UserShares(user_shares).save(storage, sender.as_str().as_bytes())?,
        Err(_) => return Err(StdError::generic_err("Insufficient shares"))
    };

    subtract_internal_supply(
        storage,
        &mut total_shares,
        reward_shares,
        &mut total_tokens,
        reward_token,
        false,
    )?;

    Ok(reward_token)
}

pub fn shares_per_token(
    config: &StakeConfig,
    token_amount: &Uint128,
    total_tokens: &Uint128,
    total_shares: &Uint256,
) -> StdResult<Uint256> {
    let t_tokens = Uint256::from(*total_tokens);
    let t_shares = *total_shares;
    let tokens = Uint256::from(*token_amount);

    if total_tokens.is_zero() && total_shares.is_zero() {
        // Used to normalize the staked token to the stake token
        let token_multiplier = Uint256::from(10u128)
            .checked_pow(config.decimal_difference.into())?;

        return match tokens.checked_mul(token_multiplier) {
            Ok(shares) => Ok(shares),
            Err(_) => Err(StdError::generic_err("Share calculation overflow"))
        };
    }

    return match tokens.checked_mul(t_shares) {
        Ok(shares) => Ok(shares.checked_div(t_tokens)?),
        Err(_) => Err(StdError::generic_err("Share calculation overflow"))
    };
}

pub fn tokens_per_share(
    config: &StakeConfig,
    shares_amount: &Uint256,
    total_tokens: &Uint128,
    total_shares: &Uint256,
) -> StdResult<Uint128> {
    let t_tokens = Uint256::from(*total_tokens);
    let t_shares = *total_shares;
    let shares = *shares_amount;

    if total_tokens.is_zero() && total_shares.is_zero() {
        // Used to normalize the staked token to the stake tokes
        let token_multiplier = Uint256::from(10u128)
            .checked_pow(config.decimal_difference.try_into().unwrap())?;

        return match shares.checked_div(token_multiplier) {
            Ok(tokens) => Ok(tokens.try_into()?),
            Err(_) => Err(StdError::generic_err("Token calculation overflow"))
        };
    }

    return match shares.checked_mul(t_tokens) {
        Ok(tokens) => Ok(tokens.checked_div(t_shares)?.try_into()?),
        Err(_) => Err(StdError::generic_err("Token calculation overflow"))
    };
}

///
/// Returns rewards in tokens, and shares
///
pub fn calculate_rewards(
    config: &StakeConfig,
    tokens: Uint128,
    shares: Uint256,
    total_tokens: Uint128,
    total_shares: Uint256,
) -> StdResult<(Uint128, Uint256)> {
    let token_reward = tokens_per_share(config, &shares, &total_tokens, &total_shares)?.checked_sub(tokens.into())?;
    Ok((
        token_reward,
        shares_per_token(config, &token_reward, &total_tokens, &total_shares)?,
    ))
}

pub fn try_receive<S: Storage, A: Api, Q: Querier>(
    deps: &mut Extern<S, A, Q>,
    env: Env,
    sender: HumanAddr,
    from: HumanAddr,
    amount: Uint128,
    msg: Option<Binary>,
    memo: Option<String>,
) -> StdResult<HandleResponse> {
    let sender_canon = deps.api.canonical_address(&sender)?;

    let stake_config = StakeConfig::load(&deps.storage)?;

    if env.message.sender != stake_config.staked_token.address {
        return Err(StdError::generic_err("Not the stake token"));
    }

    let receive_type: ReceiveType;
    if let Some(msg) = msg {
        receive_type = from_binary(&msg)?;
    } else {
        return Err(StdError::generic_err("No receive type supplied in message"));
    }

    let symbol = ReadonlyConfig::from_storage(&deps.storage)
        .constants()?
        .symbol;
    let mut messages = vec![];
    match receive_type {
        ReceiveType::Bond { use_from } => {
            let mut target = sender;
            let mut target_canon = sender_canon;
            if let Some(use_from) = use_from {
                if use_from {
                    target_canon = deps.api.canonical_address(&from)?;
                    target = from;
                }
            }

            // Update user stake
            add_balance(
                &mut deps.storage,
                &stake_config,
                &target,
                &target_canon,
                amount,
            )?;

            // Store data
            store_stake(
                &mut deps.storage,
                &target_canon,
                amount,
                symbol,
                memo,
                &env.block,
            )?;

            // Send tokens
            if let Some(treasury) = stake_config.treasury {
                messages.push(send_msg(
                    treasury,
                    amount.into(),
                    None,
                    None,
                    None,
                    256,
                    stake_config.staked_token.code_hash,
                    stake_config.staked_token.address,
                )?);
            } else {
                let mut stored_tokens = UnsentStakedTokens::load(&deps.storage)?;
                stored_tokens.0 += amount;
                stored_tokens.save(&mut deps.storage)?;
            }
        }

        ReceiveType::Reward => {
            let mut total_tokens = TotalTokens::load(&deps.storage)?;
            total_tokens.0 += amount;
            total_tokens.save(&mut deps.storage)?;

            // Store data
            store_add_reward(
                &mut deps.storage,
                &sender_canon,
                amount,
                symbol,
                memo,
                &env.block,
            )?;
        }

        ReceiveType::Unbond => {
            let mut remaining_amount = amount;

            let mut daily_unbond_queue = DailyUnbondingQueue::load(&deps.storage)?;

            while !daily_unbond_queue.0.0.is_empty() {
                remaining_amount = daily_unbond_queue.0.0[0].fund(remaining_amount);
                if daily_unbond_queue.0.0[0].is_funded() {
                    daily_unbond_queue.0.0.pop();
                }
                if remaining_amount == Uint128::zero() {
                    break;
                }
            }

            daily_unbond_queue.save(&mut deps.storage)?;

            // Send back if overfunded
            if remaining_amount > Uint128::zero() {
                messages.push(send_msg(
                    sender,
                    remaining_amount.into(),
                    None,
                    None,
                    None,
                    256,
                    stake_config.staked_token.code_hash,
                    stake_config.staked_token.address,
                )?);
            }

            store_fund_unbond(
                &mut deps.storage,
                &sender_canon,
                amount.checked_sub(remaining_amount)?,
                symbol,
                None,
                &env.block,
            )?;
        }
    };

    Ok(HandleResponse {
        messages,
        log: vec![],
        data: Some(to_binary(&HandleAnswer::Receive { status: Success })?),
    })
}

pub fn remove_from_cooldown<S: Storage>(
    store: &mut S,
    user: &HumanAddr,
    user_tokens: Uint128,
    remove_amount: Uint128,
    time: u64,
) -> StdResult<()> {
    let mut cooldown =
        UserCooldown::may_load(store, user.as_str().as_bytes())?.unwrap_or(UserCooldown {
            total: Uint128::zero(),
            queue: VecQueue(vec![]),
        });

    cooldown.update(time);

    let unlocked_tokens = user_tokens.checked_sub(cooldown.total)?;
    if remove_amount > unlocked_tokens {
        cooldown.remove_cooldown(remove_amount.checked_sub(unlocked_tokens)?);
    }
    cooldown.save(store, user.as_str().as_bytes())?;

    Ok(())
}

pub fn try_unbond<S: Storage, A: Api, Q: Querier>(
    deps: &mut Extern<S, A, Q>,
    env: Env,
    amount: Uint128,
) -> StdResult<HandleResponse> {
    let sender = env.message.sender;
    let sender_canon = deps.api.canonical_address(&sender)?;

    let stake_config = StakeConfig::load(&deps.storage)?;

    // Try to claim before unbonding
    let claim = claim_rewards(&mut deps.storage, &stake_config, &sender, &sender_canon)?;

    // Subtract tokens from user balance
    remove_balance(
        &mut deps.storage,
        &stake_config,
        &sender,
        &sender_canon,
        amount,
        env.block.time,
    )?;

    let mut total_unbonding = TotalUnbonding::load(&deps.storage)?;
    total_unbonding.0 += amount;
    total_unbonding.save(&mut deps.storage)?;

    // Round to that day's public unbonding queue, initialize one if empty
    let mut daily_unbond_queue = DailyUnbondingQueue::load(&deps.storage)?;
    // Will add or merge a new unbonding date
    daily_unbond_queue.0.push(&DailyUnbonding {
        unbonding: amount,
        funded: Default::default(),
        release: round_date(env.block.time + stake_config.unbond_time),
    });

    daily_unbond_queue.save(&mut deps.storage)?;

    // Check if user has an existing queue, if not, init one
    let mut unbond_queue = UnbondingQueue::may_load(&deps.storage, sender.as_str().as_bytes())?
        .unwrap_or(UnbondingQueue(VecQueue::new(vec![])));

    // Add unbonding to user queue
    unbond_queue.0.push(&Unbonding {
        amount,
        release: env.block.time + stake_config.unbond_time,
    });

    unbond_queue.save(&mut deps.storage, sender.as_str().as_bytes())?;

    // Store the tx
    let symbol = ReadonlyConfig::from_storage(&deps.storage)
        .constants()?
        .symbol;
    let mut messages = vec![];
    if !claim.is_zero() {
        messages.push(send_msg(
            sender.clone(),
            claim.into(),
            None,
            None,
            None,
            256,
            stake_config.staked_token.code_hash,
            stake_config.staked_token.address,
        )?);

        store_claim_reward(
            &mut deps.storage,
            &sender_canon,
            claim,
            symbol.clone(),
            None,
            &env.block,
        )?;
    }
    store_unbond(
        &mut deps.storage,
        &deps.api.canonical_address(&sender)?,
        amount,
        symbol,
        None,
        &env.block,
    )?;

    Ok(HandleResponse {
        messages,
        log: vec![],
        data: Some(to_binary(&HandleAnswer::Unbond { status: Success })?),
    })
}

pub fn try_claim_unbond<S: Storage, A: Api, Q: Querier>(
    deps: &mut Extern<S, A, Q>,
    env: Env,
) -> StdResult<HandleResponse> {
    let sender = &env.message.sender;
    let sender_canon = &deps.api.canonical_address(sender)?;

    let stake_config = StakeConfig::load(&deps.storage)?;

    let mut total_unbonding = TotalUnbonding::load(&deps.storage)?;

    // Instead of iterating over it we just look at its smallest value (first in queue)
    let daily_unbond_queue = DailyUnbondingQueue::load(&deps.storage)?.0;

    // Check if user has an existing queue, if not, init one
    let mut unbond_queue = UnbondingQueue::may_load(&deps.storage, sender.as_str().as_bytes())?
        .expect("No unbonding queue found");

    let mut total = Uint128::zero();
    // Iterate over the sorted queue
    while !unbond_queue.0.0.is_empty() {
        // Since the queue is sorted, the moment we find a date above the current then we assume
        // that no other item in the queue is eligible
        if unbond_queue.0.0[0].release <= env.block.time {
            // Daily unbond queue is also sorted, therefore as long as its next item is greater
            // than the unbond then we assume its funded
            if daily_unbond_queue.0.is_empty()
                || round_date(unbond_queue.0.0[0].release) < daily_unbond_queue.0[0].release
            {
                total += unbond_queue.0.0[0].amount;
                unbond_queue.0.pop();
            } else {
                break;
            }
        } else {
            break;
        }
    }

    if total == Uint128::zero() {
        return Err(StdError::generic_err("Nothing to claim"));
    }

    unbond_queue.save(&mut deps.storage, sender.as_str().as_bytes())?;
    total_unbonding.0 = total_unbonding.0.checked_sub(total)?;
    total_unbonding.save(&mut deps.storage)?;

    let symbol = ReadonlyConfig::from_storage(&deps.storage)
        .constants()?
        .symbol;
    store_claim_unbond(
        &mut deps.storage,
        sender_canon,
        total,
        symbol,
        None,
        &env.block,
    )?;

    let messages = vec![send_msg(
        sender.clone(),
        total.into(),
        None,
        None,
        None,
        256,
        stake_config.staked_token.code_hash,
        stake_config.staked_token.address,
    )?];

    Ok(HandleResponse {
        messages,
        log: vec![],
        data: Some(to_binary(&HandleAnswer::ClaimUnbond { status: Success })?),
    })
}

pub fn try_claim_rewards<S: Storage, A: Api, Q: Querier>(
    deps: &mut Extern<S, A, Q>,
    env: Env,
) -> StdResult<HandleResponse> {
    let stake_config = StakeConfig::load(&deps.storage)?;

    let sender = &env.message.sender;
    let sender_canon = &deps.api.canonical_address(sender)?;

    let claim = claim_rewards(&mut deps.storage, &stake_config, sender, sender_canon)?;

    if claim.is_zero() {
        return Err(StdError::generic_err("Nothing to claim"));
    }

    let messages = vec![send_msg(
        sender.clone(),
        claim.into(),
        None,
        None,
        None,
        256,
        stake_config.staked_token.code_hash,
        stake_config.staked_token.address,
    )?];

    let symbol = ReadonlyConfig::from_storage(&deps.storage)
        .constants()?
        .symbol;
    store_claim_reward(
        &mut deps.storage,
        sender_canon,
        claim,
        symbol,
        None,
        &env.block,
    )?;

    Ok(HandleResponse {
        messages,
        log: vec![],
        data: Some(to_binary(&HandleAnswer::ClaimRewards { status: Success })?),
    })
}

pub fn try_stake_rewards<S: Storage, A: Api, Q: Querier>(
    deps: &mut Extern<S, A, Q>,
    env: Env,
) -> StdResult<HandleResponse> {
    // Clam rewards
    let symbol = ReadonlyConfig::from_storage(&deps.storage)
        .constants()?
        .symbol;
    let stake_config = StakeConfig::load(&deps.storage)?;

    let sender = &env.message.sender;
    let sender_canon = &deps.api.canonical_address(sender)?;

    let claim = claim_rewards(
        &mut deps.storage,
        &stake_config,
        sender,
        sender_canon,
    )?;

    store_claim_reward(
        &mut deps.storage,
        sender_canon,
        claim,
        symbol.clone(),
        None,
        &env.block,
    )?;

    // Stake rewards
    // Update user stake
    add_balance(
        &mut deps.storage,
        &stake_config,
        sender,
        sender_canon,
        claim,
    )?;

    // Store data
    // Store data
    store_stake(
        &mut deps.storage,
        sender_canon,
        claim,
        symbol,
        None,
        &env.block,
    )?;

    let mut messages = vec![];

    // Send tokens
    if let Some(treasury) = stake_config.treasury {
        messages.push(send_msg(
            treasury,
            claim.into(),
            None,
            None,
            None,
            256,
            stake_config.staked_token.code_hash,
            stake_config.staked_token.address,
        )?);
    } else {
        let mut stored_tokens = UnsentStakedTokens::load(&deps.storage)?;
        stored_tokens.0 += claim;
        stored_tokens.save(&mut deps.storage)?;
    }

    Ok(HandleResponse {
        messages,
        log: vec![],
        data: Some(to_binary(&HandleAnswer::StakeRewards { status: Success })?),
    })
}

#[cfg(test)]
mod tests {
    use crate::stake::{calculate_rewards, round_date, shares_per_token, tokens_per_share};
    use shade_protocol::{
        contract_interfaces::staking::snip20_staking::stake::StakeConfig,
        utils::asset::Contract,
    };

    fn init_config(token_decimals: u8, shares_decimals: u8) -> StakeConfig {
        StakeConfig {
            unbond_time: 0,
            staked_token: Contract {
                address: Default::default(),
                code_hash: "".to_string(),
            },
            decimal_difference: shares_decimals - token_decimals,
            treasury: None,
        }
    }

    #[test]
    fn tokens_per_share_test() {
        let token_decimals = 8;
        let shares_decimals = 18;
        let config = init_config(token_decimals, shares_decimals);

        let token_1 = Uint128::new(10000000 * 10u128.pow(token_decimals.into()));
        let share_1 = Uint256::from(10000000 * 10u128.pow(shares_decimals.into()));

        // Check for proper init
        assert_eq!(
            tokens_per_share(&config, &share_1, &Uint128::zero(), &Uint256::zero()).unwrap(),
            token_1
        );

        // Check for stability
        assert_eq!(
            tokens_per_share(&config, &share_1, &token_1, &share_1).unwrap(),
            token_1
        );
        assert_eq!(
            tokens_per_share(&config, &share_1, &(token_1 * Uint128::new(2)), &(share_1 * Uint256::from(2u32))).unwrap(),
            token_1
        );

        // check that shares increase when tokens decrease
        assert!(tokens_per_share(&config, &share_1, &(token_1 * Uint128::new(2)), &share_1).unwrap() > token_1);

        // check that shares decrease when tokens increase
        assert!(tokens_per_share(&config, &share_1, &token_1, &(share_1 * Uint256::from(2u32))).unwrap() < token_1);
    }

    #[test]
    fn shares_per_token_test() {
        let token_decimals = 8;
        let shares_decimals = 18;
        let config = init_config(token_decimals, shares_decimals);

        let token_1 = Uint128::new(100 * 10u128.pow(token_decimals.into()));
        let share_1 = Uint256::from(100 * 10u128.pow(shares_decimals.into()));

        // Check for proper init
        assert_eq!(
            shares_per_token(&config, &token_1, &Uint128::zero(), &Uint256::zero()).unwrap(),
            share_1
        );

        // Check for stability
        assert_eq!(
            shares_per_token(&config, &token_1, &token_1, &share_1).unwrap(),
            share_1
        );
        assert_eq!(
            shares_per_token(&config, &token_1, &(token_1 * Uint128::new(2)), &(share_1 * Uint256::from(2u32))).unwrap(),
            share_1
        );

        // check that shares increase when tokens decrease
        assert!(shares_per_token(&config, &token_1, &(token_1 * Uint128::new(2)), &share_1).unwrap() < share_1);

        // check that shares decrease when tokens increase
        assert!(shares_per_token(&config, &token_1, &token_1, &(share_1 * Uint256::from(2u32))).unwrap() > share_1);
    }

    #[test]
    fn round_date_test() {
        assert_eq!(round_date(1645740448), 1645660800)
    }

    #[test]
    fn calculate_rewards_test() {
        let token_decimals = 8;
        let shares_decimals = 18;
        let config = init_config(token_decimals, shares_decimals);

        // Tester has 100 tokens
        // Other user has 50

        let u_t = Uint128::new(100 * 10u128.pow(token_decimals.into()));
        let mut u_s = Uint256::from(100 * 10u128.pow(shares_decimals.into()));
        let mut t_t = Uint128::new(150 * 10u128.pow(token_decimals.into()));
        let mut t_s = Uint256::from(150 * 10u128.pow(shares_decimals.into()));

        // No rewards
        let (tokens, shares) = calculate_rewards(&config, u_t, u_s, t_t, t_s).unwrap();

        assert_eq!(tokens, Uint128::zero());
        assert_eq!(shares, Uint256::zero());

        // Some rewards
        // We add 300 tokens, tester should get 200 tokens
        let reward = 300 * 10u128.pow(token_decimals.into());
        t_t += Uint128::new(reward);
        let (tokens, shares) = calculate_rewards(&config, u_t, u_s, t_t, t_s).unwrap();

        assert_eq!(tokens.u128(), reward * 2 / 3);
        t_t = t_t - tokens;
        // We should receive 2/3 of current shares
        assert_eq!(shares, u_s * Uint256::from(2u32) / Uint256::from(3u32));
        u_s = u_s - shares;
        t_s = t_s - shares;

        // After claiming
        let (tokens, shares) = calculate_rewards(&config, u_t, u_s, t_t, t_s).unwrap();

        assert_eq!(tokens, Uint128::zero());
        assert_eq!(shares, Uint256::zero());
    }

    #[test]
    fn simulate_claim_rewards() {
        let token_decimals = 8;
        let shares_decimals = 18;
        let config = init_config(token_decimals, shares_decimals);
        let mut user_shares = Uint256::from(50000000000000u128);

        let user_balance = Uint128::new(5000);

        // Get total supplied tokens
        let mut total_shares = Uint256::from(50000000000000u128);
        let mut total_tokens = Uint128::new(5000);

        let (reward_token, reward_shares) = calculate_rewards(
            &config,
            user_balance,
            user_shares,
            total_tokens,
            total_shares,
        )
        .unwrap();

        assert_eq!(reward_token, Uint128::zero());
    }

<<<<<<< HEAD
    use cosmwasm_math_compat::Uint128;
    use rand::Rng;
=======
    use rand::Rng;
    use cosmwasm_math_compat::{Uint128, Uint256};
>>>>>>> 4a131c7f

    #[test]
    fn staking_simulation() {
        let token_decimals = 8;
        let shares_decimals = 18;
        let config = init_config(token_decimals, shares_decimals);

        let mut t_t = Uint128::zero();
        let mut t_s = Uint256::zero();
        let mut rand = rand::thread_rng();

        let mut stakers = vec![];

        for _ in 0..10 {
            // Generate stakers in this round
            for _ in 0..rand.gen_range(1..=4) {
                let tokens = Uint128::new(rand.gen_range(1..100 * 10u128.pow(token_decimals.into())));

                let shares = shares_per_token(&config, &tokens, &t_t, &t_s).unwrap();

                stakers.push((tokens, shares));

                t_t += tokens;
                t_s += shares;
            }

            // Add random rewards
            t_t += Uint128::new(rand.gen_range(1u128..t_t.u128() / 2u128));

            // Claim and unstake
            for _ in 0..rand.gen_range(0..=stakers.len() / 2) {
                let (mut tokens, mut shares) = stakers.remove(rand.gen_range(0..stakers.len()));
                let (r_tokens, r_shares) =
                    calculate_rewards(&config, tokens, shares, t_t, t_s).unwrap();

                t_t -= r_tokens;
                t_s -= r_shares;
                shares -= r_shares;

                let (r_tokens, r_shares) =
                    calculate_rewards(&config, tokens, shares, t_t, t_s).unwrap();
                assert_eq!(r_tokens, Uint128::zero());
                assert_eq!(r_shares, Uint256::zero());

                // Unstake
                t_t -= tokens;
                t_s -= shares;
            }

            // Claim the rest
            while !stakers.is_empty() {
                let (mut tokens, mut shares) = stakers.pop().unwrap();
                let (r_tokens, r_shares) =
                    calculate_rewards(&config, tokens, shares, t_t, t_s).unwrap();

                t_t -= r_tokens;
                t_s -= r_shares;
                shares -= r_shares;

                let (r_tokens, r_shares) =
                    calculate_rewards(&config, tokens, shares, t_t, t_s).unwrap();
                assert_eq!(r_tokens, Uint128::zero());
                assert_eq!(r_shares, Uint256::zero());
            }
        }
    }
}<|MERGE_RESOLUTION|>--- conflicted
+++ resolved
@@ -1,44 +1,3 @@
-<<<<<<< HEAD
-use crate::{
-    contract::check_if_admin,
-    msg::{HandleAnswer, ResponseStatus::Success},
-    state::{Balances, Config, ReadonlyConfig},
-    state_staking::{
-        DailyUnbondingQueue,
-        TotalShares,
-        TotalTokens,
-        TotalUnbonding,
-        UnbondingQueue,
-        UnsentStakedTokens,
-        UserCooldown,
-        UserShares,
-    },
-    transaction_history::{
-        store_add_reward,
-        store_claim_reward,
-        store_claim_unbond,
-        store_fund_unbond,
-        store_stake,
-        store_unbond,
-    },
-};
-use cosmwasm_std::{
-    from_binary,
-    to_binary,
-    Api,
-    Binary,
-    CanonicalAddr,
-    Decimal,
-    Env,
-    Extern,
-    HandleResponse,
-    HumanAddr,
-    Querier,
-    StdError,
-    StdResult,
-    Storage,
-    Uint128,
-=======
 use std::convert::TryInto;
 use crate::contract::check_if_admin;
 use crate::msg::HandleAnswer;
@@ -55,17 +14,12 @@
 use cosmwasm_std::{
     from_binary, to_binary, Api, Binary, CanonicalAddr, Decimal, Env, Extern,
     HandleResponse, HumanAddr, Querier, StdError, StdResult, Storage,
->>>>>>> 4a131c7f
 };
 use cosmwasm_math_compat::{Uint128, Uint256};
 use secret_toolkit::snip20::send_msg;
-use shade_protocol::{
-    contract_interfaces::staking::snip20_staking::{
-        stake::{DailyUnbonding, StakeConfig, Unbonding, VecQueue},
-        ReceiveType,
-    },
-    utils::storage::default::{BucketStorage, SingletonStorage},
-};
+use shade_protocol::snip20_staking::stake::{DailyUnbonding, StakeConfig, Unbonding, VecQueue};
+use shade_protocol::snip20_staking::ReceiveType;
+use shade_protocol::utils::storage::default::{BucketStorage, SingletonStorage};
 
 //TODO: set errors
 
@@ -297,14 +251,9 @@
     stake_config: &StakeConfig,
     sender: &HumanAddr,
     sender_canon: &CanonicalAddr,
-<<<<<<< HEAD
-) -> StdResult<u128> {
-    let user_shares = UserShares::may_load(storage, sender.as_str().as_bytes())?.expect("No funds");
-=======
 ) -> StdResult<Uint128> {
     let user_shares =
         UserShares::may_load(storage, sender.as_str().as_bytes())?.expect("No funds");
->>>>>>> 4a131c7f
 
     let user_balance = Balances::from_storage(storage).balance(sender_canon);
 
@@ -511,10 +460,10 @@
 
             let mut daily_unbond_queue = DailyUnbondingQueue::load(&deps.storage)?;
 
-            while !daily_unbond_queue.0.0.is_empty() {
-                remaining_amount = daily_unbond_queue.0.0[0].fund(remaining_amount);
-                if daily_unbond_queue.0.0[0].is_funded() {
-                    daily_unbond_queue.0.0.pop();
+            while !daily_unbond_queue.0 .0.is_empty() {
+                remaining_amount = daily_unbond_queue.0 .0[0].fund(remaining_amount);
+                if daily_unbond_queue.0 .0[0].is_funded() {
+                    daily_unbond_queue.0 .0.pop();
                 }
                 if remaining_amount == Uint128::zero() {
                     break;
@@ -691,16 +640,16 @@
 
     let mut total = Uint128::zero();
     // Iterate over the sorted queue
-    while !unbond_queue.0.0.is_empty() {
+    while !unbond_queue.0 .0.is_empty() {
         // Since the queue is sorted, the moment we find a date above the current then we assume
         // that no other item in the queue is eligible
-        if unbond_queue.0.0[0].release <= env.block.time {
+        if unbond_queue.0 .0[0].release <= env.block.time {
             // Daily unbond queue is also sorted, therefore as long as its next item is greater
             // than the unbond then we assume its funded
             if daily_unbond_queue.0.is_empty()
-                || round_date(unbond_queue.0.0[0].release) < daily_unbond_queue.0[0].release
+                || round_date(unbond_queue.0 .0[0].release) < daily_unbond_queue.0[0].release
             {
-                total += unbond_queue.0.0[0].amount;
+                total += unbond_queue.0 .0[0].amount;
                 unbond_queue.0.pop();
             } else {
                 break;
@@ -873,10 +822,8 @@
 #[cfg(test)]
 mod tests {
     use crate::stake::{calculate_rewards, round_date, shares_per_token, tokens_per_share};
-    use shade_protocol::{
-        contract_interfaces::staking::snip20_staking::stake::StakeConfig,
-        utils::asset::Contract,
-    };
+    use shade_protocol::snip20_staking::stake::StakeConfig;
+    use shade_protocol::utils::asset::Contract;
 
     fn init_config(token_decimals: u8, shares_decimals: u8) -> StakeConfig {
         StakeConfig {
@@ -1024,13 +971,8 @@
         assert_eq!(reward_token, Uint128::zero());
     }
 
-<<<<<<< HEAD
-    use cosmwasm_math_compat::Uint128;
-    use rand::Rng;
-=======
     use rand::Rng;
     use cosmwasm_math_compat::{Uint128, Uint256};
->>>>>>> 4a131c7f
 
     #[test]
     fn staking_simulation() {
