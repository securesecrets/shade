--- conflicted
+++ resolved
@@ -1,21 +1,9 @@
 use cosmwasm_std::{HumanAddr};
 use schemars::JsonSchema;
 use serde::{Deserialize, Serialize};
-<<<<<<< HEAD
-use shade_protocol::{
-    contract_interfaces::staking::snip20_staking::stake::{
-        Cooldown,
-        DailyUnbonding,
-        Unbonding,
-        VecQueue,
-    },
-    utils::storage::default::{BucketStorage, SingletonStorage},
-};
-=======
 use cosmwasm_math_compat::{Uint128, Uint256};
 use shade_protocol::snip20_staking::stake::{Cooldown, DailyUnbonding, Unbonding, VecQueue};
 use shade_protocol::utils::storage::default::{BucketStorage, SingletonStorage};
->>>>>>> 4a131c7f
 
 // used to determine what each token is worth to calculate rewards
 #[derive(Serialize, Deserialize, Clone, Debug, PartialEq, JsonSchema)]
