use cosmwasm_math_compat::Uint128;
use cosmwasm_std::{
    from_binary, to_binary, Api, Binary, CosmosMsg, Env, Extern, HandleResponse,
    HumanAddr, Querier, StdError, StdResult, Storage,
};

use secret_toolkit::{
    snip20::{
        allowance_query, mint_msg, register_receive_msg, send_msg,
        transfer_from_msg,
    },
    utils::{HandleCallback, Query},
};

use shade_protocol::contract_interfaces::{
    airdrop::HandleMsg::CompleteTask,
    oracles::oracle::{QueryMsg::GetPrice, OracleAnswer},
    snip20::helpers::{Snip20Asset, fetch_snip20},
};
use shade_protocol::contract_interfaces::{
    admin::{QueryMsg, ValidateAdminPermissionResponse},
    bonds::{
        errors::*,
        BondOpportunity, SlipMsg, {Account, Config, HandleAnswer, PendingBond},
    },
};
use shade_protocol::utils::asset::Contract;
use shade_protocol::utils::generic_response::ResponseStatus;

use std::{cmp::Ordering, convert::TryFrom};

use crate::state::{
    account_r, account_w, allocated_allowance_r, allocated_allowance_w,
    allowance_key_r, allowance_key_w, bond_opportunity_r, bond_opportunity_w, collateral_assets_r,
    collateral_assets_w, config_r, config_w, global_total_claimed_w,
    global_total_issued_r, global_total_issued_w, issued_asset_r,
};

pub fn try_update_limit_config<S: Storage, A: Api, Q: Querier>(
    deps: &mut Extern<S, A, Q>,
    env: Env,
    limit_admin: Option<HumanAddr>,
    shade_admins: Option<Contract>,
    global_issuance_limit: Option<Uint128>,
    global_minimum_bonding_period: Option<u64>,
    global_maximum_discount: Option<Uint128>,
    reset_total_issued: Option<bool>,
    reset_total_claimed: Option<bool>,
) -> StdResult<HandleResponse> {
    let cur_config = config_r(&deps.storage).load()?;

    // Limit admin only
    if env.message.sender != cur_config.limit_admin {
        return Err(not_limit_admin());
    }

    let mut config = config_w(&mut deps.storage);
    config.update(|mut state| {
        if let Some(limit_admin) = limit_admin {
            state.limit_admin = limit_admin;
        }
        if let Some(shade_admins) = shade_admins {
            state.shade_admins = shade_admins;
        }
        if let Some(global_issuance_limit) = global_issuance_limit {
            state.global_issuance_limit = global_issuance_limit;
        }
        if let Some(global_minimum_bonding_period) = global_minimum_bonding_period {
            state.global_minimum_bonding_period = global_minimum_bonding_period;
        }
        if let Some(global_maximum_discount) = global_maximum_discount {
            state.global_maximum_discount = global_maximum_discount;
        }
        Ok(state)
    })?;

    if let Some(reset_total_issued) = reset_total_issued {
        if reset_total_issued {
            global_total_issued_w(&mut deps.storage).save(&Uint128::zero())?;
        }
    }

    if let Some(reset_total_claimed) = reset_total_claimed {
        if reset_total_claimed {
            global_total_claimed_w(&mut deps.storage).save(&Uint128::zero())?;
        }
    }

    Ok(HandleResponse {
        messages: vec![],
        log: vec![],
        data: Some(to_binary(&HandleAnswer::UpdateLimitConfig {
            status: ResponseStatus::Success,
        })?),
    })
}

pub fn try_update_config<S: Storage, A: Api, Q: Querier>(
    deps: &mut Extern<S, A, Q>,
    env: Env,
    oracle: Option<Contract>,
    treasury: Option<HumanAddr>,
    activated: Option<bool>,
    issuance_asset: Option<Contract>,
    bond_issuance_limit: Option<Uint128>,
    bonding_period: Option<u64>,
    discount: Option<Uint128>,
    global_min_accepted_issued_price: Option<Uint128>,
    global_err_issued_price: Option<Uint128>,
    allowance_key: Option<String>,
    airdrop: Option<Contract>,
    query_auth: Option<Contract>,
) -> StdResult<HandleResponse> {
    let cur_config = config_r(&deps.storage).load()?;


    // Admin-only
    let admin_response: ValidateAdminPermissionResponse = QueryMsg::ValidateAdminPermission { 
        contract_address: cur_config.contract.to_string(), 
        admin_address: env.message.sender.to_string(), 
    }.query(
        &deps.querier,
        cur_config.shade_admins.code_hash,
        cur_config.shade_admins.address,
    )?;

    if admin_response.error_msg.is_some() {
        return Err(not_admin())
    }

    if let Some(allowance_key) = allowance_key {
        allowance_key_w(&mut deps.storage).save(&allowance_key)?;
    };

    let mut config = config_w(&mut deps.storage);
    config.update(|mut state| {
        if let Some(oracle) = oracle {
            state.oracle = oracle;
        }
        if let Some(treasury) = treasury {
            state.treasury = treasury;
        }
        if let Some(activated) = activated {
            state.activated = activated;
        }
        if let Some(issuance_asset) = issuance_asset {
            state.issued_asset = issuance_asset;
        }
        if let Some(bond_issuance_limit) = bond_issuance_limit {
            state.bond_issuance_limit = bond_issuance_limit;
        }
        if let Some(bonding_period) = bonding_period {
            state.bonding_period = bonding_period;
        }
        if let Some(discount) = discount {
            state.discount = discount;
        }
        if let Some(global_min_accepted_issued_price) = global_min_accepted_issued_price {
            state.global_min_accepted_issued_price = global_min_accepted_issued_price;
        }
        if let Some(global_err_issued_price) = global_err_issued_price {
            state.global_err_issued_price = global_err_issued_price;
        }
        if let Some(airdrop) = airdrop {
            state.airdrop = Some(airdrop);
        }
        if let Some(query_auth) = query_auth {
            state.query_auth = query_auth;
        }
        Ok(state)
    })?;

    Ok(HandleResponse {
        messages: vec![],
        log: vec![],
        data: Some(to_binary(&HandleAnswer::UpdateConfig {
            status: ResponseStatus::Success,
        })?),
    })
}

pub fn try_deposit<S: Storage, A: Api, Q: Querier>(
    deps: &mut Extern<S, A, Q>,
    env: &Env,
    sender: HumanAddr,
    _from: HumanAddr,
    deposit_amount: Uint128,
    msg: Option<Binary>,
) -> StdResult<HandleResponse> {
    let config = config_r(&deps.storage).load()?;

    // Check that sender isn't the treasury
    if config.treasury == sender {
        return Err(blacklisted(config.treasury));
    }

    if config.contract == sender {
        return Err(blacklisted(config.contract));
    }

    // Check that sender isn't an admin
    let admin_response: ValidateAdminPermissionResponse = QueryMsg::ValidateAdminPermission { 
        contract_address: config.contract.to_string(), 
        admin_address: sender.to_string(), 
    }.query(
        &deps.querier,
        config.shade_admins.code_hash,
        config.shade_admins.address,
    )?;

    if admin_response.error_msg.is_none() {
        return Err(blacklisted(sender));
    }

    // Check that sender isn't the minted asset
    if config.issued_asset.address == env.message.sender {
        return Err(issued_asset_deposit());
    }

    // Check that sender asset has an active bond opportunity
    let bond_opportunity = match bond_opportunity_r(&deps.storage)
        .may_load(env.message.sender.to_string().as_bytes())?
    {
        Some(prev_opp) => {
            bond_active(&env, &prev_opp)?;
            prev_opp
        }
        None => {
            return Err(no_bond_found(env.message.sender.as_str()));
        }
    };

    let available = bond_opportunity
        .issuance_limit
        .checked_sub(bond_opportunity.amount_issued)
        .unwrap();

    // Load mint asset information
    let issuance_asset = issued_asset_r(&deps.storage).load()?;

    // Calculate conversion of collateral to SHD
    let (amount_to_issue, deposit_price, claim_price, discount_price) = amount_to_issue(
        &deps,
        deposit_amount,
        available,
        bond_opportunity.deposit_denom.clone(),
        issuance_asset,
        bond_opportunity.discount,
        bond_opportunity.max_accepted_collateral_price,
        bond_opportunity.err_collateral_price,
        config.global_min_accepted_issued_price,
        config.global_err_issued_price,
    )?;

    if let Some(message) = msg {
        let msg: SlipMsg = from_binary(&message)?;

        // Check Slippage
        if amount_to_issue.clone() < msg.minimum_expected_amount.clone() {
            return Err(slippage_tolerance_exceeded(
                amount_to_issue,
                msg.minimum_expected_amount,
            ));
        }
    };

    let mut opp = bond_opportunity_r(&deps.storage).load(env.message.sender.to_string().as_bytes())?;
    opp.amount_issued += amount_to_issue;
    bond_opportunity_w(&mut deps.storage).save(env.message.sender.to_string().as_bytes(), &opp)?;

    let mut messages = vec![];

    // Collateral to treasury
    messages.push(send_msg(
        config.treasury.clone(),
        deposit_amount.into(),
        None,
        None,
        None,
        1,
        bond_opportunity.deposit_denom.contract.code_hash.clone(),
        bond_opportunity.deposit_denom.contract.address.clone(),
    )?);

    // Format end date as String
    let end: u64 = calculate_claim_date(env.block.time, bond_opportunity.bonding_period);

    // Begin PendingBond
    let new_bond = PendingBond {
        claim_amount: amount_to_issue.clone(),
        end_time: end,
        deposit_denom: bond_opportunity.deposit_denom,
        deposit_amount,
        deposit_price,
        claim_price,
        discount: bond_opportunity.discount,
        discount_price,
    };

    // Find user account, create if it doesn't exist
    let mut account = match account_r(&deps.storage).may_load(sender.as_str().as_bytes())? {
        None => {
            // Airdrop task
            if let Some(airdrop) = config.airdrop {
                let msg = CompleteTask {
                    address: sender.clone(),
                    padding: None,
                };
                messages.push(msg.to_cosmos_msg(airdrop.code_hash, airdrop.address, None)?);
            }
            

            Account {
                address: sender,
                pending_bonds: vec![],
            }
        }
        Some(acc) => acc,
    };

    // Add new_bond to user's pending_bonds Vec
    account.pending_bonds.push(new_bond.clone());

    // Save account
    account_w(&mut deps.storage).save(account.address.as_str().as_bytes(), &account)?;

    if !bond_opportunity.minting_bond {
        // Decrease AllocatedAllowance since user is claiming
        allocated_allowance_w(&mut deps.storage)
            .update(|allocated| Ok(allocated.checked_sub(amount_to_issue.clone())?))?;

        // Transfer funds using allowance to bonds
        messages.push(transfer_from_msg(
            config.treasury.clone(),
            env.contract.address.clone(),
            amount_to_issue.into(),
            None,
            None,
            256,
            config.issued_asset.code_hash.clone(),
            config.issued_asset.address,
        )?);
    } else {
        messages.push(mint_msg(
            config.contract,
            amount_to_issue.into(),
            None,
            None,
            256,
            config.issued_asset.code_hash,
            config.issued_asset.address,
        )?);
    }

    // Return Success response
    Ok(HandleResponse {
        messages,
        log: vec![],
        data: Some(to_binary(&HandleAnswer::Deposit {
            status: ResponseStatus::Success,
            deposit_amount: new_bond.deposit_amount,
            pending_claim_amount: new_bond.claim_amount,
            end_date: new_bond.end_time,
        })?),
    })
}

pub fn try_claim<S: Storage, A: Api, Q: Querier>(
    deps: &mut Extern<S, A, Q>,
    env: Env,
) -> StdResult<HandleResponse> {
    // Check if bonding period has elapsed and allow user to claim
    // however much of the issuance asset they paid for with their deposit
    let config = config_r(&deps.storage).load()?;

    // Find user account, error out if DNE
    let mut account =
        match account_r(&deps.storage).may_load(env.message.sender.as_str().as_bytes())? {
            None => {
                return Err(StdError::NotFound {
                    kind: env.message.sender.to_string(),
                    backtrace: None,
                });
            }
            Some(acc) => acc,
        };

    // Bring up pending bonds structure for user if account is found
    let mut pending_bonds = account.pending_bonds;
    if pending_bonds.is_empty() {
        return Err(no_pending_bonds(account.address.as_str()));
    }

    // Set up loop comparison values.
    let now = env.block.time; // Current time in seconds
    let mut total = Uint128::zero();

    // Iterate through pending bonds and compare one's end to current time
    for bond in pending_bonds.iter() {
        if bond.end_time <= now {
            // Add claim amount to total
            total = total.checked_add(bond.claim_amount).unwrap();
        }
    }

    // Add case for if total is 0, error out
    if total.is_zero() {
        return Err(no_bonds_claimable());
    }

    // Remove claimed bonds from vector and save back to the account
    pending_bonds.retain(
        |bond| bond.end_time > now, // Retain only the bonds that end at a time greater than now
    );

    account.pending_bonds = pending_bonds;
    account_w(&mut deps.storage).save(env.message.sender.as_str().as_bytes(), &account)?;

    global_total_claimed_w(&mut deps.storage)
        .update(|global_total_claimed| Ok(global_total_claimed.checked_add(total.clone())?))?;

    //Set up empty message vec
    let mut messages = vec![];

    messages.push(send_msg(
        env.message.sender,
        total.into(),
        None,
        None,
        None,
        256,
        config.issued_asset.code_hash.clone(),
        config.issued_asset.address,
    )?);

    // Return Success response
    Ok(HandleResponse {
        messages,
        log: vec![],
        data: Some(to_binary(&HandleAnswer::Claim {
            status: ResponseStatus::Success,
            amount: total,
        })?),
    })
}

pub fn try_open_bond<S: Storage, A: Api, Q: Querier>(
    deps: &mut Extern<S, A, Q>,
    env: Env,
    collateral_asset: Contract,
    start_time: u64,
    end_time: u64,
    bond_issuance_limit: Option<Uint128>,
    bonding_period: Option<u64>,
    discount: Option<Uint128>,
    max_accepted_collateral_price: Uint128,
    err_collateral_price: Uint128,
    minting_bond: bool,
) -> StdResult<HandleResponse> {
    let config = config_r(&deps.storage).load()?;

    // Admin-only
    let admin_response: ValidateAdminPermissionResponse = QueryMsg::ValidateAdminPermission { 
        contract_address: config.contract.to_string(), 
        admin_address: env.message.sender.to_string(), 
    }.query(
        &deps.querier,
        config.shade_admins.code_hash,
        config.shade_admins.address,
    )?;

    if admin_response.error_msg.is_some() {
        return Err(not_admin())
    }

    let mut messages = vec![];

    // Check whether previous bond for this asset exists
    match bond_opportunity_r(&deps.storage)
        .may_load(collateral_asset.address.as_str().as_bytes())?
    {
        Some(prev_opp) => {
            let unspent = prev_opp
                .issuance_limit
                .checked_sub(prev_opp.amount_issued)?;
            global_total_issued_w(&mut deps.storage)
                .update(|issued| Ok(issued.checked_sub(unspent.clone())?))?;

            if !prev_opp.minting_bond {
                // Unallocate allowance that wasn't issued

                allocated_allowance_w(&mut deps.storage)
                    .update(|allocated| Ok(allocated.checked_sub(unspent)?))?;
            }
        }
        None => {
            // Save to list of current collateral addresses
            match collateral_assets_r(&deps.storage).may_load()? {
                None => {
                    let assets = vec![collateral_asset.address.clone()];
                    collateral_assets_w(&mut deps.storage).save(&assets)?;
                },
                Some(_assets) => {
                    collateral_assets_w(&mut deps.storage).update(|mut assets| {
                        assets.push(collateral_asset.address.clone());
                        Ok(assets)
                    })?;
                }
            };

            // Prepare register_receive message for new asset
            messages.push(register_receive(&env, &collateral_asset)?);
        }
    };

    // Check optional fields, setting to config defaults if None
    let limit = bond_issuance_limit.unwrap_or(config.bond_issuance_limit);
    let period = bonding_period.unwrap_or(config.bonding_period);
    let discount = discount.unwrap_or(config.discount);

    check_against_limits(&deps, limit, period, discount)?;

    if !minting_bond {
        // Check bond issuance amount against snip20 allowance and allocated_allowance
        let snip20_allowance = allowance_query(
            &deps.querier,
            config.treasury,
            env.contract.address.clone(),
            allowance_key_r(&deps.storage).load()?.to_string(),
            1,
            config.issued_asset.code_hash,
            config.issued_asset.address,
        )?;

        let allocated_allowance = allocated_allowance_r(&deps.storage).load()?;
        // Declaring again so 1.0 Uint128 works
        let snip_allowance = Uint128::from(snip20_allowance.allowance);

        // Error out if allowance doesn't allow bond opportunity
        if snip_allowance.checked_sub(allocated_allowance)? < limit {
            return Err(bond_issuance_exceeds_allowance(
                snip_allowance,
                allocated_allowance,
                limit,
            ));
        };

        // Increase stored allocated_allowance by the opportunity's issuance limit
        allocated_allowance_w(&mut deps.storage).update(|allocated| Ok(allocated.checked_add(limit)?))?;
    }

    let deposit_denom = fetch_snip20(&collateral_asset.clone(), &deps.querier)?;

    // Generate bond opportunity
    let bond_opportunity = BondOpportunity {
        issuance_limit: limit,
        deposit_denom,
        start_time,
        end_time,
        discount,
        bonding_period: period,
        amount_issued: Uint128::zero(),
        max_accepted_collateral_price,
        err_collateral_price,
        minting_bond,
    };

    // Save bond opportunity
    bond_opportunity_w(&mut deps.storage).save(
        collateral_asset.address.as_str().as_bytes(),
        &bond_opportunity,
    )?;

    // Increase global total issued by bond opportunity's issuance limit
    global_total_issued_w(&mut deps.storage)
        .update(|global_total_issued| Ok(global_total_issued.checked_add(bond_opportunity.issuance_limit)?))?;

    // Return Success response
    Ok(HandleResponse {
        messages,
        log: vec![],
        data: Some(to_binary(&HandleAnswer::OpenBond {
            status: ResponseStatus::Success,
            deposit_contract: bond_opportunity.deposit_denom.contract,
            start_time: bond_opportunity.start_time,
            end_time: bond_opportunity.end_time,
            bond_issuance_limit: bond_opportunity.issuance_limit,
            bonding_period: bond_opportunity.bonding_period,
            discount: bond_opportunity.discount,
            max_accepted_collateral_price: bond_opportunity.max_accepted_collateral_price,
            err_collateral_price: bond_opportunity.err_collateral_price,
            minting_bond: bond_opportunity.minting_bond,
        })?),
    })
}

pub fn try_close_bond<S: Storage, A: Api, Q: Querier>(
    deps: &mut Extern<S, A, Q>,
    env: Env,
    collateral_asset: Contract,
) -> StdResult<HandleResponse> {
    let config = config_r(&deps.storage).load()?;

    // Admin-only
    let admin_response: ValidateAdminPermissionResponse = QueryMsg::ValidateAdminPermission { 
        contract_address: config.contract.to_string(), 
        admin_address: env.message.sender.to_string(), 
    }.query(
        &deps.querier,
        config.shade_admins.code_hash,
        config.shade_admins.address,
    )?;

    if admin_response.error_msg.is_some() {
        return Err(not_admin())
    }

    // Check whether previous bond for this asset exists

    match bond_opportunity_r(&deps.storage)
        .may_load(collateral_asset.address.as_str().as_bytes())?
    {
        Some(prev_opp) => {
            bond_opportunity_w(&mut deps.storage)
                .remove(collateral_asset.address.as_str().as_bytes());

            // Remove asset from address list
            collateral_assets_w(&mut deps.storage).update(|mut assets| {
                assets.retain(|address| *address != collateral_asset.address);
                Ok(assets)
            })?;

            let unspent = prev_opp
                .issuance_limit
                .checked_sub(prev_opp.amount_issued)?;
            global_total_issued_w(&mut deps.storage)
                .update(|issued| Ok(issued.checked_sub(unspent.clone())?))?;

            if !prev_opp.minting_bond {
                // Unallocate allowance that wasn't issued

                allocated_allowance_w(&mut deps.storage)
                    .update(|allocated| Ok(allocated.checked_sub(unspent)?))?;
            }
        }
        None => {
            // Error out, no bond found with that deposit asset
            return Err(no_bond_found(collateral_asset.address.as_str()));
        }
    }

    let messages = vec![];

    // Return Success response
    Ok(HandleResponse {
        messages,
        log: vec![],
        data: Some(to_binary(&HandleAnswer::ClosedBond {
            status: ResponseStatus::Success,
            collateral_asset,
        })?),
    })
}

fn bond_active(env: &Env, bond_opp: &BondOpportunity) -> StdResult<()> {
    if bond_opp.amount_issued >= bond_opp.issuance_limit {
        return Err(bond_limit_reached(bond_opp.issuance_limit));
    }
    if bond_opp.start_time > env.block.time {
        return Err(bond_not_started(bond_opp.start_time, env.block.time));
    }
    if bond_opp.end_time < env.block.time {
        return Err(bond_ended(bond_opp.end_time, env.block.time));
    }
    Ok(())
}

fn check_against_limits<S: Storage, A: Api, Q: Querier>(
    deps: &Extern<S, A, Q>,
    bond_limit: Uint128,
    bond_period: u64,
    bond_discount: Uint128,
) -> StdResult<bool> {
    let config = config_r(&deps.storage).load()?;
    // Check that global issuance limit won't be exceeded by this opportunity's limit
    let global_total_issued = global_total_issued_r(&deps.storage).load()?;
    let global_issuance_limit = config.global_issuance_limit;

    active(
        &config.activated,
        &config.global_issuance_limit,
        &global_total_issued,
    )?;

    if global_total_issued.checked_add(bond_limit)? > global_issuance_limit {
        return Err(bond_limit_exceeds_global_limit(
            global_issuance_limit,
            global_total_issued,
            bond_limit,
        ));
    } else if bond_period < config.global_minimum_bonding_period {
        return Err(bonding_period_below_minimum_time(
            bond_period,
            config.global_minimum_bonding_period,
        ));
    } else if bond_discount > config.global_maximum_discount {
        return Err(bond_discount_above_maximum_rate(
            bond_discount,
            config.global_maximum_discount,
        ));
    }
    Ok(true)
}

pub fn active(
    activated: &bool,
    global_issuance_limit: &Uint128,
    global_total_issued: &Uint128,
) -> StdResult<()> {
    // Error out if bond contract isn't active
    if !activated {
        return Err(contract_not_active());
    }

    // Check whether mint limit has been reached
    if global_total_issued >= global_issuance_limit {
        return Err(global_limit_reached(*global_issuance_limit));
    }

    Ok(())
}

pub fn amount_to_issue<S: Storage, A: Api, Q: Querier>(
    deps: &Extern<S, A, Q>,
    collateral_amount: Uint128,
    available: Uint128,
    collateral_asset: Snip20Asset,
    issuance_asset: Snip20Asset,
    discount: Uint128,
    max_accepted_collateral_price: Uint128,
    err_collateral_price: Uint128,
    min_accepted_issued_price: Uint128,
    err_issued_price: Uint128,
) -> StdResult<(Uint128, Uint128, Uint128, Uint128)> {
    let mut disc = discount;
    let mut collateral_price = oracle(&deps, collateral_asset.token_info.symbol.clone())?;
    if collateral_price > max_accepted_collateral_price {
        if collateral_price > err_collateral_price {
            return Err(collateral_price_exceeds_limit(
                collateral_price.clone(),
                err_collateral_price.clone(),
            ));
        }
        collateral_price = max_accepted_collateral_price;
    }
    let mut issued_price = oracle(deps, issuance_asset.token_info.symbol.clone())?;
    if issued_price < err_issued_price {
        return Err(issued_price_below_minimum(
            issued_price.clone(),
            err_issued_price.clone(),
        ));
    }
    if issued_price < min_accepted_issued_price {
        disc = Uint128::zero();
        issued_price = min_accepted_issued_price;
    }
    let (issued_amount, discount_price) = calculate_issuance(
        collateral_price.clone(),
        collateral_amount,
        collateral_asset.token_info.decimals,
        issued_price,
        issuance_asset.token_info.decimals,
        disc,
        min_accepted_issued_price,
    );
    if issued_amount > available {
        return Err(mint_exceeds_limit(issued_amount, available));
    }
    Ok((
        issued_amount,
        collateral_price,
        issued_price,
        discount_price,
    ))
}

pub fn calculate_issuance(
    collateral_price: Uint128,
    collateral_amount: Uint128,
    collateral_decimals: u8,
    issued_price: Uint128,
    issued_decimals: u8,
    discount: Uint128,
    min_accepted_issued_price: Uint128,
) -> (Uint128, Uint128) {
    // Math must be done in integers
    // collateral_decimals  = x
    // issued_decimals = y
    // collateral_price     = p1 * 10^18
    // issued_price = p2 * 10^18
    // collateral_amount    = a1 * 10^x
    // issued_amount       = a2 * 10^y
    // discount            = d1 * 10^18

    // (a1 * 10^x) * (p1 * 10^18) = (a2 * 10^y) * (p2 * 10^18) * ((100 - d1) * 10^16)

    //                             (p1 * 10^18)
    // (a1 * 10^x) * ------------------------------------ = (a2 * 10^y)
    //                      (p2 * 10^18) * ((100 - d1))
    let percent_disc = Uint128::new(100_000).checked_sub(discount).unwrap(); // - discount.multiply_ratio(1000u128, 1_000_000_000_000_000_000u128).u128();
    let mut discount_price = issued_price.multiply_ratio(percent_disc, 100000u128);
    if discount_price < min_accepted_issued_price {
        discount_price = min_accepted_issued_price
    }
    let issued_amount = collateral_amount.multiply_ratio(collateral_price, discount_price);
    let difference: i32 = i32::from(issued_decimals).checked_sub(i32::from(collateral_decimals)).unwrap();
    match difference.cmp(&0) {
        Ordering::Greater => (
            issued_amount.checked_mul(Uint128::new(10u128.pow(u32::try_from(difference).unwrap()))).unwrap(),
            discount_price,
        ),
        Ordering::Less => (
            issued_amount
                .multiply_ratio(1u128, 10u128.pow(u32::try_from(difference.abs()).unwrap())),
            discount_price,
        ),
        Ordering::Equal => (issued_amount, discount_price),
    }
}

pub fn calculate_claim_date(env_time: u64, bonding_period: u64) -> u64 {
    // Previously, translated the passed u64 as days and converted to seconds.
    // Now, however, it treats the passed value as seconds, due to that being
    // how the block environment tracks it.
    let end = env_time.checked_add(bonding_period).unwrap();

    end
}

pub fn register_receive(env: &Env, contract: &Contract) -> StdResult<CosmosMsg> {
    register_receive_msg(
        env.contract_code_hash.clone(),
        None,
        256,
        contract.code_hash.clone(),
        contract.address.clone(),
    )
}

pub fn oracle<S: Storage, A: Api, Q: Querier>(
    deps: &Extern<S, A, Q>,
    key: String,
) -> StdResult<Uint128> {
    let config: Config = config_r(&deps.storage).load()?;
    let answer: OracleAnswer = GetPrice { key }.query(
        &deps.querier,
        config.oracle.code_hash,
        config.oracle.address,
    )?;
<<<<<<< HEAD
    Ok(Uint128::from(answer.price.rate))
}

pub fn try_disable_permit<S: Storage, A: Api, Q: Querier>(
    deps: &mut Extern<S, A, Q>,
    env: &Env,
    key: String,
) -> StdResult<HandleResponse> {
    revoke_permit(&mut deps.storage, env.message.sender.to_string(), key);

    Ok(HandleResponse {
        messages: vec![],
        log: vec![],
        data: Some(to_binary(&HandleAnswer::DisablePermit {
            status: ResponseStatus::Success,
        })?),
    })
=======
    Ok(Uint128::from(answer.rate))
>>>>>>> b1efa73e
}<|MERGE_RESOLUTION|>--- conflicted
+++ resolved
@@ -857,25 +857,5 @@
         config.oracle.code_hash,
         config.oracle.address,
     )?;
-<<<<<<< HEAD
-    Ok(Uint128::from(answer.price.rate))
-}
-
-pub fn try_disable_permit<S: Storage, A: Api, Q: Querier>(
-    deps: &mut Extern<S, A, Q>,
-    env: &Env,
-    key: String,
-) -> StdResult<HandleResponse> {
-    revoke_permit(&mut deps.storage, env.message.sender.to_string(), key);
-
-    Ok(HandleResponse {
-        messages: vec![],
-        log: vec![],
-        data: Some(to_binary(&HandleAnswer::DisablePermit {
-            status: ResponseStatus::Success,
-        })?),
-    })
-=======
     Ok(Uint128::from(answer.rate))
->>>>>>> b1efa73e
 }