use chrono::prelude::*;
use cosmwasm_std::{
    from_binary, to_binary, Api, Binary, CosmosMsg, Env, Extern, HandleResponse, HumanAddr,
    Querier, StdError, StdResult, Storage, Uint128,
};

use query_authentication::viewing_keys::ViewingKey;

use secret_toolkit::{
    snip20::{
        allowance_query, mint_msg, register_receive_msg, send_msg, token_info_query,
        transfer_from_msg, transfer_msg, Allowance,
    },
    utils::Query,
};

use shade_protocol::contract_interfaces::{bonds::{
    errors::*,
    BondOpportunity, SlipMsg, {Account, AccountKey, Config, HandleAnswer, PendingBond},
}, snip20::fetch_snip20};
use shade_protocol::contract_interfaces::{
    oracles::band::ReferenceData,
    oracles::oracle::QueryMsg::Price,
    snip20::{token_config_query, HandleMsg, Snip20Asset, TokenConfig},
};
use shade_protocol::utils::asset::Contract;
use shade_protocol::utils::generic_response::ResponseStatus;

use std::{cmp::Ordering, convert::TryFrom, ops::Add};

use crate::state::{
    account_r, account_viewkey_w, account_w, allocated_allowance_r, allocated_allowance_w,
    allowance_key_r, allowance_key_w, bond_opportunity_r, bond_opportunity_w, collateral_assets_r,
    collateral_assets_w, config_r, config_w, global_total_claimed_r, global_total_claimed_w,
    global_total_issued_r, global_total_issued_w, issued_asset_r,
};

pub fn try_update_limit_config<S: Storage, A: Api, Q: Querier>(
    deps: &mut Extern<S, A, Q>,
    env: Env,
    limit_admin: Option<HumanAddr>,
    global_issuance_limit: Option<Uint128>,
    global_minimum_bonding_period: Option<u64>,
    global_maximum_discount: Option<Uint128>,
    reset_total_issued: Option<bool>,
    reset_total_claimed: Option<bool>,
) -> StdResult<HandleResponse> {
    let cur_config = config_r(&deps.storage).load()?;

    // Limit admin only
    if env.message.sender != cur_config.limit_admin {
        return Err(not_limit_admin());
    }

    let mut config = config_w(&mut deps.storage);
    config.update(|mut state| {
        if let Some(limit_admin) = limit_admin {
            state.limit_admin = limit_admin;
        }
        if let Some(global_issuance_limit) = global_issuance_limit {
            state.global_issuance_limit = global_issuance_limit;
        }
        if let Some(global_minimum_bonding_period) = global_minimum_bonding_period {
            state.global_minimum_bonding_period = global_minimum_bonding_period;
        }
        if let Some(global_maximum_discount) = global_maximum_discount {
            state.global_maximum_discount = global_maximum_discount;
        }
        Ok(state)
    })?;

    if let Some(reset_total_issued) = reset_total_issued {
        if reset_total_issued {
            global_total_issued_w(&mut deps.storage).save(&Uint128(0))?;
        }
    }

    if let Some(reset_total_claimed) = reset_total_claimed {
        if reset_total_claimed {
            global_total_claimed_w(&mut deps.storage).save(&Uint128(0))?;
        }
    }

    Ok(HandleResponse {
        messages: vec![],
        log: vec![],
        data: Some(to_binary(&HandleAnswer::UpdateLimitConfig {
            status: ResponseStatus::Success,
        })?),
    })
}

pub fn try_update_config<S: Storage, A: Api, Q: Querier>(
    deps: &mut Extern<S, A, Q>,
    env: Env,
    admin: Option<HumanAddr>,
    oracle: Option<Contract>,
    treasury: Option<HumanAddr>,
    activated: Option<bool>,
    issuance_asset: Option<Contract>,
    bond_issuance_limit: Option<Uint128>,
    bonding_period: Option<u64>,
    discount: Option<Uint128>,
    global_min_accepted_issued_price: Option<Uint128>,
    global_err_issued_price: Option<Uint128>,
    allowance_key: Option<String>,
) -> StdResult<HandleResponse> {
    let cur_config = config_r(&deps.storage).load()?;

    // Admin-only
    if env.message.sender != cur_config.admin {
        return Err(StdError::unauthorized());
    }

    if let Some(allowance_key) = allowance_key {
        allowance_key_w(&mut deps.storage).save(&allowance_key)?;
    };

    let mut config = config_w(&mut deps.storage);
    config.update(|mut state| {
        if let Some(admin) = admin {
            state.admin = admin;
        }
        if let Some(oracle) = oracle {
            state.oracle = oracle;
        }
        if let Some(treasury) = treasury {
            state.treasury = treasury;
        }
        if let Some(activated) = activated {
            state.activated = activated;
        }
        if let Some(issuance_asset) = issuance_asset {
            state.issued_asset = issuance_asset;
        }
        if let Some(bond_issuance_limit) = bond_issuance_limit {
            state.bond_issuance_limit = bond_issuance_limit;
        }
        if let Some(bonding_period) = bonding_period {
            state.bonding_period = bonding_period;
        }
        if let Some(discount) = discount {
            state.discount = discount;
        }
        if let Some(global_min_accepted_issued_price) = global_min_accepted_issued_price {
            state.global_min_accepted_issued_price = global_min_accepted_issued_price;
        }
        if let Some(global_err_issued_price) = global_err_issued_price {
            state.global_err_issued_price = global_err_issued_price;
        }
        Ok(state)
    })?;

    Ok(HandleResponse {
        messages: vec![],
        log: vec![],
        data: Some(to_binary(&HandleAnswer::UpdateConfig {
            status: ResponseStatus::Success,
        })?),
    })
}

pub fn try_deposit<S: Storage, A: Api, Q: Querier>(
    deps: &mut Extern<S, A, Q>,
    env: &Env,
    sender: HumanAddr,
    _from: HumanAddr,
    deposit_amount: Uint128,
    msg: Option<Binary>,
) -> StdResult<HandleResponse> {
    let config = config_r(&deps.storage).load()?;

    // Check that sender isn't the treasury
    if config.treasury == sender {
        return Err(blacklisted(config.treasury));
    }

    if config.contract == sender {
        return Err(blacklisted(config.contract));
    }

    // Check that sender isn't bonds assembly
    if config.admin == sender {
        return Err(blacklisted(sender));
    }

    // Check that sender isn't the minted asset
    if config.issued_asset.address == env.message.sender {
        return Err(issued_asset_deposit());
    }

    // Check that sender asset has an active bond opportunity
    let bond_opportunity = match bond_opportunity_r(&deps.storage)
        .may_load(env.message.sender.to_string().as_bytes())?
    {
        Some(prev_opp) => {
            bond_active(&env, &prev_opp)?;
            prev_opp
        }
        None => {
            return Err(no_bond_found(env.message.sender.as_str()));
        }
    };

    let available = (bond_opportunity.issuance_limit - bond_opportunity.amount_issued).unwrap();

    // Load mint asset information
    let issuance_asset = issued_asset_r(&deps.storage).load()?;

    // Calculate conversion of collateral to SHD
    let (amount_to_issue, deposit_price, claim_price, discount_price) = amount_to_issue(
        &deps,
        deposit_amount,
        available,
        bond_opportunity.deposit_denom.clone(),
        issuance_asset,
        bond_opportunity.discount,
        bond_opportunity.max_accepted_collateral_price,
        bond_opportunity.err_collateral_price,
        config.global_min_accepted_issued_price,
        config.global_err_issued_price,
    )?;

    if let Some(message) = msg {
        let msg: SlipMsg = from_binary(&message)?;

        // Check Slippage
        if amount_to_issue.clone() < msg.minimum_expected_amount.clone() {
            return Err(slippage_tolerance_exceeded(
                amount_to_issue,
                msg.minimum_expected_amount,
            ));
        }
    };

    let mut opp =
        bond_opportunity_r(&deps.storage).load(env.message.sender.to_string().as_bytes())?;
    opp.amount_issued += amount_to_issue;
    bond_opportunity_w(&mut deps.storage).save(env.message.sender.to_string().as_bytes(), &opp)?;

    let mut messages = vec![];

    // Collateral to treasury
    messages.push(send_msg(
        config.treasury.clone(),
        deposit_amount,
        None,
        None,
        None,
        1,
        bond_opportunity.deposit_denom.contract.code_hash.clone(),
        bond_opportunity.deposit_denom.contract.address.clone(),
    )?);

    // Format end date as String
    let end: u64 = calculate_claim_date(env.block.time, bond_opportunity.bonding_period);

    // Begin PendingBond
    let new_bond = PendingBond {
        claim_amount: amount_to_issue.clone(),
        end_time: end,
        deposit_denom: bond_opportunity.deposit_denom,
        deposit_amount,
        deposit_price,
        claim_price,
        discount: bond_opportunity.discount,
        discount_price,
    };

    // Find user account, create if it doesn't exist
    let mut account = match account_r(&deps.storage).may_load(sender.as_str().as_bytes())? {
        None => Account {
            address: sender,
            pending_bonds: vec![],
        },
        Some(acc) => acc,
    };

    // Add new_bond to user's pending_bonds Vec
    account.pending_bonds.push(new_bond.clone());

    // Save account
    account_w(&mut deps.storage).save(account.address.as_str().as_bytes(), &account)?;

    if !bond_opportunity.minting_bond {
        // Decrease AllocatedAllowance since user is claiming
        allocated_allowance_w(&mut deps.storage)
            .update(|allocated| allocated - amount_to_issue.clone())?;

        // Transfer funds using allowance to bonds
        messages.push(transfer_from_msg(
            config.treasury.clone(),
            env.contract.address.clone(),
            amount_to_issue,
            None,
            None,
            256,
            config.issued_asset.code_hash.clone(),
            config.issued_asset.address,
        )?);
    } else {
        messages.push(mint_msg(
            config.contract,
            amount_to_issue,
            None,
            None,
            256,
            config.issued_asset.code_hash,
            config.issued_asset.address,
        )?);
    }

    // Return Success response
    Ok(HandleResponse {
        messages,
        log: vec![],
        data: Some(to_binary(&HandleAnswer::Deposit {
            status: ResponseStatus::Success,
            deposit_amount: new_bond.deposit_amount,
            pending_claim_amount: new_bond.claim_amount,
            end_date: new_bond.end_time,
        })?),
    })
}

pub fn try_claim<S: Storage, A: Api, Q: Querier>(
    deps: &mut Extern<S, A, Q>,
    env: Env,
) -> StdResult<HandleResponse> {
    // Check if bonding period has elapsed and allow user to claim
    // however much of the issuance asset they paid for with their deposit
    let config = config_r(&deps.storage).load()?;

    // Find user account, error out if DNE
    let mut account =
        match account_r(&deps.storage).may_load(env.message.sender.as_str().as_bytes())? {
            None => {
                return Err(StdError::NotFound {
                    kind: env.message.sender.to_string(),
                    backtrace: None,
                });
            }
            Some(acc) => acc,
        };

    // Bring up pending bonds structure for user if account is found
    let mut pending_bonds = account.pending_bonds;
    if pending_bonds.is_empty() {
        return Err(no_pending_bonds(account.address.as_str()));
    }

    // Set up loop comparison values.
    let now = env.block.time; // Current time in seconds
    let mut total = Uint128(0);

    // Iterate through pending bonds and compare one's end to current time
    for bond in pending_bonds.iter() {
        if bond.end_time <= now {
            // Add claim amount to total
            total = total.add(bond.claim_amount);
        }
    }

    // Add case for if total is 0, error out
<<<<<<< HEAD
    if total == Uint128(0) {
        return Err(no_bonds_claimable());
=======
    if total.is_zero() {
        return Err(no_bonds_claimable())
>>>>>>> 1b339ba1
    }

    // Remove claimed bonds from vector and save back to the account
    pending_bonds.retain(
        |bond| bond.end_time > now, // Retain only the bonds that end at a time greater than now
    );

    account.pending_bonds = pending_bonds;
    account_w(&mut deps.storage).save(env.message.sender.as_str().as_bytes(), &account)?;

    global_total_claimed_w(&mut deps.storage)
        .update(|global_total_claimed| Ok(global_total_claimed + total.clone()))?;

    //Set up empty message vec
    let mut messages = vec![];

    // // Decide via config boolean whether or not the contract is a minting bond
    // if config.minting_bond {
    //     // Mint out the total using snip20 to the user
    //     messages.push(mint_msg(
    //         env.message.sender,
    //         total,
    //         None,
    //         None,
    //         256,
    //         config.issued_asset.code_hash.clone(),
    //         config.issued_asset.address,
    //     )?);
    // } else {
    messages.push(send_msg(
        env.message.sender,
        total,
        None,
        None,
        None,
        256,
        config.issued_asset.code_hash.clone(),
        config.issued_asset.address,
    )?);

    // Return Success response
    Ok(HandleResponse {
        messages,
        log: vec![],
        data: Some(to_binary(&HandleAnswer::Claim {
            status: ResponseStatus::Success,
            amount: total,
        })?),
    })
}

pub fn try_open_bond<S: Storage, A: Api, Q: Querier>(
    deps: &mut Extern<S, A, Q>,
    env: Env,
    collateral_asset: Contract,
    start_time: u64,
    end_time: u64,
    bond_issuance_limit: Option<Uint128>,
    bonding_period: Option<u64>,
    discount: Option<Uint128>,
    max_accepted_collateral_price: Uint128,
    err_collateral_price: Uint128,
    minting_bond: bool,
) -> StdResult<HandleResponse> {
    let config = config_r(&deps.storage).load()?;

    // Admin-only
    if env.message.sender != config.admin {
        return Err(StdError::unauthorized());
    };

    let mut messages = vec![];

    // Check whether previous bond for this asset exists
    match bond_opportunity_r(&deps.storage)
        .may_load(collateral_asset.address.as_str().as_bytes())?
    {
        Some(prev_opp) => {
            let unspent = (prev_opp.issuance_limit - prev_opp.amount_issued)?;
            global_total_issued_w(&mut deps.storage)
                .update(|issued| Ok((issued - unspent.clone())?))?;

            if !prev_opp.minting_bond {
                // Unallocate allowance that wasn't issued

                allocated_allowance_w(&mut deps.storage)
                    .update(|allocated| Ok((allocated - unspent)?))?;
            }
        }
        None => {
            // Save to list of current collateral addresses
            if None == collateral_assets_r(&deps.storage).may_load()? {
                let assets = vec![collateral_asset.address.clone()];
                collateral_assets_w(&mut deps.storage).save(&assets)?;
            } else {
                collateral_assets_w(&mut deps.storage).update(|mut assets| {
                    assets.push(collateral_asset.address.clone());
                    Ok(assets)
                })?;
            };

            // Prepare register_receive message for new asset
            messages.push(register_receive(&env, &collateral_asset)?);
        }
    };

    // Check optional fields, setting to config defaults if None
    let limit = bond_issuance_limit.unwrap_or(config.bond_issuance_limit);
    let period = bonding_period.unwrap_or(config.bonding_period);
    let discount = discount.unwrap_or(config.discount);

    check_against_limits(&deps, limit, period, discount)?;

    if !minting_bond {
        // Check bond issuance amount against snip20 allowance and allocated_allowance
        let snip20_allowance = allowance_query(
            &deps.querier,
            config.treasury,
            env.contract.address.clone(),
            allowance_key_r(&deps.storage).load()?.to_string(),
            1,
            config.issued_asset.code_hash,
            config.issued_asset.address,
        )?;

        let allocated_allowance = allocated_allowance_r(&deps.storage).load()?;

        // Error out if allowance doesn't allow bond opportunity
        if (snip20_allowance.allowance - allocated_allowance)? < limit {
            return Err(bond_issuance_exceeds_allowance(
                snip20_allowance.allowance,
                allocated_allowance,
                limit,
            ));
        };

        // Increase stored allocated_allowance by the opportunity's issuance limit
        allocated_allowance_w(&mut deps.storage).update(|allocated| Ok(allocated + limit))?;
    }

    let deposit_denom = fetch_snip20(&collateral_asset.clone(), &deps.querier)?;

<<<<<<< HEAD
=======
    // Acquiring TokenConfig
    let asset_config: Option<TokenConfig> = 
        match token_config_query(&deps.querier, collateral_asset.clone()) {
            Ok(c) => Some(c),
            Err(_) => None,
        };

    let deposit_denom = Snip20Asset {
        contract: collateral_asset.clone(),
        token_info: asset_info,
        token_config: asset_config,
    };
    
>>>>>>> 1b339ba1
    // Generate bond opportunity
    let bond_opportunity = BondOpportunity {
        issuance_limit: limit,
        deposit_denom,
        start_time,
        end_time,
        discount,
        bonding_period: period,
        amount_issued: Uint128(0),
        max_accepted_collateral_price,
        err_collateral_price,
        minting_bond,
    };

    // Save bond opportunity
    bond_opportunity_w(&mut deps.storage).save(
        collateral_asset.address.as_str().as_bytes(),
        &bond_opportunity,
    )?;

    // Increase global total issued by bond opportunity's issuance limit
    global_total_issued_w(&mut deps.storage)
        .update(|global_total_issued| Ok(global_total_issued + bond_opportunity.issuance_limit))?;

    // Return Success response
    Ok(HandleResponse {
        messages,
        log: vec![],
        data: Some(to_binary(&HandleAnswer::OpenBond {
            status: ResponseStatus::Success,
            deposit_contract: bond_opportunity.deposit_denom.contract,
            start_time: bond_opportunity.start_time,
            end_time: bond_opportunity.end_time,
            bond_issuance_limit: bond_opportunity.issuance_limit,
            bonding_period: bond_opportunity.bonding_period,
            discount: bond_opportunity.discount,
            max_accepted_collateral_price: bond_opportunity.max_accepted_collateral_price,
            err_collateral_price: bond_opportunity.err_collateral_price,
            minting_bond: bond_opportunity.minting_bond,
        })?),
    })
}

pub fn try_close_bond<S: Storage, A: Api, Q: Querier>(
    deps: &mut Extern<S, A, Q>,
    env: Env,
    collateral_asset: Contract,
) -> StdResult<HandleResponse> {
    let config = config_r(&deps.storage).load()?;

    // Admin-only
    if env.message.sender != config.admin {
        return Err(StdError::unauthorized());
    };

    // Check whether previous bond for this asset exists

    match bond_opportunity_r(&deps.storage)
        .may_load(collateral_asset.address.as_str().as_bytes())?
    {
        Some(prev_opp) => {
            bond_opportunity_w(&mut deps.storage)
                .remove(collateral_asset.address.as_str().as_bytes());

            // Remove asset from address list
            collateral_assets_w(&mut deps.storage).update(|mut assets| {
                assets.retain(|address| *address != collateral_asset.address);
                Ok(assets)
            })?;

            let unspent = (prev_opp.issuance_limit - prev_opp.amount_issued)?;
            global_total_issued_w(&mut deps.storage)
                .update(|issued| Ok((issued - unspent.clone())?))?;

            if !prev_opp.minting_bond {
                // Unallocate allowance that wasn't issued

                allocated_allowance_w(&mut deps.storage)
                    .update(|allocated| Ok((allocated - unspent)?))?;
            }
        }
        None => {
            // Error out, no bond found with that deposit asset
            return Err(no_bond_found(collateral_asset.address.as_str()));
        }
    }

    let messages = vec![];

    // Return Success response
    Ok(HandleResponse {
        messages,
        log: vec![],
        data: Some(to_binary(&HandleAnswer::ClosedBond {
            status: ResponseStatus::Success,
            collateral_asset,
        })?),
    })
}

fn bond_active(env: &Env, bond_opp: &BondOpportunity) -> StdResult<()> {
    if bond_opp.amount_issued >= bond_opp.issuance_limit {
        return Err(bond_limit_reached(bond_opp.issuance_limit));
    }
    if bond_opp.start_time > env.block.time {
        return Err(bond_not_started(bond_opp.start_time, env.block.time));
    }
    if bond_opp.end_time < env.block.time {
        return Err(bond_ended(bond_opp.end_time, env.block.time));
    }
    Ok(())
}

fn check_against_limits<S: Storage, A: Api, Q: Querier>(
    deps: &Extern<S, A, Q>,
    bond_limit: Uint128,
    bond_period: u64,
    bond_discount: Uint128,
) -> StdResult<bool> {
    let config = config_r(&deps.storage).load()?;
    // Check that global issuance limit won't be exceeded by this opportunity's limit
    let global_total_issued = global_total_issued_r(&deps.storage).load()?;
    let global_issuance_limit = config.global_issuance_limit;

    active(
        &config.activated,
        &config.global_issuance_limit,
        &global_total_issued,
    )?;

    if global_total_issued + bond_limit > global_issuance_limit {
        return Err(bond_limit_exceeds_global_limit(
            global_issuance_limit,
            global_total_issued,
            bond_limit,
        ));
    } else if bond_period < config.global_minimum_bonding_period {
        return Err(bonding_period_below_minimum_time(
            bond_period,
            config.global_minimum_bonding_period,
        ));
    } else if bond_discount > config.global_maximum_discount {
        return Err(bond_discount_above_maximum_rate(
            bond_discount,
            config.global_maximum_discount,
        ));
    }
    Ok(true)
}

pub fn active(
    activated: &bool,
    global_issuance_limit: &Uint128,
    global_total_issued: &Uint128,
) -> StdResult<()> {
    // Error out if bond contract isn't active
    if !activated {
        return Err(contract_not_active());
    }

    // Check whether mint limit has been reached
    if global_total_issued >= global_issuance_limit {
        return Err(global_limit_reached(*global_issuance_limit));
    }

    Ok(())
}

pub fn amount_to_issue<S: Storage, A: Api, Q: Querier>(
    deps: &Extern<S, A, Q>,
    collateral_amount: Uint128,
    available: Uint128,
    collateral_asset: Snip20Asset,
    issuance_asset: Snip20Asset,
    discount: Uint128,
    max_accepted_collateral_price: Uint128,
    err_collateral_price: Uint128,
    min_accepted_issued_price: Uint128,
    err_issued_price: Uint128,
) -> StdResult<(Uint128, Uint128, Uint128, Uint128)> {
    let mut disc = discount;
    let mut collateral_price = oracle(&deps, collateral_asset.token_info.symbol.clone())?; // Placeholder for Oracle lookup
    if collateral_price > max_accepted_collateral_price {
        if collateral_price > err_collateral_price {
            return Err(collateral_price_exceeds_limit(
                collateral_price.clone(),
                err_collateral_price.clone(),
            ));
        }
        collateral_price = max_accepted_collateral_price;
    }
    let mut issued_price = oracle(deps, issuance_asset.token_info.symbol.clone())?; // Placeholder for minted asset price lookup
    if issued_price < err_issued_price {
        return Err(issued_price_below_minimum(
            issued_price.clone(),
            err_issued_price.clone(),
        ));
    }
    if issued_price < min_accepted_issued_price {
        disc = Uint128(0);
        issued_price = min_accepted_issued_price;
    }
    let (issued_amount, discount_price) = calculate_issuance(
        collateral_price.clone(),
        collateral_amount,
        collateral_asset.token_info.decimals,
        issued_price,
        issuance_asset.token_info.decimals,
        disc,
        min_accepted_issued_price,
    );
    if issued_amount > available {
        return Err(mint_exceeds_limit(issued_amount, available));
    }
    Ok((
        issued_amount,
        collateral_price,
        issued_price,
        discount_price,
    ))
}

pub fn calculate_issuance(
    collateral_price: Uint128,
    collateral_amount: Uint128,
    collateral_decimals: u8,
    issued_price: Uint128,
    issued_decimals: u8,
    discount: Uint128,
    min_accepted_issued_price: Uint128,
) -> (Uint128, Uint128) {
    // Math must be done in integers
    // collateral_decimals  = x
    // issued_decimals = y
    // collateral_price     = p1 * 10^18
    // issued_price = p2 * 10^18
    // collateral_amount    = a1 * 10^x
    // issued_amount       = a2 * 10^y
    // discount            = d1 * 10^18

    // (a1 * 10^x) * (p1 * 10^18) = (a2 * 10^y) * (p2 * 10^18) * ((100 - d1) * 10^16)

    //                             (p1 * 10^18)
    // (a1 * 10^x) * ------------------------------------ = (a2 * 10^y)
    //                      (p2 * 10^18) * ((100 - d1))
    let percent_disc = 100_000u128 - discount.u128(); // - discount.multiply_ratio(1000u128, 1_000_000_000_000_000_000u128).u128();
    let mut discount_price = issued_price.multiply_ratio(percent_disc, 100000u128);
    if discount_price < min_accepted_issued_price {
        discount_price = min_accepted_issued_price
    }
    let issued_amount = collateral_amount.multiply_ratio(collateral_price, discount_price);
    let difference: i32 = issued_decimals as i32 - collateral_decimals as i32;

    match difference.cmp(&0) {
        Ordering::Greater => (
            Uint128(issued_amount.u128() * 10u128.pow(u32::try_from(difference).unwrap())),
            discount_price,
        ),
        Ordering::Less => (
            issued_amount
                .multiply_ratio(1u128, 10u128.pow(u32::try_from(difference.abs()).unwrap())),
            discount_price,
        ),
        Ordering::Equal => (issued_amount, discount_price),
    }
}

pub fn calculate_claim_date(env_time: u64, bonding_period: u64) -> u64 {
    // Previously, translated the passed u64 as days and converted to seconds.
    // Now, however, it treats the passed value as seconds, due to that being
    // how the block environment tracks it.
    let end = env_time.checked_add(bonding_period).unwrap();

    end
}

pub fn register_receive(env: &Env, contract: &Contract) -> StdResult<CosmosMsg> {
    register_receive_msg(
        env.contract_code_hash.clone(),
        None,
        256,
        contract.code_hash.clone(),
        contract.address.clone(),
    )
}

pub fn oracle<S: Storage, A: Api, Q: Querier>(
    deps: &Extern<S, A, Q>,
    symbol: String,
) -> StdResult<Uint128> {
    let config: Config = config_r(&deps.storage).load()?;
    let answer: ReferenceData = Price { symbol }.query(
        &deps.querier,
        config.oracle.code_hash,
        config.oracle.address,
    )?;
    Ok(answer.rate)
}<|MERGE_RESOLUTION|>--- conflicted
+++ resolved
@@ -362,13 +362,8 @@
     }
 
     // Add case for if total is 0, error out
-<<<<<<< HEAD
-    if total == Uint128(0) {
-        return Err(no_bonds_claimable());
-=======
     if total.is_zero() {
         return Err(no_bonds_claimable())
->>>>>>> 1b339ba1
     }
 
     // Remove claimed bonds from vector and save back to the account
@@ -511,22 +506,6 @@
 
     let deposit_denom = fetch_snip20(&collateral_asset.clone(), &deps.querier)?;
 
-<<<<<<< HEAD
-=======
-    // Acquiring TokenConfig
-    let asset_config: Option<TokenConfig> = 
-        match token_config_query(&deps.querier, collateral_asset.clone()) {
-            Ok(c) => Some(c),
-            Err(_) => None,
-        };
-
-    let deposit_denom = Snip20Asset {
-        contract: collateral_asset.clone(),
-        token_info: asset_info,
-        token_config: asset_config,
-    };
-    
->>>>>>> 1b339ba1
     // Generate bond opportunity
     let bond_opportunity = BondOpportunity {
         issuance_limit: limit,
