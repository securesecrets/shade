--- conflicted
+++ resolved
@@ -100,65 +100,4 @@
 
 pub fn allowance_key_r<S: Storage>(storage: &S) -> ReadonlySingleton<S, String> {
     singleton_read(storage, ALLOWANCE_VIEWING_KEY)
-<<<<<<< HEAD
-}
-
-pub fn account_permit_key_r<S: Storage>(storage: &S, account: String) -> ReadonlyBucket<S, bool> {
-    let key = ACCOUNT_PERMIT_KEY.to_string() + &account;
-    bucket_read(key.as_bytes(), storage)
-}
-
-pub fn account_permit_key_w<S: Storage>(storage: &mut S, account: String) -> Bucket<S, bool> {
-    let key = ACCOUNT_PERMIT_KEY.to_string() + &account;
-    bucket(key.as_bytes(), storage)
-}
-
-pub fn revoke_permit<S: Storage>(storage: &mut S, account: String, permit_key: String) {
-    account_permit_key_w(storage, account)
-        .save(permit_key.as_bytes(), &false)
-        .unwrap();
-}
-
-pub fn is_permit_revoked<S: Storage>(
-    storage: &S,
-    account: String,
-    permit_key: String,
-) -> StdResult<bool> {
-    if account_permit_key_r(storage, account)
-        .may_load(permit_key.as_bytes())?
-        .is_some()
-    {
-        Ok(true)
-    } else {
-        Ok(false)
-    }
-}
-
-pub fn validate_account_permit<S: Storage, A: Api, Q: Querier>(
-    deps: &Extern<S, A, Q>,
-    permit: &AccountPermit,
-    contract: HumanAddr,
-) -> StdResult<HumanAddr> {
-    // Check that contract matches
-    if !permit.params.contracts.contains(&contract) {
-        return Err(permit_contract_mismatch(
-            contract.as_str(),
-        ));
-    }
-
-    // Authenticate permit
-    let address = permit.validate(&deps.api, None)?.as_humanaddr(None)?;
-
-    // Check that permit is not revoked
-    if is_permit_revoked(
-        &deps.storage,
-        address.to_string(),
-        permit.params.key.clone(),
-    )? {
-        return Err(permit_key_revoked(permit.params.key.as_str()));
-    }
-
-    return Ok(address);
-=======
->>>>>>> b1efa73e
 }