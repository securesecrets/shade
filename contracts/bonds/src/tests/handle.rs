use crate::{tests::{
    check_balances, init_contracts,
    query::{query_no_opps, query_opp_parameters},
<<<<<<< HEAD
    set_prices, set_viewing_key
}, query};
=======
    set_prices,
};
>>>>>>> 541775d1
use shade_protocol::math_compat::Uint128;
use shade_protocol::c_std::HumanAddr;
use shade_protocol::fadroma::core::ContractLink;
use shade_protocol::fadroma::ensemble::{ContractEnsemble, MockEnv};
use shade_protocol::contract_interfaces::{bonds, query_auth, snip20};
use shade_protocol::utils::asset::Contract;

use shade_protocol::c_std::StdError;

use super::{increase_allowance, query::{query_acccount_parameters, query_config}, setup_admin};

#[test]
pub fn test_bonds() {
    let (mut chain, bonds, issu, depo, atom, band, _oracle, query_auth, shade_admins) =
        init_contracts().unwrap();

    set_prices(
        &mut chain,
        &band,
        Uint128::new(10_000_000_000_000_000_000),
        Uint128::new(5_000_000_000_000_000_000),
        Uint128::new(20_000_000_000_000_000_000),
    )
    .unwrap();

    setup_admin(&mut chain, &shade_admins, &bonds);

    increase_allowance(&mut chain, &bonds, &issu);

    // No bond, so fail
    // buy_opp_fail(&mut chain, &bonds, &depo);

    open_opp(
        &mut chain,
        &bonds,
        &depo,
        "admin",
        Some(100),
        Some(Uint128::new(10_000_000_000)),
        Some(0),
        Some(Uint128::new(1000)),
        Uint128::new(10_000_000_000_000_000_000_000_000),
        Uint128::new(10_000_000_000_000_000_000_000_000),
        false,
    );

    buy_opp(&mut chain, &bonds, &depo, Uint128::new(2_000_000_000));

    query_acccount_parameters(
        &mut chain,
        &bonds.clone(),
        &query_auth.clone(),
        "secret19rla95xfp22je7hyxv7h0nhm6cwtwahu69zraq",
        None,
        None,
        Some(Uint128::new(2_000_000_000)),
        None,
        None,
        None,
        None,
        None,
    );

    query_opp_parameters(
        &mut chain,
        &bonds,
        None,
        Some(Uint128::new(1000000000)),
        None,
        None,
        None,
        None,
        None,
        None,
        None,
        None,
    );

    update_config(
        &mut chain,
        &bonds,
        "admin",
        None,
        None,
        None,
        None,
        None,
        None,
        None,
        Some(Uint128::new(9_000_000_000_000_000_000)),
        None,
        None,
        None,
        None,
    );

    buy_opp(&mut chain, &bonds, &depo, Uint128::new(2_000_000_000));

    query_opp_parameters(
        &mut chain,
        &bonds,
        None,
        Some(Uint128::new(2010101010)),
        None,
        None,
        None,
        None,
        None,
        None,
        None,
        None,
    );

    set_viewing_key(&mut chain, &query_auth);

    claim(&mut chain, &bonds);

    check_balances(
        &mut chain,
        &issu,
        &depo,
        Uint128::new(2010101010),
        Uint128::new(4_000_000_000),
    )
    .unwrap();

    close_opp(&mut chain, &bonds, &depo, "admin");

    query_no_opps(&mut chain, &bonds);

    open_opp(
        &mut chain,
        &bonds,
        &depo,
        "admin",
        None,
        None,
        None,
        None,
        Uint128::new(1),
        Uint128::new(1),
        false,
    );
    open_opp_fail(
        &mut chain,
        &bonds,
        &depo,
        "secret19rla95xfp22je7hyxv7h0nhm6cwtwahu69zraq",
        None,
        None,
        None,
        None,
        Uint128::new(1),
        Uint128::new(1),
        false,
        "22" // Not an admin, can't start opp
    );
    open_opp_fail(
        &mut chain,
        &bonds,
        &depo,
        "admin",
        None,
        None,
        None,
        Some(Uint128::new(10000000000000000000)),
        Uint128::new(1),
        Uint128::new(1),
        false,
        "12" // Discount percentage is too high
    );
    open_opp(
        &mut chain,
        &bonds,
        &depo,
        "admin",
        None,
        None,
        None,
        Some(Uint128::new(4_347)),
        Uint128::new(1_000_000_000_000_000_000),
        Uint128::new(950_000_000_000_000_000),
        false,
    );

    set_prices(
        &mut chain,
        &band,
        Uint128::new(7_500_000_000_000_000_000),
        Uint128::new(980_000_000_000_000_000),
        Uint128::new(20_000_000_000_000_000_000),
    )
    .unwrap();

    buy_opp(&mut chain, &bonds, &depo, Uint128::new(5));
    open_opp(
        &mut chain,
        &bonds,
        &depo,
        "admin",
        None,
        None,
        None,
        Some(Uint128::new(4_347)),
        Uint128::new(1_000_000_000_000_000_000),
        Uint128::new(950_000_000_000_000_000),
        false,
    );
    buy_opp(&mut chain, &bonds, &depo, Uint128::new(500_000_000)); // 5 units
                                                                   // 4.9/9 for amount purchased, due to config issu_limit of $9 and current depo price of $.98
    query_opp_parameters(
        &mut chain,
        &bonds,
        None,
        Some(Uint128::new(54444444)),
        None,
        None,
        None,
        None,
        None,
        None,
        None,
        None,
    );

    open_opp_fail(
        &mut chain,
        &bonds,
        &atom,
        "admin",
        None,
        Some(Uint128::new(1000000000000000000)),
        None,
        None,
        Uint128::new(1),
        Uint128::new(1),
        false,
        "10" // Bond limit + previous limits exceeds global limit, so error
    );
    open_opp(
        &mut chain,
        &bonds,
        &atom,
        "admin",
        None,
        Some(Uint128::new(1000000000050)),
        None,
        None,
        Uint128::new(1),
        Uint128::new(1),
        false,
    );
    open_opp(
        &mut chain,
        &bonds,
        &depo,
        "admin",
        None,
        None,
        None,
        Some(Uint128::new(4_347)),
        Uint128::new(1_000_000_000_000_000_000),
        Uint128::new(950_000_000_000_000_000),
        false,
    );
    close_opp(&mut chain, &bonds, &depo, "admin");
    query_opp_parameters(
        &mut chain,
        &bonds,
        Some(Uint128::new(1000000000050)),
        None,
        None,
        None,
        None,
        None,
        None,
        None,
        None,
        None,
    );
}

#[test]
fn buy_no_opp() -> () {
    let (mut chain, bonds, issu, depo, atom, band, _oracle, query_auth, shade_admins) =
        init_contracts().unwrap();

    set_prices(
        &mut chain,
        &band,
        Uint128::new(10_000_000_000_000_000_000),
        Uint128::new(5_000_000_000_000_000_000),
        Uint128::new(20_000_000_000_000_000_000),
    )
    .unwrap();

    setup_admin(&mut chain, &shade_admins, &bonds);

    increase_allowance(&mut chain, &bonds, &issu);

    // No bond, so fail. Error code 6 is "No Bond Found"
    buy_opp_fail(&mut chain, &bonds, &depo, "6");
}

#[test]
fn contract_inactive() -> () {
    let (mut chain, bonds, issu, depo, atom, band, _oracle, query_auth, shade_admins) =
        init_contracts().unwrap();

    set_prices(
        &mut chain,
        &band,
        Uint128::new(10_000_000_000_000_000_000),
        Uint128::new(5_000_000_000_000_000_000),
        Uint128::new(20_000_000_000_000_000_000),
    )
    .unwrap();

    setup_admin(&mut chain, &shade_admins, &bonds);

    increase_allowance(&mut chain, &bonds, &issu);

    update_config(&mut chain, &bonds, "admin", None, None, None, Some(false), None, None, None, None, None, None, None, None);

    // Contract not active, error out with code 5
    open_opp_fail(
        &mut chain,
        &bonds,
        &depo,
        "admin",
        Some(100),
        Some(Uint128::new(10_000_000_000)),
        Some(0),
        Some(Uint128::new(1000)),
        Uint128::new(10_000_000_000_000_000_000_000_000),
        Uint128::new(10_000_000_000_000_000_000_000_000),
        false,
        "5"
    );
}

fn claim(chain: &mut ContractEnsemble, bonds: &ContractLink<HumanAddr>) -> () {
    let msg = bonds::HandleMsg::Claim { padding: None };

    chain
        .execute(
            &msg,
            MockEnv::new(
                "secret19rla95xfp22je7hyxv7h0nhm6cwtwahu69zraq",
                bonds.clone(),
            ),
        )
        .unwrap();
}

fn buy_opp(
    chain: &mut ContractEnsemble,
    bonds: &ContractLink<HumanAddr>,
    depo: &ContractLink<HumanAddr>,
    amount: Uint128,
) -> () {
    let msg = snip20::HandleMsg::Send {
        recipient: bonds.address.clone(),
        recipient_code_hash: Some(bonds.code_hash.clone()),
        amount,
        msg: None,
        memo: None,
        padding: None,
    };

    chain
        .execute(
            &msg,
            MockEnv::new(
                "secret19rla95xfp22je7hyxv7h0nhm6cwtwahu69zraq",
                depo.clone(),
            ),
        )
        .unwrap();
}

fn buy_opp_fail(
    chain: &mut ContractEnsemble,
    bonds: &ContractLink<HumanAddr>,
    depo: &ContractLink<HumanAddr>,
    code: &str,
) -> () {
    let msg = snip20::HandleMsg::Send {
        recipient: bonds.address.clone(),
        recipient_code_hash: Some(bonds.code_hash.clone()),
        amount: Uint128::new(2_000_000_000), //20
        msg: None,
        memo: None,
        padding: None,
    };
    
    match chain.execute(
        &msg,
        MockEnv::new(
            "secret19rla95xfp22je7hyxv7h0nhm6cwtwahu69zraq",
            depo.clone(),
        ),
    ) {
        Ok(_) => assert!(false),
        Err(e) => {
            match e {
                StdError::GenericErr{ msg, backtrace: _ } =>  {
                    let mut str = String::from("code\":{},");
                    str = str.replace("{}", code);
                    if msg.contains(&str) {
                        assert!(true)
                    } else {
                        println!("{}", msg);
                        assert!(false)
                    }
                }
                _ => assert!(false)
            }
        }
    }
}

fn open_opp(
    chain: &mut ContractEnsemble,
    bonds: &ContractLink<HumanAddr>,
    depo: &ContractLink<HumanAddr>,
    sender: &str,
    time_till_opp_end: Option<u64>,
    bond_issuance_limit: Option<Uint128>,
    bonding_period: Option<u64>,
    discount: Option<Uint128>,
    max_accepted_deposit_price: Uint128,
    err_deposit_price: Uint128,
    minting_bond: bool,
) -> () {
    let mut add: u64 = 50;
    if time_till_opp_end.is_some() {
        add = time_till_opp_end.unwrap();
    }

    let msg = bonds::HandleMsg::OpenBond {
        deposit_asset: Contract {
            address: depo.address.clone(),
            code_hash: depo.code_hash.clone(),
        },
        start_time: chain.block().time,
        end_time: (chain.block().time + add),
        bond_issuance_limit,
        bonding_period,
        discount,
        max_accepted_deposit_price,
        err_deposit_price,
        minting_bond,
        padding: None,
    };

    chain
        .execute(&msg, MockEnv::new(sender, bonds.clone()))
        .unwrap();
}

fn open_opp_fail(
    chain: &mut ContractEnsemble,
    bonds: &ContractLink<HumanAddr>,
    depo: &ContractLink<HumanAddr>,
    sender: &str,
    time_till_opp_end: Option<u64>,
    bond_issuance_limit: Option<Uint128>,
    bonding_period: Option<u64>,
    discount: Option<Uint128>,
    max_accepted_deposit_price: Uint128,
    err_deposit_price: Uint128,
    minting_bond: bool,
    code: &str,
) -> () {
    let mut add: u64 = 0;
    if time_till_opp_end.is_some() {
        add = time_till_opp_end.unwrap();
    }

    let msg = bonds::HandleMsg::OpenBond {
        deposit_asset: Contract {
            address: depo.address.clone(),
            code_hash: depo.code_hash.clone(),
        },
        start_time: chain.block().time,
        end_time: (chain.block().time + add),
        bond_issuance_limit,
        bonding_period,
        discount,
        max_accepted_deposit_price,
        err_deposit_price,
        minting_bond,
        padding: None,
    };

    match chain.execute(&msg, MockEnv::new(sender, bonds.clone())) {
        Ok(_) => assert!(false),
        Err(e) => {
            match e {
                StdError::GenericErr{ msg, backtrace: _ } =>  {
                    let mut str = String::from("code\":{},");
                    str = str.replace("{}", code);
                    if msg.contains(&str) {
                        assert!(true)
                    } else {
                        println!("{}", msg);
                        assert!(false)
                    }
                }
                _ => assert!(false)
            }
        }
    }
}

fn close_opp(
    chain: &mut ContractEnsemble,
    bonds: &ContractLink<HumanAddr>,
    depo: &ContractLink<HumanAddr>,
    sender: &str,
) -> () {
    let msg = bonds::HandleMsg::CloseBond {
        deposit_asset: Contract {
            address: depo.address.clone(),
            code_hash: depo.code_hash.clone(),
        },
        padding: None,
    };

    chain
        .execute(&msg, MockEnv::new(sender, bonds.clone()))
        .unwrap();
}

fn update_config(
    chain: &mut ContractEnsemble,
    bonds: &ContractLink<HumanAddr>,
    sender: &str,
    oracle: Option<Contract>,
    treasury: Option<HumanAddr>,
    issued_asset: Option<Contract>,
    activated: Option<bool>,
    bond_issuance_limit: Option<Uint128>,
    bonding_period: Option<u64>,
    discount: Option<Uint128>,
    global_min_accepted_issued_price: Option<Uint128>,
    global_err_issued_price: Option<Uint128>,
    allowance_key: Option<String>,
    airdrop: Option<Contract>,
    query_auth: Option<Contract>,
) -> () {
    let msg = bonds::HandleMsg::UpdateConfig {
        oracle,
        treasury,
        issued_asset,
        activated,
        bond_issuance_limit,
        bonding_period,
        discount,
        global_min_accepted_issued_price,
        global_err_issued_price,
        allowance_key,
        airdrop,
        query_auth,
        padding: None,
    };

    chain
        .execute(&msg, MockEnv::new(sender, bonds.clone()))
        .unwrap();
}<|MERGE_RESOLUTION|>--- conflicted
+++ resolved
@@ -1,13 +1,9 @@
 use crate::{tests::{
     check_balances, init_contracts,
     query::{query_no_opps, query_opp_parameters},
-<<<<<<< HEAD
     set_prices, set_viewing_key
 }, query};
-=======
-    set_prices,
-};
->>>>>>> 541775d1
+
 use shade_protocol::math_compat::Uint128;
 use shade_protocol::c_std::HumanAddr;
 use shade_protocol::fadroma::core::ContractLink;
