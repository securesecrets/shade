--- conflicted
+++ resolved
@@ -25,7 +25,6 @@
     }
 }
 
-<<<<<<< HEAD
 pub fn query_bonds_balance(chain: &mut ContractEnsemble, bonds: &ContractLink<HumanAddr>, check_balance: Uint128) -> () {
     let msg = bonds::QueryMsg::CheckBalance {  };
 
@@ -36,7 +35,7 @@
             assert_eq!(balance, check_balance)
         }
         _ => assert!(false),
-=======
+
 pub fn query_config(
     chain: &mut ContractEnsemble,
     bonds: &ContractLink<HumanAddr>,
@@ -54,7 +53,6 @@
             }
         }
         _ => assert!(false)
->>>>>>> a23a7083
     }
 }
 
