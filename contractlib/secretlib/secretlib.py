--- conflicted
+++ resolved
@@ -8,11 +8,7 @@
 
 GAS_METRICS = []
 STORE_GAS = '4000000'
-<<<<<<< HEAD
-GAS = '4000000' #'100000'
-=======
 GAS = '4000000'
->>>>>>> bf5a6e2b
 
 
 def run_command(command):
@@ -127,11 +123,8 @@
 
     try:
         txhash = json.loads(out)["txhash"]
-<<<<<<< HEAD
         #print(txhash)
-=======
-        # print(txhash)
->>>>>>> bf5a6e2b
+
     except Exception as e:
         # print(out)
         raise e
